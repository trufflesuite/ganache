var WebSocketServer = require("websocket").server;

module.exports = function(httpServer, provider, logger) {
  var connectionManager = new ConnectionManager(provider, logger);

  var wsServer = new WebSocketServer({
    httpServer: httpServer,
    autoAcceptConnections: true
  });

  wsServer.on("connect", connectionManager.manageConnection);

  return wsServer;
};

function ConnectionManager(provider, logger) {
  const self = this;
  self.provider = provider;
  self.logger = logger;
  self.connectionsBySubscriptionId = {};
  self.connections = {};
  self.connectionCounter = 0;

  self._updateSubscriptions = self._updateSubscriptions.bind(self);
  self.manageConnection = self.manageConnection.bind(self);
  self._logPayload = self._logPayload.bind(self);
  self._handleRequest = self._handleRequest.bind(self);

  provider.on("data", function(err, notification) {
    if (err) {
      return;
    }
    self._updateSubscriptions(notification);
  });
}

ConnectionManager.prototype.manageConnection = function(connection) {
  const self = this;
  connection.id = ++self.connectionCounter;
  self.connections[connection.id] = {
    connection: connection,
    subscriptions: {}
  };

  connection.on("message", function(message) {
    try {
      var payload = JSON.parse(message.utf8Data);
    } catch (e) {
      connection.reject(400, "Bad Request");
    }

    self._logPayload(payload);
    self._handleRequest(connection, payload);
  });

<<<<<<< HEAD
  connection.on("close", function() {
=======
  connection.on('close', function () {
    console.log(`handling connection close: id ${connection.id}`)
>>>>>>> 0139355c
    // remove subscriptions
    Object.keys(self.connections[connection.id].subscriptions).forEach((subscriptionId) => {
      self.provider.send(
        {
          jsonrpc: "2.0",
          method: "eth_unsubscribe",
          params: [subscriptionId],
          id: new Date().getTime()
        },
        function(err, result) {
          if (err) {
            return;
          }
          delete self.connectionsBySubscriptionId[subscriptionId];
        }
      );
    });

    delete self.connections[connection.id];
  });

  console.log(`opened connection: id ${connection.id}`)
};

ConnectionManager.prototype._handleRequest = function(connection, payload) {
  const self = this;

  // handle subscription requests, otherwise delegate to provider
  switch (payload.method) {
    case "eth_subscribe":
      self.provider.send(payload, function(err, result) {
        if (!err && result.result) {
          self.connections[connection.id].subscriptions[result.result] = true;
          self.connectionsBySubscriptionId[result.result] = self.connections[connection.id];
        }
        connection.send(JSON.stringify(result));
      });
      break;
<<<<<<< HEAD
    case "eth_unsubscribe":
      self.provider.send(payload, function(err, result) {
=======
    case 'eth_unsubscribe':
      console.log(`handling unsubscribe: id ${connection.id}, ${payload.params[0]}`)
      self.provider.send(payload, function (err, result) {
>>>>>>> 0139355c
        if (err || result.error) {
          if (connection && connection.send) {
            connection.send(JSON.stringify(result));
          }
          return;
        }

<<<<<<< HEAD
        connection = self.connectionsBySubscriptionId[payload.params[0]];
        delete self.connections[connection.id].subscriptions[payload.params[0]];
=======
        delete self.connections[connection.id].subscriptions[payload.params[0]]
>>>>>>> 0139355c
        delete self.connectionsBySubscriptionId[payload.params[0]];

        connection.send(JSON.stringify(result));
      });
      break;
    default:
      self.provider.send(payload, function(_, result) {
        connection.send(JSON.stringify(result));
      });
  }
};

// Log messages that come into the TestRPC via http
ConnectionManager.prototype._logPayload = function(payload) {
  const self = this;
  if (payload instanceof Array) {
    // Batch request
    for (var i = 0; i < payload.length; i++) {
      var item = payload[i];
      self.logger.log(item.method);
    }
  } else {
    self.logger.log(payload.method);
  }
};

ConnectionManager.prototype._updateSubscriptions = function(notification) {
  this.connectionsBySubscriptionId[notification.params.subscription].connection.send(JSON.stringify(notification));
};<|MERGE_RESOLUTION|>--- conflicted
+++ resolved
@@ -53,12 +53,7 @@
     self._handleRequest(connection, payload);
   });
 
-<<<<<<< HEAD
   connection.on("close", function() {
-=======
-  connection.on('close', function () {
-    console.log(`handling connection close: id ${connection.id}`)
->>>>>>> 0139355c
     // remove subscriptions
     Object.keys(self.connections[connection.id].subscriptions).forEach((subscriptionId) => {
       self.provider.send(
@@ -80,7 +75,7 @@
     delete self.connections[connection.id];
   });
 
-  console.log(`opened connection: id ${connection.id}`)
+  console.log(`opened connection: id ${connection.id}`);
 };
 
 ConnectionManager.prototype._handleRequest = function(connection, payload) {
@@ -97,14 +92,8 @@
         connection.send(JSON.stringify(result));
       });
       break;
-<<<<<<< HEAD
     case "eth_unsubscribe":
       self.provider.send(payload, function(err, result) {
-=======
-    case 'eth_unsubscribe':
-      console.log(`handling unsubscribe: id ${connection.id}, ${payload.params[0]}`)
-      self.provider.send(payload, function (err, result) {
->>>>>>> 0139355c
         if (err || result.error) {
           if (connection && connection.send) {
             connection.send(JSON.stringify(result));
@@ -112,12 +101,7 @@
           return;
         }
 
-<<<<<<< HEAD
-        connection = self.connectionsBySubscriptionId[payload.params[0]];
         delete self.connections[connection.id].subscriptions[payload.params[0]];
-=======
-        delete self.connections[connection.id].subscriptions[payload.params[0]]
->>>>>>> 0139355c
         delete self.connectionsBySubscriptionId[payload.params[0]];
 
         connection.send(JSON.stringify(result));

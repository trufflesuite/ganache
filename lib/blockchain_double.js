--- conflicted
+++ resolved
@@ -103,16 +103,11 @@
               self.getBlock(number, done);
             }
           },
-<<<<<<< HEAD
-          activatePrecompiles: true,
-          hardfork: this.options.hardfork,
-=======
           // Ethereum-VM 2 no longer allows using state and activatePrecompiles
           // options at the same time (we mimic `activatePrecompiles` ourselves
           // in createStateTrie now).
           activatePrecompiles: false,
           hardfork: options.hardfork,
->>>>>>> ee64c7c0
           allowUnlimitedContractSize: options.allowUnlimitedContractSize
         });
 

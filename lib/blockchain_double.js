--- conflicted
+++ resolved
@@ -491,17 +491,13 @@
   self.pending_transactions = sortedTransactions;
 };
 
-BlockchainDouble.prototype.readyCall = function(tx, blockNumber, callback) {
+BlockchainDouble.prototype.readyCall = function(tx, emulateParent, blockNumber, callback) {
   const readyCall = (tx, err, parentBlock) => {
     if (err) {
       return callback(err);
     }
     // create a fake block with this fake transaction
-<<<<<<< HEAD
-    self.createBlock(parentBlock, true, function(err, newBlock) {
-=======
-    this.createBlock(parentBlock, (err, newBlock) => {
->>>>>>> f606f475
+    this.createBlock(parentBlock, emulateParent, (err, newBlock) => {
       if (err) {
         return callback(err);
       }
@@ -531,19 +527,14 @@
 };
 
 BlockchainDouble.prototype.processCall = function(tx, blockNumber, callback) {
-  this.readyCall(tx, blockNumber, (err, vm, runArgs) => {
+  this.readyCall(tx, true, blockNumber, (err, vm, runArgs) => {
     if (err) {
       callback(err);
       return;
     }
 
-<<<<<<< HEAD
     // create a fake block with this fake transaction
     self.createBlock(parentBlock, false, function(err, newBlock) {
-=======
-    vm.runTx(runArgs, (err, result) => {
-      // If we're given an error back directly, it's worse than a runtime error. Expose it and get out.
->>>>>>> f606f475
       if (err) {
         callback(err);
         return;
@@ -557,7 +548,7 @@
 };
 
 BlockchainDouble.prototype.estimateGas = function(tx, blockNumber, callback) {
-  this.readyCall(tx, blockNumber, (err, vm, runArgs) => {
+  this.readyCall(tx, false, blockNumber, (err, vm, runArgs) => {
     if (err) {
       callback(err);
       return;

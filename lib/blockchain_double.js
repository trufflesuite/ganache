var to = require("./utils/to.js");
var Account = require("ethereumjs-account");
var Block = require("ethereumjs-block");
var Log = require("./utils/log");
var Receipt = require("./utils/receipt");
var VM = require("ethereumjs-vm");
var RuntimeError = require("./utils/runtimeerror");
var Trie = require("merkle-patricia-tree");
var utils = require("ethereumjs-util");
var async = require("async");
var Heap = require("heap");
var Database = require("./database");
var EventEmitter = require("events");
var _ = require("lodash");

function BlockchainDouble(options) {
  var self = this;
  EventEmitter.apply(self);

  this.options = options = this._applyDefaultOptions(options || {});

  this.logger = options.logger || console;

  this.data = new Database(options);

  if (options.trie != null && options.db_path != null) {
    throw new Error("Can't initialize a TestRPC with a db and a custom trie.");
  }

  this.pending_transactions = [];

  // updated periodically to keep up with the times
  this.blockGasLimit = options.gasLimit;
  this.defaultTransactionGasLimit = options.defaultTransactionGasLimit;
  this.timeAdjustment = 0;
}

const defaultOptions = {
  gasLimit: "0x6691b7",
  defaultTransactionGasLimit: "0x15f90",
  time: null,
  debug: false,
  allowUnlimitedContractSize: false
};

// inheritence w/ prototype chaining
BlockchainDouble.prototype = Object.create(EventEmitter.prototype);
BlockchainDouble.prototype.constructor = BlockchainDouble;

BlockchainDouble.prototype._applyDefaultOptions = function(options) {
  // We want this function to mutate the options object so that we can report
  // our settings back to our consumer application (e.g., ganache)
  return _.merge(options, defaultOptions, Object.assign({}, options));
};

BlockchainDouble.prototype.initialize = function(accounts, callback) {
  var self = this;

  this.data.initialize(function(err) {
    if (err) {
      return callback(err);
    }

    self.latestBlock(function(err, block) {
      if (err) {
        return callback(err);
      }

      var options = self.options;

      var root = null;

      if (block) {
        root = block.header.stateRoot;
      }

      // I haven't yet found a good way to do this. Getting the trie from the
      // forked blockchain without going through the other setup is a little gross.
      self.stateTrie = self.createStateTrie(self.data.trie_db, root);

      self.vm =
        options.vm ||
        new VM({
          state: self.stateTrie,
          blockchain: {
            // EthereumJS VM needs a blockchain object in order to get block information.
            // When calling getBlock() it will pass a number that's of a Buffer type.
            // Unfortunately, it uses a 64-character buffer (when converted to hex) to
            // represent block numbers as well as block hashes. Since it's very unlikely
            // any block number will get higher than the maximum safe Javascript integer,
            // we can convert this buffer to a number ahead of time before calling our
            // own getBlock(). If the conversion succeeds, we have a block number.
            // If it doesn't, we have a block hash. (Note: Our implementation accepts both.)
            getBlock: function(number, done) {
              try {
                number = to.number(number);
              } catch (e) {
                // Do nothing; must be a block hash.
              }

              self.getBlock(number, done);
            }
          },
          enableHomestead: true,
          activatePrecompiles: true,
          allowUnlimitedContractSize: options.allowUnlimitedContractSize
        });

      if (options.debug === true) {
        // log executed opcodes, including args as hex
        self.vm.on("step", function(info) {
          var name = info.opcode.name;
          var argsNum = info.opcode.in;
          if (argsNum) {
            var args = info.stack
              .slice(-argsNum)
              .map((arg) => to.hex(arg))
              .join(" ");

            self.logger.log(`${name} ${args}`);
          } else {
            self.logger.log(name);
          }
        });
      }

      if (options.time) {
        self.setTime(options.time);
      }

      // If we already have a block, then that means there's an existing chain.
      // Don't create a genesis block.
      if (block) {
        self.emit("block", block);
        return callback();
      }

      self.createGenesisBlock(function(err, block) {
        if (err) {
          return callback(err);
        }

        accounts = accounts || [];

        async.eachSeries(
          accounts,
          function(accountData, finished) {
            self.putAccount(accountData.account, accountData.address, finished);
          },
          function(err) {
            if (err) {
              return callback(err);
            }

            // Create first block
            self.putBlock(block, [], [], callback);
          }
        );
      });
    });
  });
};

BlockchainDouble.prototype.createStateTrie = function(db, root) {
  return new Trie(this.data.trie_db, root);
};

// Overrideable so other implementations (forking) can edit it.
BlockchainDouble.prototype.createGenesisBlock = function(callback) {
  this.createBlock(callback);
};

BlockchainDouble.prototype.latestBlock = function(callback) {
  this.data.blocks.last(function(err, last) {
    if (err) {
      return callback(err);
    }
    callback(null, last);
  });
};

// number accepts number (integer, hex) or tag (e.g., "latest")
BlockchainDouble.prototype.getEffectiveBlockNumber = function(number, callback) {
  if (typeof number !== "string") {
    number = to.hex(number);
  }

  // If we have a hex number
  if (number.indexOf("0x") >= 0) {
    return callback(null, to.number(number));
  } else {
    if (number === "latest" || number === "pending") {
      return this.getHeight(callback);
    } else if (number === "earliest") {
      return callback(null, 0);
    }
  }
};

// number accepts number (integer, hex), tag (e.g., "latest") or block hash
// This function is used by ethereumjs-vm
BlockchainDouble.prototype.getBlock = function(number, callback) {
  var self = this;

  if (typeof number !== "string") {
    number = to.hex(number);
  }

  // If we have a hex number or a block hash
  if (number.indexOf("0x") >= 0) {
    var hash = number;

    // block hash
    if (hash.length > 40) {
      this.data.blockHashes.get(to.hex(hash), function(err, blockIndex) {
        if (err) {
          return callback(err);
        }
        return self.data.blocks.get(blockIndex, callback);
      });
    } else {
      // Block number
      return this.data.blocks.get(to.number(hash), callback);
    }
  } else {
    if (number === "latest" || number === "pending") {
      return this.latestBlock(callback);
    } else if (number === "earliest") {
      return this.data.blocks.first(callback);
    }
  }
};

BlockchainDouble.prototype.putBlock = function(block, logs, receipts, callback) {
  var self = this;

  // Lock in the state root for this block.
  block.header.stateRoot = this.stateTrie.root;

  this.data.blocks.length(function(err, length) {
    if (err) {
      return callback(err);
    }

    var requests = [
      self.data.blocks.push.bind(self.data.blocks, block),
      self.data.blockLogs.push.bind(self.data.blockLogs, logs),
      self.data.blockHashes.set.bind(self.data.blockHashes, to.hex(block.hash()), length)
    ];

    block.transactions.forEach(function(tx, index) {
      var txHash = to.hex(tx.hash());

      requests.push(
        self.data.transactions.set.bind(self.data.transactions, txHash, tx),
        self.data.transactionReceipts.set.bind(self.data.transactionReceipts, txHash, receipts[index])
      );
    });

    async.parallel(requests, (err, result) => {
      if (!err) {
        self.emit("block", block);
      }
      callback(err, result);
    });
  });
};

BlockchainDouble.prototype.popBlock = function(callback) {
  var self = this;

  this.data.blocks.last(function(err, block) {
    if (err) {
      return callback(err);
    }
    if (block == null) {
      return callback(null, null);
    }

    var requests = [];
    var blockHash = to.hex(block.hash());

    block.transactions.forEach(function(tx) {
      var txHash = to.hex(tx.hash());

      requests.push(
        self.data.transactions.del.bind(self.data.transactions, txHash),
        self.data.transactionReceipts.del.bind(self.data.transactionReceipts, txHash)
      );
    });

    requests.push(
      self.data.blockLogs.pop.bind(self.data.blockLogs),
      self.data.blockHashes.del.bind(self.data.blockHashes, blockHash),
      self.data.blocks.pop.bind(self.data.blocks) // Do this one last in case anything relies on it.
    );

    async.series(requests, function(err) {
      if (err) {
        return callback(err);
      }

      // Set the root to the last available, which will "roll back" to the previous
      // moment in time. Note that all the old data is still in the db, but it's now just junk data.
      self.data.blocks.last(function(err, newLastBlock) {
        if (err) {
          return callback(err);
        }
        self.stateTrie.root = newLastBlock.header.stateRoot;
        // Remember: Return block we popped off.
        callback(null, block);
      });
    });
  });
};

BlockchainDouble.prototype.clearPendingTransactions = function() {
  this.pending_transactions = [];
};

BlockchainDouble.prototype.putAccount = function(account, address, callback) {
  var self = this;

  address = utils.toBuffer(address);

  this.vm.stateManager.putAccount(address, account, function(err) {
    if (err) {
      return callback(err);
    }

    self.vm.stateManager.cache.flush(callback);
  });
};

/**
 * createBlock
 *
 * Create a new block, where the parent's block is either the latest block
 * on the chain or the parent block passed in.
 *
 * @param  {Block}   parent   The block meant to be the parent block (optional)
 * @param  {Function} callback Callback function called after block is created
 * @return Block              The block created.
 */
BlockchainDouble.prototype.createBlock = function(parent, callback) {
  var self = this;

  if (typeof parent === "function") {
    callback = parent;
    parent = null;
  }

  var block = new Block();

  function getParent(callback) {
    if (parent) {
      return callback(null, parent);
    } else {
      self.latestBlock(callback);
    }
  }

  getParent(function(err, parent) {
    if (err) {
      return callback(err);
    }

    var parentNumber = parent != null ? to.number(parent.header.number) : -1;

    block.header.gasLimit = self.blockGasLimit;

    // Ensure we have the right block number for the VM.
    block.header.number = to.hex(parentNumber + 1);

    // Set the timestamp before processing txs
    block.header.timestamp = to.hex(self.currentTime());

    if (parent != null) {
      block.header.parentHash = to.hex(parent.hash());
    }

    callback(null, block);
  });
};

BlockchainDouble.prototype.getQueuedNonce = function(address, callback) {
  var nonce = null;

  this.pending_transactions.forEach(function(tx) {
    // tx.from and address are buffers, so cannot simply do
    // tx.from==address
    if (to.hex(tx.from) !== to.hex(address)) {
      return;
    }

    var pendingNonce = to.number(tx.nonce) || 0;
    // If this is the first queued nonce for this address we found,
    // or it's higher than the previous highest, note it.
    if (nonce === null || pendingNonce > nonce) {
      nonce = pendingNonce;
    }
  });

  // If we found a queued transaction nonce, return one higher
  // than the highest we found
  if (nonce != null) {
    return callback(null, Buffer.from([nonce + 1]));
  }

  this.stateTrie.get(address, function(err, val) {
    if (err) {
      return callback(err);
    }

    var account = new Account(val);
    callback(null, account.nonce);
  });
};

BlockchainDouble.prototype.queueTransaction = function(tx) {
  this.pending_transactions.push(tx);
};

BlockchainDouble.prototype.sortByPriceAndNonce = function() {
  // Sorts transactions like I believe geth does.
  // See the description of 'SortByPriceAndNonce' at
  // https://github.com/ethereum/go-ethereum/blob/290e851f57f5d27a1d5f0f7ad784c836e017c337/core/types/transaction.go
  var self = this;
  var sortedByNonce = {};

  self.pending_transactions.forEach((tx) => {
<<<<<<< HEAD
    if (!sortedByNonce[to.hex(tx.from)]) {
      sortedByNonce[to.hex(tx.from)] = [tx];
=======
    const from = to.hex(tx.from);
    if (sortedByNonce[from]){
      sortedByNonce[from].push(tx);
>>>>>>> 398125f4
    } else {
      sortedByNonce[from] = [tx];
    }
  });

  var priceSort = function(a, b) {
    return parseInt(to.hex(b.gasPrice), 16) - parseInt(to.hex(a.gasPrice), 16);
  };
  var nonceSort = function(a, b) {
    return parseInt(to.hex(a.nonce), 16) - parseInt(to.hex(b.nonce), 16);
  };

  // Now sort each address by nonce
  Object.keys(sortedByNonce).forEach((address) => {
    sortedByNonce[address].sort(nonceSort);
  });

  // Initialise a heap, sorted by price, for the head transaction from each account.
  var heap = new Heap(priceSort);
  Object.keys(sortedByNonce).forEach((address) => {
    heap.push(sortedByNonce[address].shift());
  });

  // Now reorder our transactions. Compare the next transactions from each account, and choose
  // the one with the highest gas price.
  const sortedTransactions = [];
  while (heap.size() > 0) {
    const best = heap.pop();
    let address = to.hex(best.from);
    if (sortedByNonce[address].length > 0) {
      // Push on the next transaction from this account
      heap.push(sortedByNonce[address].shift());
    }
    sortedTransactions.push(best);
  }
  self.pending_transactions = sortedTransactions;
};

BlockchainDouble.prototype.processCall = function(tx, blockNumber, callback) {
  var self = this;
  var startingStateRoot;

  var cleanUpAndReturn = function(err, result, changeRoot) {
    self.vm.stateManager.revert(function(e) {
      // For defaultBlock, undo state root changes
      if (changeRoot) {
        self.stateTrie.root = startingStateRoot;
      }
      callback(err || e, result);
    });
  };

  var runCall = function(tx, changeRoot, err, block) {
    if (err) {
      return callback(err);
    }

    // For defaultBlock, use that block's root
    if (changeRoot) {
      startingStateRoot = self.stateTrie.root;
      self.stateTrie.root = block.header.stateRoot;
    }

    // create a fake block with this fake transaction
    self.createBlock(block, function(err, block) {
      if (err) {
        return callback(err);
      }
      block.transactions.push(tx);

      // We checkpoint here for speed. We want all state trie reads/writes to happen in memory,
      // and the final output be flushed to the database at the end of transaction processing.
      self.vm.stateManager.checkpoint();

      var runArgs = {
        tx: tx,
        block: block,
        skipBalance: true,
        skipNonce: true
      };

      self.vm.runTx(runArgs, function(vmerr, result) {
        // This is a check that has been in there for awhile. I'm unsure if it's required, but it can't hurt.
        if (vmerr && vmerr instanceof Error === false) {
          vmerr = new Error("VM error: " + vmerr);
        }

        // If we're given an error back directly, it's worse than a runtime error. Expose it and get out.
        if (vmerr) {
          return cleanUpAndReturn(vmerr);
        }

        // If no error, check for a runtime error. This can return null if no runtime error.
        vmerr = RuntimeError.fromResults([tx], { results: [result] });

        cleanUpAndReturn(vmerr, result, changeRoot);
      });
    });
  };

  // Delegate block selection
  blockNumber === "latest"
    ? self.latestBlock(runCall.bind(null, tx, false))
    : self.getBlock(blockNumber, runCall.bind(null, tx, true));
};

/**
 * processBlock
 *
 * Process the passed in block and included transactions
 *
 * @param  {Block} block       block to process
 * @param  {Boolean} commit    Whether or not changes should be committed to the state
 * trie and the block appended to the end of the chain.
 * @param  {Function} callback Callback function when transaction processing is completed.
 * @return [type]              [description]
 */
BlockchainDouble.prototype.processBlock = function(block, commit, callback) {
  var self = this;

  if (typeof commit === "function") {
    callback = commit;
    commit = true;
  }

  // We checkpoint here for speed. We want all state trie reads/writes to happen in memory,
  // and the final output be flushed to the database at the end of transaction processing.
  self.vm.stateManager.checkpoint();

  var cleanup = function(err) {
    self.vm.stateManager.revert(function(e) {
      callback(err || e);
    });
  };

  self.vm.runBlock(
    {
      block: block,
      generate: true
    },
    function(vmerr, results) {
      // This is a check that has been in there for awhile. I'm unsure if it's required, but it can't hurt.
      if (vmerr && vmerr instanceof Error === false) {
        vmerr = new Error("VM error: " + vmerr);
      }

      // If we're given an error back directly, it's worse than a runtime error. Expose it and get out.
      if (vmerr) {
        return cleanup(vmerr);
      }

      // If no error, check for a runtime error. This can return null if no runtime error.
      vmerr = RuntimeError.fromResults(block.transactions, results);

      // Note, even if we have an error, some transactions may still have succeeded.
      // Process their logs if so, returning the error at the end.

      var logs = [];
      var receipts = [];

      var totalBlockGasUsage = 0;

      results.results.forEach(function(result) {
        totalBlockGasUsage += to.number(result.gasUsed);
      });

      block.header.gasUsed = utils.toBuffer(to.hex(totalBlockGasUsage));

      for (var v = 0; v < results.receipts.length; v++) {
        var result = results.results[v];
        var receipt = results.receipts[v];
        var tx = block.transactions[v];
        var txHash = tx.hash();
        var txLogs = [];

        // Only process the transaction's logs if it didn't error.
        if (result.vm.exception === 1) {
          for (var i = 0; i < receipt.logs.length; i++) {
            var receiptLog = receipt.logs[i];
            var address = to.hex(receiptLog[0]);
            var topics = [];

            for (var j = 0; j < receiptLog[1].length; j++) {
              topics.push(to.hex(receiptLog[1][j]));
            }

            var data = to.hex(receiptLog[2]);

            var log = new Log({
              logIndex: to.hex(i),
              transactionIndex: to.hex(v),
              transactionHash: txHash,
              block: block,
              address: address,
              data: data,
              topics: topics,
              type: "mined"
            });

            logs.push(log);
            txLogs.push(log);
          }
        }

        let rcpt = new Receipt(
          tx,
          block,
          txLogs,
          result.gasUsed.toArrayLike(Buffer),
          receipt.gasUsed,
          result.createdAddress,
          receipt.status,
          to.hex(result.bloom.bitvector)
        );
        receipts.push(rcpt);
      }

      function commmitIfNeeded(cb) {
        if (commit === true) {
          self.vm.stateManager.commit(function(e) {
            if (e) {
              return cleanup(e);
            }

            // Put that block on the end the chain
            self.putBlock(block, logs, receipts, cb);
          });
        } else {
          self.vm.stateManager.revert(cb);
        }
      }

      commmitIfNeeded(function(e) {
        if (e) {
          return callback(e);
        }
        // Note we return the vm err here too, if it exists.
        callback(vmerr, block.transactions, results);
      });
    }
  );
};

/**
 * processNextBlock
 *
 * Process the next block like a normal blockchain, pulling from the list of
 * pending transactions.
 *
 * @param  {number} timestamp at which the block is mined
 * @param  {Function} callback Callback when transaction processing is finished.
 * @return [type]              [description]
 */
BlockchainDouble.prototype.processNextBlock = function(timestamp, callback) {
  var self = this;

  if (typeof timestamp === "function") {
    callback = timestamp;
    timestamp = undefined;
  }

  self.sortByPriceAndNonce();

  // Grab only the transactions that can fit within the block
  var currentTransactions = [];
  var totalGasLimit = 0;
  var maxGasLimit = to.number(self.blockGasLimit);

  while (self.pending_transactions.length > 0) {
    var tx = self.pending_transactions[0];
    var gasLimit = to.number(tx.gasLimit);

    if (totalGasLimit + gasLimit <= maxGasLimit) {
      totalGasLimit += gasLimit;
      self.pending_transactions.shift();
      currentTransactions.push(tx);
    } else {
      // Next one won't fit. Break.
      break;
    }
  }

  // Remember, we ensured transactions had a valid gas limit when they were queued (in the state manager).
  // If we run into a case where we can't process any because one is higher than the gas limit,
  // then it's a serious issue. This should never happen, but let's check anyway.
  if (currentTransactions.length === 0 && self.pending_transactions.length > 0) {
    // Error like geth.
    var error = "Unexpected error condition: next transaction exceeds block gas limit";
    return callback(error);
  }

  // Create a new block meant to be the end of the chain
  this.createBlock(function(err, block) {
    if (err) {
      return callback(err);
    }

    // Overwrite block timestamp
    if (timestamp) {
      self.data.blocks.last(function(err, last) {
        if (err) {
          return callback(err);
        }
        if (last && to.number(last.header.timestamp) > timestamp) {
          self.logger.log(
            "Waring: Setting the block timestamp (" + timestamp + ") that is earlier than the parent block one."
          );
        }
      });
      block.header.timestamp = to.hex(timestamp);
      self.setTime(new Date(timestamp * 1000));
    }
    // Add transactions to the block.
    Array.prototype.push.apply(block.transactions, currentTransactions);

    // Process the block, committing the block to the chain
    self.processBlock(block, true, callback);
  });
};

/**
 * processTransactionTrace
 *
 * Run a previously-run transaction in the same state in which it occurred at the time it was run.
 * This will return the vm-level trace output for debugging purposes.
 *
 * Strategy:
 *
 *  1. Find block where transaction occurred
 *  2. Set state root of that block
 *  3. Rerun every transaction in that block prior to and including the requested transaction
 *  4. Reset state root back to original
 *  5. Send trace results back.
 *
 * @param  {[type]}   tx       [description]
 * @param  {Function} callback [description]
 * @return [type]              [description]
 */
BlockchainDouble.prototype.processTransactionTrace = function(hash, params, callback) {
  var self = this;
  var targetHash = to.hex(hash);
  var txHashCurrentlyProcessing = "";
  var txCurrentlyProcessing = null;

  var storageStack = {
    currentDepth: -1,
    stack: []
  };

  var returnVal = {
    gas: 0,
    returnValue: "",
    structLogs: []
  };

  function stepListener(event, next) {
    // See these docs:
    // https://github.com/ethereum/go-ethereum/wiki/Management-APIs

    var gasLeft = to.number(event.gasLeft);
    var totalGasUsedAfterThisStep = to.number(txCurrentlyProcessing.gasLimit) - gasLeft;
    var gasUsedThisStep = totalGasUsedAfterThisStep - returnVal.gas;
    returnVal.gas += gasUsedThisStep;

    var isMemoryEnabled = !params.disableMemory;
    var memory = null;
    if (isMemoryEnabled) {
      // Get memory and break it up into 32-byte words.
      // Note we may possibly have to pad the final word.
      memory = Buffer.from(event.memory).toString("hex");
      memory = memory.match(/.{1,64}/g) || [];

      if (memory.length > 0) {
        var lastItem = memory[memory.length - 1];
        if (lastItem.length < 64) {
          memory[memory.length - 1] = lastItem + new Array(64 - lastItem.length + 1).join("0");
        }
      }
    }

    var stack = params.disableStack
      ? null
      : event.stack.map(function(item) {
        return to.rpcDataHexString(item, 64).replace("0x", ""); // non-0x prefixed.
      });

    var structLog = {
      depth: event.depth,
      error: "",
      gas: gasLeft,
      gasCost: gasUsedThisStep,
      memory,
      op: event.opcode.name,
      pc: event.pc,
      stack,
      storage: null
    };

    if (params.disableStorage) {
      returnVal.structLogs.push(structLog);
      next();
    } else {
      structLog = self.processStorageTrace(structLog, storageStack, event, function(err, structLog) {
        if (err) {
          return next(err);
        }
        returnVal.structLogs.push(structLog);
        next();
      });
    }
  }

  function beforeTxListener(tx) {
    txCurrentlyProcessing = tx;
    txHashCurrentlyProcessing = to.hex(tx.hash());

    if (txHashCurrentlyProcessing === targetHash) {
      self.vm.on("step", stepListener);
    }
  }

  // afterTxListener cleans up everything.
  function afterTxListener() {
    if (txHashCurrentlyProcessing === targetHash) {
      self.vm.removeListener("step", stepListener);
      self.vm.removeListener("beforeTx", beforeTxListener);
      self.vm.removeListener("afterTx", afterTxListener);
    }
  }

  // Listen to beforeTx and afterTx so we know when our target transaction
  // is processing. These events will add the vent listener for getting the trace data.
  self.vm.on("beforeTx", beforeTxListener);
  self.vm.on("afterTx", afterTxListener);

  // #1 - get block via transaction receipt
  this.getTransactionReceipt(targetHash, function(err, receipt) {
    if (err) {
      return callback(err);
    }

    if (!receipt) {
      return callback(new Error("Unknown transaction " + targetHash));
    }

    var targetBlock = receipt.block;

    // Get the parent of the target block
    self.getBlock(targetBlock.header.parentHash, function(err, parent) {
      if (err) {
        return callback(err);
      }

      var startingStateRoot = self.stateTrie.root;

      // #2 - Set state root of original block
      self.stateTrie.root = parent.header.stateRoot;

      // Prepare the "next" block with necessary transactions
      self.createBlock(parent, function(err, block) {
        if (err) {
          return callback(err);
        }

        for (var i = 0; i < targetBlock.transactions.length; i++) {
          var tx = targetBlock.transactions[i];
          block.transactions.push(tx);

          // After including the target transaction, that's all we need to do.
          if (to.hex(tx.hash()) === targetHash) {
            break;
          }
        }

        // #3 - Process the block without committing the data.
        self.processBlock(block, false, function(err) {
          // Ignore runtime errors, or else erroneous transactions can't be traced.
          if (err && err.message.indexOf("VM Exception") === 0) {
            err = null;
          }

          // #4 - reset the state root.
          self.stateTrie.root = startingStateRoot;

          // Just to be safe
          self.vm.removeListener("beforeTx", beforeTxListener);
          self.vm.removeListener("afterTx", afterTxListener);
          self.vm.removeListener("step", stepListener);

          // #5 - send state results back
          callback(err, returnVal);
        });
      });
    });
  });
};

BlockchainDouble.prototype.processStorageTrace = function(structLog, storageStack, event, callback) {
  var self = this;
  var name = event.opcode.name;

  var argsNum = event.opcode.in;
  var args = event.stack.slice(-argsNum).map((arg) => to.hex(arg));

  if (storageStack.currentDepth > event.depth) {
    storageStack.stack.pop();
  }
  if (storageStack.currentDepth < event.depth) {
    storageStack.stack.push({});
  }

  storageStack.currentDepth = event.depth;

  var key;
  var value;
  switch (name) {
    case "SSTORE":
      key = to.rpcDataHexString(args[1], 64).replace("0x", "");
      value = to.rpcDataHexString(args[0], 64).replace("0x", "");
      // use Object.assign to prevent future steps from overwriting this step's storage values
      structLog.storage = Object.assign({}, storageStack.stack[storageStack.currentDepth]);

      callback(null, structLog);
      // assign after callback because this storage change actually takes
      // effect _after_ this opcode executes
      storageStack.stack[storageStack.currentDepth][key] = value;
      break;
    case "SLOAD":
      // this one's more fun, we need to get the value the contract is loading from current storage
      key = to.rpcDataHexString(args[0], 64).replace("0x", "");

      self.vm.stateManager.getContractStorage(event.address, "0x" + key, function(err, result) {
        if (err) {
          return callback(err);
        }

        value = to.rpcDataHexString(result, 64).replace("0x", "");
        storageStack.stack[storageStack.currentDepth][key] = value;
        // use Object.assign to prevent future steps from overwriting this step's storage values
        structLog.storage = Object.assign({}, storageStack.stack[storageStack.currentDepth]);
        callback(null, structLog);
      });
      break;
    default:
      // use Object.assign to prevent future steps from overwriting this step's storage values
      structLog.storage = Object.assign({}, storageStack.stack[storageStack.currentDepth]);
      callback(null, structLog);
  }
};

BlockchainDouble.prototype.getAccount = function(address, number, callback) {
  var self = this;

  this.getBlock(number, function(err, block) {
    if (err) {
      return callback(err);
    }

    var trie = self.stateTrie;

    // Manipulate the state root in place to maintain checkpoints
    var currentStateRoot = trie.root;
    self.stateTrie.root = block.header.stateRoot;

    trie.get(utils.toBuffer(address), function(err, data) {
      // Finally, put the stateRoot back for good
      trie.root = currentStateRoot;

      if (err) {
        return callback(err);
      }

      var account = new Account(data);

      account.exists = !!data;

      callback(null, account);
    });
  });
};

BlockchainDouble.prototype.getNonce = function(address, number, callback) {
  this.getAccount(address, number, function(err, account) {
    if (err) {
      return callback(err);
    }
    callback(null, account.nonce);
  });
};

BlockchainDouble.prototype.getBalance = function(address, number, callback) {
  this.getAccount(address, number, function(err, account) {
    if (err) {
      return callback(err);
    }

    callback(null, account.balance);
  });
};

// Note! Storage values are returned RLP encoded!
BlockchainDouble.prototype.getStorage = function(address, position, number, callback) {
  var self = this;

  this.getBlock(number, function(err, block) {
    if (err) {
      return callback(err);
    }

    var trie = self.stateTrie;

    // Manipulate the state root in place to maintain checkpoints
    var currentStateRoot = trie.root;
    self.stateTrie.root = block.header.stateRoot;

    trie.get(utils.toBuffer(address), function(err, data) {
      if (err != null) {
        // Put the stateRoot back if there's an error
        trie.root = currentStateRoot;
        return callback(err);
      }

      var account = new Account(data);

      trie.root = account.stateRoot;

      trie.get(utils.setLengthLeft(utils.toBuffer(position), 32), function(err, value) {
        // Finally, put the stateRoot back for good
        trie.root = currentStateRoot;

        if (err != null) {
          return callback(err);
        }

        callback(null, value);
      });
    });
  });
};

BlockchainDouble.prototype.getCode = function(address, number, callback) {
  var self = this;

  this.getBlock(number, function(err, block) {
    if (err) {
      return callback(err);
    }

    var trie = self.stateTrie;

    // Manipulate the state root in place to maintain checkpoints
    var currentStateRoot = trie.root;
    self.stateTrie.root = block.header.stateRoot;

    trie.get(utils.toBuffer(address), function(err, data) {
      if (err != null) {
        // Put the stateRoot back if there's an error
        trie.root = currentStateRoot;
        return callback(err);
      }

      var account = new Account(data);

      account.getCode(trie, function(err, code) {
        // Finally, put the stateRoot back for good
        trie.root = currentStateRoot;

        if (err) {
          return callback(err);
        }

        callback(null, code);
      });
    });
  });
};

BlockchainDouble.prototype.getTransaction = function(hash, callback) {
  hash = to.hex(hash);

  this.data.transactions.get(hash, function(err, tx) {
    if (err) {
      if (err.notFound) {
        return callback(null, null);
      } else {
        return callback(err);
      }
    }
    callback(null, tx);
  });
};

BlockchainDouble.prototype.getTransactionReceipt = function(hash, callback) {
  hash = to.hex(hash);

  this.data.transactionReceipts.get(hash, function(err, receipt) {
    if (err) {
      if (err.notFound) {
        return callback(null, null);
      } else {
        return callback(err);
      }
    }

    callback(err, receipt);
  });
};

BlockchainDouble.prototype.getBlockLogs = function(number, callback) {
  var self = this;
  this.getEffectiveBlockNumber(number, function(err, effective) {
    if (err) {
      return callback(err);
    }
    self.data.blockLogs.get(effective, callback);
  });
};

BlockchainDouble.prototype.getHeight = function(callback) {
  this.data.blocks.length(function(err, length) {
    if (err) {
      return callback(err);
    }
    callback(null, length - 1);
  });
};

BlockchainDouble.prototype.currentTime = function() {
  return ((new Date().getTime() / 1000) | 0) + this.timeAdjustment;
};

BlockchainDouble.prototype.increaseTime = function(seconds) {
  if (seconds < 0) {
    seconds = 0;
  }
  this.timeAdjustment += seconds;
  return this.timeAdjustment;
};

BlockchainDouble.prototype.setTime = function(date) {
  var now = (new Date().getTime() / 1000) | 0;
  var start = (date.getTime() / 1000) | 0;
  this.timeAdjustment = start - now;
};

BlockchainDouble.prototype.close = function(callback) {
  this.data.close(callback);
};

module.exports = BlockchainDouble;<|MERGE_RESOLUTION|>--- conflicted
+++ resolved
@@ -429,14 +429,9 @@
   var sortedByNonce = {};
 
   self.pending_transactions.forEach((tx) => {
-<<<<<<< HEAD
-    if (!sortedByNonce[to.hex(tx.from)]) {
-      sortedByNonce[to.hex(tx.from)] = [tx];
-=======
     const from = to.hex(tx.from);
-    if (sortedByNonce[from]){
+    if (sortedByNonce[from]) {
       sortedByNonce[from].push(tx);
->>>>>>> 398125f4
     } else {
       sortedByNonce[from] = [tx];
     }

--- conflicted
+++ resolved
@@ -153,14 +153,7 @@
 };
 
 ForkedBlockchain.prototype.isBlockHash = function(value) {
-<<<<<<< HEAD
-  return (
-    (typeof value === "string" && value.indexOf("0x") === 0 && value.length > 42) ||
-    (Buffer.isBuffer(value) && value.length >= 32)
-  );
-=======
   return typeof value === "string" && value.indexOf("0x") === 0 && value.length > 42;
->>>>>>> 2f869539
 };
 
 ForkedBlockchain.prototype.isFallbackBlockHash = function(value, callback) {

--- conflicted
+++ resolved
@@ -89,19 +89,13 @@
     }
   },
 
-<<<<<<< HEAD
   nullableRpcQuantityHexString: function(val, length) {
     if (val === null) {
       return null;
     } else {
-      const rpcQuantityHex = this.rpcQuantityHexString(val, length);
+      const rpcQuantityHex = this._rpcQuantityHexString(val, length);
       return rpcQuantityHex === "0x" ? null : rpcQuantityHex;
     }
-=======
-  nullableRpcQuantityHexString: function(val) {
-    const rpcQuantityHex = this._rpcQuantityHexString(val);
-    return rpcQuantityHex === "0x" ? null : rpcQuantityHex;
->>>>>>> e9a54a4c
   },
 
   hexWithZeroPadding: function(val) {

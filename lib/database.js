--- conflicted
+++ resolved
@@ -1,11 +1,7 @@
 var LevelUpArrayAdapter = require("./database/leveluparrayadapter");
 var LevelUpObjectAdapter = require("./database/levelupobjectadapter");
-<<<<<<< HEAD
 var levelup = require("levelup");
-=======
-var levelup = require('levelup');
-var encode = require('encoding-down')
->>>>>>> 0139355c
+var encode = require("encoding-down");
 var filedown = require("./database/filedown");
 var cachedown = require("cachedown");
 var txserializer = require("./database/txserializer");
@@ -31,33 +27,14 @@
   }
 
   getDir(function(err, directory) {
-<<<<<<< HEAD
     if (err) {
       return callback(err);
     }
-
     levelup(
-      directory,
-      {
-        valueEncoding: "json",
-        db: function(location) {
-          if (self.options.db) {
-            return self.options.db;
-          }
-
-          // This cache size was chosen from a plethora of hand testing.
-          // It seems a not-too-large cache (100) size is the right amount.
-          // When higher (say 10000), it seems the benefits wear off.
-          // See /perf/transactions.js for a benchmark.
-          return cachedown(location, filedown).maxSize(100);
-        }
-      },
+      self.options.db || encode(cachedown(directory, filedown).maxSize(100)),
+      { valueEncoding: "json" },
       finishInitializing
     );
-=======
-    if (err) return callback(err);
-    levelup(self.options.db || encode(cachedown(directory, filedown).maxSize(100)), {valueEncoding: "json"}, finishInitializing);
->>>>>>> 0139355c
   });
 
   function finishInitializing(err, db) {

--- conflicted
+++ resolved
@@ -849,11 +849,7 @@
       <span class="hljs-function"> <span class="hljs-title">eth_defaultGasPrice</span>(<span class="hljs-params"></span>): <span class="hljs-title">Promise</span>&lt;<span class="hljs-title">QUANTITY</span>&gt;</span>
     </h3>
     <div class="content small">
-<<<<<<< HEAD
-      <a href="https://github.com/trufflesuite/ganache-core/blob/next/src/chains/ethereum/ethereum/src/api.ts#L729" target="_blank" rel="noopener">source</a>
-=======
       <a href="https://github.com/trufflesuite/ganache-core/blob/next/src/chains/ethereum/ethereum/src/api.ts#L1293" target="_blank" rel="noopener">source</a>
->>>>>>> 1bd62875
     </div>
     <div class="content">
       
@@ -900,11 +896,7 @@
       <span class="hljs-function"> <span class="hljs-title">eth_estimateGas</span>(<span class="hljs-params">transaction: <span class="hljs-built_in">any</span>, blockNumber: QUANTITY | TAG</span>): <span class="hljs-title">Promise</span>&lt;<span class="hljs-title">QUANTITY</span>&gt;</span>
     </h3>
     <div class="content small">
-<<<<<<< HEAD
-      <a href="https://github.com/trufflesuite/ganache-core/blob/next/src/chains/ethereum/ethereum/src/api.ts#L1293" target="_blank" rel="noopener">source</a>
-=======
       <a href="https://github.com/trufflesuite/ganache-core/blob/next/src/chains/ethereum/ethereum/src/api.ts#L729" target="_blank" rel="noopener">source</a>
->>>>>>> 1bd62875
     </div>
     <div class="content">
       
@@ -4161,17 +4153,13 @@
       <span class="hljs-function"> <span class="hljs-title">miner_setDefaultGasPrice</span>(<span class="hljs-params"><span class="hljs-built_in">number</span>: QUANTITY</span>): <span class="hljs-title">Promise</span>&lt;<span class="hljs-title">boolean</span>&gt;</span>
     </h3>
     <div class="content small">
-<<<<<<< HEAD
-      <a href="https://github.com/trufflesuite/ganache-core/blob/next/src/chains/ethereum/ethereum/src/api.ts#L598" target="_blank" rel="noopener">source</a>
-=======
       <a href="https://github.com/trufflesuite/ganache-core/blob/next/src/chains/ethereum/ethereum/src/api.ts#L582" target="_blank" rel="noopener">source</a>
->>>>>>> 1bd62875
     </div>
     <div class="content">
       
     <p>Sets the default accepted gas price when mining transactions.
 Any transactions that don&#39;t specify a gas price will use this amount.
-Transactions that are below this limit are excluded from the miningp process.</p>
+Transactions that are below this limit are excluded from the mining process.</p>
 
     
   
@@ -4185,11 +4173,7 @@
         <ul>
           <li><code class="language-typescript"><span class="hljs-function"><span class="hljs-params"><span class="hljs-built_in">number</span>: QUANTITY</span></span>
 </code>
-<<<<<<< HEAD
-: The address where the mining rewards will go.</li>
-=======
 : Default accepted gas price.</li>
->>>>>>> 1bd62875
         </ul>
       </div>
     
@@ -4228,11 +4212,7 @@
       <span class="hljs-function"> <span class="hljs-title">miner_setEtherbase</span>(<span class="hljs-params">address: DATA</span>): <span class="hljs-title">Promise</span>&lt;<span class="hljs-title">boolean</span>&gt;</span>
     </h3>
     <div class="content small">
-<<<<<<< HEAD
-      <a href="https://github.com/trufflesuite/ganache-core/blob/next/src/chains/ethereum/ethereum/src/api.ts#L613" target="_blank" rel="noopener">source</a>
-=======
       <a href="https://github.com/trufflesuite/ganache-core/blob/next/src/chains/ethereum/ethereum/src/api.ts#L598" target="_blank" rel="noopener">source</a>
->>>>>>> 1bd62875
     </div>
     <div class="content">
       
@@ -4250,11 +4230,7 @@
         <ul>
           <li><code class="language-typescript"><span class="hljs-function"><span class="hljs-params">address: DATA</span></span>
 </code>
-<<<<<<< HEAD
-: The <code>extraData</code> to include.</li>
-=======
 : The address where the mining rewards will go.</li>
->>>>>>> 1bd62875
         </ul>
       </div>
     
@@ -4294,11 +4270,7 @@
       <span class="hljs-function"> <span class="hljs-title">miner_setExtra</span>(<span class="hljs-params">extra: DATA</span>): <span class="hljs-title">Promise</span>&lt;<span class="hljs-title">boolean</span>&gt;</span>
     </h3>
     <div class="content small">
-<<<<<<< HEAD
-      <a href="https://github.com/trufflesuite/ganache-core/blob/next/src/chains/ethereum/ethereum/src/api.ts#L582" target="_blank" rel="noopener">source</a>
-=======
       <a href="https://github.com/trufflesuite/ganache-core/blob/next/src/chains/ethereum/ethereum/src/api.ts#L613" target="_blank" rel="noopener">source</a>
->>>>>>> 1bd62875
     </div>
     <div class="content">
       
@@ -4836,11 +4808,7 @@
       <span class="hljs-function"> <span class="hljs-title">personal_sendTransaction</span>(<span class="hljs-params">transaction: <span class="hljs-built_in">any</span>, passphrase: <span class="hljs-built_in">string</span></span>): <span class="hljs-title">Promise</span>&lt;<span class="hljs-title">DATA</span>&gt;</span>
     </h3>
     <div class="content small">
-<<<<<<< HEAD
       <a href="https://github.com/trufflesuite/ganache-core/blob/next/src/chains/ethereum/ethereum/src/api.ts#L2723" target="_blank" rel="noopener">source</a>
-=======
-      <a href="https://github.com/trufflesuite/ganache-core/blob/next/src/chains/ethereum/ethereum/src/api.ts#L2719" target="_blank" rel="noopener">source</a>
->>>>>>> 1bd62875
     </div>
     <div class="content">
       
@@ -4919,11 +4887,7 @@
       <span class="hljs-function"> <span class="hljs-title">personal_signTransaction</span>(<span class="hljs-params">transaction: RpcTransaction, passphrase: <span class="hljs-built_in">string</span></span>): <span class="hljs-title">Promise</span>&lt;<span class="hljs-title">string</span>&gt;</span>
     </h3>
     <div class="content small">
-<<<<<<< HEAD
       <a href="https://github.com/trufflesuite/ganache-core/blob/next/src/chains/ethereum/ethereum/src/api.ts#L2776" target="_blank" rel="noopener">source</a>
-=======
-      <a href="https://github.com/trufflesuite/ganache-core/blob/next/src/chains/ethereum/ethereum/src/api.ts#L2772" target="_blank" rel="noopener">source</a>
->>>>>>> 1bd62875
     </div>
     <div class="content">
       
@@ -5072,11 +5036,7 @@
       <span class="hljs-function"> <span class="hljs-title">rpc_modules</span>(<span class="hljs-params"></span>): <span class="hljs-title">Promise</span>&lt;<span class="hljs-title">object</span>&gt;</span>
     </h3>
     <div class="content small">
-<<<<<<< HEAD
       <a href="https://github.com/trufflesuite/ganache-core/blob/next/src/chains/ethereum/ethereum/src/api.ts#L2810" target="_blank" rel="noopener">source</a>
-=======
-      <a href="https://github.com/trufflesuite/ganache-core/blob/next/src/chains/ethereum/ethereum/src/api.ts#L2806" target="_blank" rel="noopener">source</a>
->>>>>>> 1bd62875
     </div>
     <div class="content">
       
@@ -5122,11 +5082,7 @@
       <span class="hljs-function"> <span class="hljs-title">shh_addToGroup</span>(<span class="hljs-params">address: DATA</span>): <span class="hljs-title">Promise</span>&lt;<span class="hljs-title">boolean</span>&gt;</span>
     </h3>
     <div class="content small">
-<<<<<<< HEAD
       <a href="https://github.com/trufflesuite/ganache-core/blob/next/src/chains/ethereum/ethereum/src/api.ts#L2867" target="_blank" rel="noopener">source</a>
-=======
-      <a href="https://github.com/trufflesuite/ganache-core/blob/next/src/chains/ethereum/ethereum/src/api.ts#L2863" target="_blank" rel="noopener">source</a>
->>>>>>> 1bd62875
     </div>
     <div class="content">
       
@@ -5183,11 +5139,7 @@
       <span class="hljs-function"> <span class="hljs-title">shh_getFilterChanges</span>(<span class="hljs-params">id: QUANTITY</span>): <span class="hljs-title">Promise</span>&lt;<span class="hljs-title">any</span>[]&gt;</span>
     </h3>
     <div class="content small">
-<<<<<<< HEAD
       <a href="https://github.com/trufflesuite/ganache-core/blob/next/src/chains/ethereum/ethereum/src/api.ts#L2915" target="_blank" rel="noopener">source</a>
-=======
-      <a href="https://github.com/trufflesuite/ganache-core/blob/next/src/chains/ethereum/ethereum/src/api.ts#L2911" target="_blank" rel="noopener">source</a>
->>>>>>> 1bd62875
     </div>
     <div class="content">
       
@@ -5244,11 +5196,7 @@
       <span class="hljs-function"> <span class="hljs-title">shh_getMessages</span>(<span class="hljs-params">id: QUANTITY</span>): <span class="hljs-title">Promise</span>&lt;<span class="hljs-title">boolean</span>&gt;</span>
     </h3>
     <div class="content small">
-<<<<<<< HEAD
       <a href="https://github.com/trufflesuite/ganache-core/blob/next/src/chains/ethereum/ethereum/src/api.ts#L2930" target="_blank" rel="noopener">source</a>
-=======
-      <a href="https://github.com/trufflesuite/ganache-core/blob/next/src/chains/ethereum/ethereum/src/api.ts#L2926" target="_blank" rel="noopener">source</a>
->>>>>>> 1bd62875
     </div>
     <div class="content">
       
@@ -5305,11 +5253,7 @@
       <span class="hljs-function"> <span class="hljs-title">shh_hasIdentity</span>(<span class="hljs-params">address: DATA</span>): <span class="hljs-title">Promise</span>&lt;<span class="hljs-title">boolean</span>&gt;</span>
     </h3>
     <div class="content small">
-<<<<<<< HEAD
       <a href="https://github.com/trufflesuite/ganache-core/blob/next/src/chains/ethereum/ethereum/src/api.ts#L2842" target="_blank" rel="noopener">source</a>
-=======
-      <a href="https://github.com/trufflesuite/ganache-core/blob/next/src/chains/ethereum/ethereum/src/api.ts#L2838" target="_blank" rel="noopener">source</a>
->>>>>>> 1bd62875
     </div>
     <div class="content">
       
@@ -5366,11 +5310,7 @@
       <span class="hljs-function"> <span class="hljs-title">shh_newFilter</span>(<span class="hljs-params">to: DATA, topics: DATA[]</span>): <span class="hljs-title">Promise</span>&lt;<span class="hljs-title">boolean</span>&gt;</span>
     </h3>
     <div class="content small">
-<<<<<<< HEAD
       <a href="https://github.com/trufflesuite/ganache-core/blob/next/src/chains/ethereum/ethereum/src/api.ts#L2884" target="_blank" rel="noopener">source</a>
-=======
-      <a href="https://github.com/trufflesuite/ganache-core/blob/next/src/chains/ethereum/ethereum/src/api.ts#L2880" target="_blank" rel="noopener">source</a>
->>>>>>> 1bd62875
     </div>
     <div class="content">
       
@@ -5430,11 +5370,7 @@
       <span class="hljs-function"> <span class="hljs-title">shh_newGroup</span>(<span class="hljs-params"></span>): <span class="hljs-title">Promise</span>&lt;<span class="hljs-title">string</span>&gt;</span>
     </h3>
     <div class="content small">
-<<<<<<< HEAD
       <a href="https://github.com/trufflesuite/ganache-core/blob/next/src/chains/ethereum/ethereum/src/api.ts#L2852" target="_blank" rel="noopener">source</a>
-=======
-      <a href="https://github.com/trufflesuite/ganache-core/blob/next/src/chains/ethereum/ethereum/src/api.ts#L2848" target="_blank" rel="noopener">source</a>
->>>>>>> 1bd62875
     </div>
     <div class="content">
       
@@ -5469,11 +5405,7 @@
       <span class="hljs-function"> <span class="hljs-title">shh_newIdentity</span>(<span class="hljs-params"></span>): <span class="hljs-title">Promise</span>&lt;<span class="hljs-title">string</span>&gt;</span>
     </h3>
     <div class="content small">
-<<<<<<< HEAD
       <a href="https://github.com/trufflesuite/ganache-core/blob/next/src/chains/ethereum/ethereum/src/api.ts#L2827" target="_blank" rel="noopener">source</a>
-=======
-      <a href="https://github.com/trufflesuite/ganache-core/blob/next/src/chains/ethereum/ethereum/src/api.ts#L2823" target="_blank" rel="noopener">source</a>
->>>>>>> 1bd62875
     </div>
     <div class="content">
       
@@ -5519,11 +5451,7 @@
       <span class="hljs-function"> <span class="hljs-title">shh_post</span>(<span class="hljs-params">postData: WhisperPostObject</span>): <span class="hljs-title">Promise</span>&lt;<span class="hljs-title">boolean</span>&gt;</span>
     </h3>
     <div class="content small">
-<<<<<<< HEAD
       <a href="https://github.com/trufflesuite/ganache-core/blob/next/src/chains/ethereum/ethereum/src/api.ts#L2945" target="_blank" rel="noopener">source</a>
-=======
-      <a href="https://github.com/trufflesuite/ganache-core/blob/next/src/chains/ethereum/ethereum/src/api.ts#L2941" target="_blank" rel="noopener">source</a>
->>>>>>> 1bd62875
     </div>
     <div class="content">
       
@@ -5580,11 +5508,7 @@
       <span class="hljs-function"> <span class="hljs-title">shh_uninstallFilter</span>(<span class="hljs-params">id: QUANTITY</span>): <span class="hljs-title">Promise</span>&lt;<span class="hljs-title">boolean</span>&gt;</span>
     </h3>
     <div class="content small">
-<<<<<<< HEAD
       <a href="https://github.com/trufflesuite/ganache-core/blob/next/src/chains/ethereum/ethereum/src/api.ts#L2900" target="_blank" rel="noopener">source</a>
-=======
-      <a href="https://github.com/trufflesuite/ganache-core/blob/next/src/chains/ethereum/ethereum/src/api.ts#L2896" target="_blank" rel="noopener">source</a>
->>>>>>> 1bd62875
     </div>
     <div class="content">
       
@@ -5642,11 +5566,7 @@
       <span class="hljs-function"> <span class="hljs-title">shh_version</span>(<span class="hljs-params"></span>): <span class="hljs-title">Promise</span>&lt;<span class="hljs-title">string</span>&gt;</span>
     </h3>
     <div class="content small">
-<<<<<<< HEAD
       <a href="https://github.com/trufflesuite/ganache-core/blob/next/src/chains/ethereum/ethereum/src/api.ts#L2959" target="_blank" rel="noopener">source</a>
-=======
-      <a href="https://github.com/trufflesuite/ganache-core/blob/next/src/chains/ethereum/ethereum/src/api.ts#L2955" target="_blank" rel="noopener">source</a>
->>>>>>> 1bd62875
     </div>
     <div class="content">
       

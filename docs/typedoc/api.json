{
	"id": 0,
	"name": "@ganache/ethereum",
	"kind": 0,
	"flags": {},
	"children": [
		{
			"id": 1,
			"name": "\"api\"",
			"kind": 1,
			"kindString": "Module",
			"flags": {
				"isExported": true
			},
			"originalName": "/home/micaiah/work/ganache-core/src/chains/ethereum/ethereum/src/api.ts",
			"children": [
				{
					"id": 2,
					"name": "EthereumApi",
					"kind": 128,
					"kindString": "Class",
					"flags": {
						"isExported": true
					},
					"indexSignature": [
						{
							"id": 3,
							"name": "__index",
							"kind": 8192,
							"kindString": "Index signature",
							"flags": {
								"isExported": true
							},
							"parameters": [
								{
									"id": 4,
									"name": "index",
									"kind": 32768,
									"kindString": "Parameter",
									"flags": {
										"isExported": true
									},
									"type": {
										"type": "intrinsic",
										"name": "string"
									}
								}
							],
							"type": {
								"type": "reflection",
								"declaration": {
									"id": 5,
									"name": "__type",
									"kind": 65536,
									"kindString": "Type literal",
									"flags": {
										"isExported": true
									},
									"signatures": [
										{
											"id": 6,
											"name": "__call",
											"kind": 4096,
											"kindString": "Call signature",
											"flags": {
												"isExported": true
											},
											"parameters": [
												{
													"id": 7,
													"name": "args",
													"kind": 32768,
													"kindString": "Parameter",
													"flags": {
														"isExported": true,
														"isRest": true
													},
													"type": {
														"type": "intrinsic",
														"name": "any"
													}
												}
											],
											"type": {
												"type": "reference",
												"typeArguments": [
													{
														"type": "intrinsic",
														"name": "any"
													}
												],
												"name": "Promise"
											}
										}
									],
									"sources": [
										{
											"fileName": "chains/ethereum/ethereum/src/api.ts",
											"line": 112,
											"character": 27
										}
									]
								}
							}
						}
					],
					"children": [
						{
							"id": 21,
							"name": "constructor",
							"kind": 512,
							"kindString": "Constructor",
							"flags": {
								"isExported": true
							},
							"comment": {
								"shortText": "This is the Ethereum API that the provider interacts with.\nThe only methods permitted on the prototype are the supported json-rpc\nmethods."
							},
							"signatures": [
								{
									"id": 22,
									"name": "new EthereumApi",
									"kind": 16384,
									"kindString": "Constructor signature",
									"flags": {
										"isExported": true
									},
									"comment": {
										"shortText": "This is the Ethereum API that the provider interacts with.\nThe only methods permitted on the prototype are the supported json-rpc\nmethods."
									},
									"parameters": [
										{
											"id": 23,
											"name": "options",
											"kind": 32768,
											"kindString": "Parameter",
											"flags": {
												"isExported": true
											},
											"comment": {},
											"type": {
												"type": "reference",
												"name": "EthereumInternalOptions"
											}
										},
										{
											"id": 24,
											"name": "wallet",
											"kind": 32768,
											"kindString": "Parameter",
											"flags": {
												"isExported": true
											},
											"comment": {},
											"type": {
												"type": "reference",
												"name": "Wallet"
											}
										},
										{
											"id": 25,
											"name": "blockchain",
											"kind": 32768,
											"kindString": "Parameter",
											"flags": {
												"isExported": true
											},
											"type": {
												"type": "reference",
												"name": "Blockchain"
											}
										}
									],
									"type": {
										"type": "reference",
										"id": 2,
										"name": "EthereumApi"
									}
								}
							],
							"sources": [
								{
									"fileName": "chains/ethereum/ethereum/src/api.ts",
									"line": 119,
									"character": 27
								}
							]
						},
						{
							"id": 19,
							"name": "#blockchain",
							"kind": 1024,
							"kindString": "Property",
							"flags": {
								"isPrivate": true,
								"isExported": true,
								"isReadonly": true
							},
							"sources": [
								{
									"fileName": "chains/ethereum/ethereum/src/api.ts",
									"line": 118,
									"character": 22
								}
							],
							"type": {
								"type": "reference",
								"name": "Blockchain"
							}
						},
						{
							"id": 9,
							"name": "#filters",
							"kind": 1024,
							"kindString": "Property",
							"flags": {
								"isPrivate": true,
								"isExported": true,
								"isReadonly": true
							},
							"sources": [
								{
									"fileName": "chains/ethereum/ethereum/src/api.ts",
									"line": 115,
									"character": 19
								}
							],
							"type": {
								"type": "reference",
								"typeArguments": [
									{
										"type": "intrinsic",
										"name": "string"
									},
									{
										"type": "reflection",
										"declaration": {
											"id": 10,
											"name": "__type",
											"kind": 65536,
											"kindString": "Type literal",
											"flags": {
												"isExported": true
											},
											"children": [
												{
													"id": 14,
													"name": "filter",
													"kind": 32,
													"kindString": "Variable",
													"flags": {
														"isExported": true
													},
													"sources": [
														{
															"fileName": "chains/ethereum/utils/lib/src/types/filters.d.ts",
															"line": 26,
															"character": 10
														}
													],
													"type": {
														"type": "reference",
														"name": "FilterArgs"
													}
												},
												{
													"id": 11,
													"name": "type",
													"kind": 32,
													"kindString": "Variable",
													"flags": {
														"isExported": true
													},
													"sources": [
														{
															"fileName": "chains/ethereum/utils/lib/src/types/filters.d.ts",
															"line": 23,
															"character": 8
														}
													],
													"type": {
														"type": "reference",
														"name": "FilterTypes"
													}
												},
												{
													"id": 13,
													"name": "unsubscribe",
													"kind": 32,
													"kindString": "Variable",
													"flags": {
														"isExported": true
													},
													"sources": [
														{
															"fileName": "chains/ethereum/utils/lib/src/types/filters.d.ts",
															"line": 25,
															"character": 15
														}
													],
													"type": {
														"type": "reference",
														"name": "Emittery.UnsubscribeFn"
													}
												},
												{
													"id": 12,
													"name": "updates",
													"kind": 32,
													"kindString": "Variable",
													"flags": {
														"isExported": true
													},
													"sources": [
														{
															"fileName": "chains/ethereum/utils/lib/src/types/filters.d.ts",
															"line": 24,
															"character": 11
														}
													],
													"type": {
														"type": "array",
														"elementType": {
															"type": "reference",
															"name": "Data"
														}
													}
												}
											],
											"groups": [
												{
													"title": "Variables",
													"kind": 32,
													"children": [
														14,
														11,
														13,
														12
													]
												}
											]
										}
									}
								],
								"name": "Map"
							},
							"defaultValue": "new Map<string, Filter>()"
						},
						{
							"id": 8,
							"name": "#getId",
							"kind": 1024,
							"kindString": "Property",
							"flags": {
								"isPrivate": true,
								"isExported": true,
								"isReadonly": true
							},
							"sources": [
								{
									"fileName": "chains/ethereum/ethereum/src/api.ts",
									"line": 114,
									"character": 17
								}
							],
							"type": {
								"type": "reference",
								"name": "(Anonymous function)"
							},
							"defaultValue": "(id => () => Quantity.from(++id))(0)"
						},
						{
							"id": 18,
							"name": "#options",
							"kind": 1024,
							"kindString": "Property",
							"flags": {
								"isPrivate": true,
								"isExported": true,
								"isReadonly": true
							},
							"sources": [
								{
									"fileName": "chains/ethereum/ethereum/src/api.ts",
									"line": 117,
									"character": 19
								}
							],
							"type": {
								"type": "reference",
								"name": "EthereumInternalOptions"
							}
						},
						{
							"id": 15,
							"name": "#subscriptions",
							"kind": 1024,
							"kindString": "Property",
							"flags": {
								"isPrivate": true,
								"isExported": true,
								"isReadonly": true
							},
							"sources": [
								{
									"fileName": "chains/ethereum/ethereum/src/api.ts",
									"line": 116,
									"character": 25
								}
							],
							"type": {
								"type": "reference",
								"typeArguments": [
									{
										"type": "intrinsic",
										"name": "string"
									},
									{
										"type": "reflection",
										"declaration": {
											"id": 16,
											"name": "__type",
											"kind": 65536,
											"kindString": "Type literal",
											"flags": {
												"isExported": true
											},
											"signatures": [
												{
													"id": 17,
													"name": "__call",
													"kind": 4096,
													"kindString": "Call signature",
													"flags": {
														"isExported": true
													},
													"type": {
														"type": "intrinsic",
														"name": "void"
													}
												}
											]
										}
									}
								],
								"name": "Map"
							},
							"defaultValue": "new Map<string, Emittery.UnsubscribeFn>()"
						},
						{
							"id": 20,
							"name": "#wallet",
							"kind": 1024,
							"kindString": "Property",
							"flags": {
								"isPrivate": true,
								"isExported": true,
								"isReadonly": true
							},
							"sources": [
								{
									"fileName": "chains/ethereum/ethereum/src/api.ts",
									"line": 119,
									"character": 18
								}
							],
							"type": {
								"type": "reference",
								"name": "Wallet"
							}
						},
						{
							"id": 44,
							"name": "bzz_hive",
							"kind": 2048,
							"kindString": "Method",
							"flags": {
								"isExported": true
							},
							"decorators": [
								{
									"name": "assertArgLength",
									"type": {
										"type": "reference",
										"name": "assertArgLength"
									},
									"arguments": {
										"min": "0"
									}
								}
							],
							"signatures": [
								{
									"id": 45,
									"name": "bzz_hive",
									"kind": 4096,
									"kindString": "Call signature",
									"flags": {
										"isExported": true
									},
									"comment": {
										"shortText": "Returns the kademlia table in a readable table format.",
										"returns": "Returns the kademlia table in a readable table format.",
										"tags": [
											{
												"tag": "example",
												"text": "\n```javascript\nconsole.log(await provider.send(\"bzz_hive\"));\n```\n"
											}
										]
									},
									"type": {
										"type": "reference",
										"typeArguments": [
											{
												"type": "array",
												"elementType": {
													"type": "intrinsic",
													"name": "any"
												}
											}
										],
										"name": "Promise"
									}
								}
							],
							"sources": [
								{
									"fileName": "chains/ethereum/ethereum/src/api.ts",
									"line": 217,
									"character": 16
								}
							]
						},
						{
							"id": 46,
							"name": "bzz_info",
							"kind": 2048,
							"kindString": "Method",
							"flags": {
								"isExported": true
							},
							"decorators": [
								{
									"name": "assertArgLength",
									"type": {
										"type": "reference",
										"name": "assertArgLength"
									},
									"arguments": {
										"min": "0"
									}
								}
							],
							"signatures": [
								{
									"id": 47,
									"name": "bzz_info",
									"kind": 4096,
									"kindString": "Call signature",
									"flags": {
										"isExported": true
									},
									"comment": {
										"shortText": "Returns details about the swarm node.",
										"returns": "Returns details about the swarm node.",
										"tags": [
											{
												"tag": "example",
												"text": "\n```javascript\nconsole.log(await provider.send(\"bzz_info\"));\n```\n"
											}
										]
									},
									"type": {
										"type": "reference",
										"typeArguments": [
											{
												"type": "array",
												"elementType": {
													"type": "intrinsic",
													"name": "any"
												}
											}
										],
										"name": "Promise"
									}
								}
							],
							"sources": [
								{
									"fileName": "chains/ethereum/ethereum/src/api.ts",
									"line": 230,
									"character": 16
								}
							]
						},
						{
							"id": 40,
							"name": "db_getHex",
							"kind": 2048,
							"kindString": "Method",
							"flags": {
								"isExported": true
							},
							"decorators": [
								{
									"name": "assertArgLength",
									"type": {
										"type": "reference",
										"name": "assertArgLength"
									},
									"arguments": {
										"min": "2"
									}
								}
							],
							"signatures": [
								{
									"id": 41,
									"name": "db_getHex",
									"kind": 4096,
									"kindString": "Call signature",
									"flags": {
										"isExported": true
									},
									"comment": {
										"shortText": "Returns binary data from the local database.",
										"returns": "The previously stored data.",
										"tags": [
											{
												"tag": "example",
												"text": "\n```javascript\nconsole.log(await provider.send(\"db_getHex\", [\"testDb\", \"testKey\"] ));\n```\n"
											}
										]
									},
									"parameters": [
										{
											"id": 42,
											"name": "dbName",
											"kind": 32768,
											"kindString": "Parameter",
											"flags": {
												"isExported": true
											},
											"comment": {
												"text": "Database name."
											},
											"type": {
												"type": "intrinsic",
												"name": "string"
											}
										},
										{
											"id": 43,
											"name": "key",
											"kind": 32768,
											"kindString": "Parameter",
											"flags": {
												"isExported": true
											},
											"comment": {
												"text": "Key name."
											},
											"type": {
												"type": "intrinsic",
												"name": "string"
											}
										}
									],
									"type": {
										"type": "reference",
										"typeArguments": [
											{
												"type": "intrinsic",
												"name": "string"
											}
										],
										"name": "Promise"
									}
								}
							],
							"sources": [
								{
									"fileName": "chains/ethereum/ethereum/src/api.ts",
									"line": 202,
									"character": 17
								}
							]
						},
						{
							"id": 31,
							"name": "db_getString",
							"kind": 2048,
							"kindString": "Method",
							"flags": {
								"isExported": true
							},
							"decorators": [
								{
									"name": "assertArgLength",
									"type": {
										"type": "reference",
										"name": "assertArgLength"
									},
									"arguments": {
										"min": "2"
									}
								}
							],
							"signatures": [
								{
									"id": 32,
									"name": "db_getString",
									"kind": 4096,
									"kindString": "Call signature",
									"flags": {
										"isExported": true
									},
									"comment": {
										"shortText": "Returns string from the local database.",
										"returns": "The previously stored string.",
										"tags": [
											{
												"tag": "example",
												"text": "\n```javascript\nconsole.log(await provider.send(\"db_getString\", [\"testDb\", \"testKey\"] ));\n```\n"
											}
										]
									},
									"parameters": [
										{
											"id": 33,
											"name": "dbName",
											"kind": 32768,
											"kindString": "Parameter",
											"flags": {
												"isExported": true
											},
											"comment": {
												"text": "Database name."
											},
											"type": {
												"type": "intrinsic",
												"name": "string"
											}
										},
										{
											"id": 34,
											"name": "key",
											"kind": 32768,
											"kindString": "Parameter",
											"flags": {
												"isExported": true
											},
											"comment": {
												"text": "Key name."
											},
											"type": {
												"type": "intrinsic",
												"name": "string"
											}
										}
									],
									"type": {
										"type": "reference",
										"typeArguments": [
											{
												"type": "intrinsic",
												"name": "string"
											}
										],
										"name": "Promise"
									}
								}
							],
							"sources": [
								{
									"fileName": "chains/ethereum/ethereum/src/api.ts",
									"line": 169,
									"character": 20
								}
							]
						},
						{
							"id": 35,
							"name": "db_putHex",
							"kind": 2048,
							"kindString": "Method",
							"flags": {
								"isExported": true
							},
							"decorators": [
								{
									"name": "assertArgLength",
									"type": {
										"type": "reference",
										"name": "assertArgLength"
									},
									"arguments": {
										"min": "3"
									}
								}
							],
							"signatures": [
								{
									"id": 36,
									"name": "db_putHex",
									"kind": 4096,
									"kindString": "Call signature",
									"flags": {
										"isExported": true
									},
									"comment": {
										"shortText": "Stores binary data in the local database.",
										"returns": "`true` if the value was stored, otherwise `false`.",
										"tags": [
											{
												"tag": "example",
												"text": "\n```javascript\nconsole.log(await provider.send(\"db_putHex\", [\"testDb\", \"testKey\", \"0x0\"] ));\n```\n"
											}
										]
									},
									"parameters": [
										{
											"id": 37,
											"name": "dbName",
											"kind": 32768,
											"kindString": "Parameter",
											"flags": {
												"isExported": true
											},
											"comment": {
												"text": "Database name."
											},
											"type": {
												"type": "intrinsic",
												"name": "string"
											}
										},
										{
											"id": 38,
											"name": "key",
											"kind": 32768,
											"kindString": "Parameter",
											"flags": {
												"isExported": true
											},
											"comment": {
												"text": "Key name."
											},
											"type": {
												"type": "intrinsic",
												"name": "string"
											}
										},
										{
											"id": 39,
											"name": "data",
											"kind": 32768,
											"kindString": "Parameter",
											"flags": {
												"isExported": true
											},
											"comment": {
												"text": "Data to store."
											},
											"type": {
												"type": "reference",
												"name": "DATA"
											}
										}
									],
									"type": {
										"type": "reference",
										"typeArguments": [
											{
												"type": "intrinsic",
												"name": "boolean"
											}
										],
										"name": "Promise"
									}
								}
							],
							"sources": [
								{
									"fileName": "chains/ethereum/ethereum/src/api.ts",
									"line": 186,
									"character": 17
								}
							]
						},
						{
							"id": 26,
							"name": "db_putString",
							"kind": 2048,
							"kindString": "Method",
							"flags": {
								"isExported": true
							},
							"decorators": [
								{
									"name": "assertArgLength",
									"type": {
										"type": "reference",
										"name": "assertArgLength"
									},
									"arguments": {
										"min": "3"
									}
								}
							],
							"signatures": [
								{
									"id": 27,
									"name": "db_putString",
									"kind": 4096,
									"kindString": "Call signature",
									"flags": {
										"isExported": true
									},
									"comment": {
										"shortText": "Stores a string in the local database.",
										"returns": "Returns true if the value was stored, otherwise false.",
										"tags": [
											{
												"tag": "example",
												"text": "\n```javascript\nconsole.log(await provider.send(\"db_putString\", [\"testDb\", \"testKey\", \"testValue\"] ));\n```\n"
											}
										]
									},
									"parameters": [
										{
											"id": 28,
											"name": "dbName",
											"kind": 32768,
											"kindString": "Parameter",
											"flags": {
												"isExported": true
											},
											"comment": {
												"text": "Database name."
											},
											"type": {
												"type": "intrinsic",
												"name": "string"
											}
										},
										{
											"id": 29,
											"name": "key",
											"kind": 32768,
											"kindString": "Parameter",
											"flags": {
												"isExported": true
											},
											"comment": {
												"text": "Key name."
											},
											"type": {
												"type": "intrinsic",
												"name": "string"
											}
										},
										{
											"id": 30,
											"name": "value",
											"kind": 32768,
											"kindString": "Parameter",
											"flags": {
												"isExported": true
											},
											"comment": {
												"text": "String to store."
											},
											"type": {
												"type": "intrinsic",
												"name": "string"
											}
										}
									],
									"type": {
										"type": "reference",
										"typeArguments": [
											{
												"type": "intrinsic",
												"name": "boolean"
											}
										],
										"name": "Promise"
									}
								}
							],
							"sources": [
								{
									"fileName": "chains/ethereum/ethereum/src/api.ts",
									"line": 153,
									"character": 20
								}
							]
						},
						{
							"id": 309,
							"name": "debug_storageRangeAt",
							"kind": 2048,
							"kindString": "Method",
							"flags": {
								"isExported": true
							},
							"signatures": [
								{
									"id": 310,
									"name": "debug_storageRangeAt",
									"kind": 4096,
									"kindString": "Call signature",
									"flags": {
										"isExported": true
									},
									"comment": {
										"shortText": "Attempts to replay the transaction as it was executed on the network and\nreturn storage data given a starting key and max number of entries to return.",
										"returns": "Returns a storage object with the keys being keccak-256 hashes of the storage keys,\nand the values being the raw, unhashed key and value for that specific storage slot. Also\nreturns a next key which is the keccak-256 hash of the next key in storage for continuous downloading.",
										"tags": [
											{
												"tag": "example",
												"text": "\n```javascript\n// Simple.sol\n// // SPDX-License-Identifier: MIT\n//  pragma solidity ^0.7.4;\n//\n//  contract Simple {\n//      uint256 public value;\n//      constructor() payable {\n//          value = 5;\n//      }\n//  }\nconst simpleSol = \"0x6080604052600560008190555060858060196000396000f3fe6080604052348015600f57600080fd5b506004361060285760003560e01c80633fa4f24514602d575b600080fd5b60336049565b6040518082815260200191505060405180910390f35b6000548156fea26469706673582212200897f7766689bf7a145227297912838b19bcad29039258a293be78e3bf58e20264736f6c63430007040033\";\nconst [from] = await provider.request({ method: \"eth_accounts\", params: [] });\nawait provider.request({ method: \"eth_subscribe\", params: [\"newHeads\"] });\nconst initialTxHash = await provider.request({ method: \"eth_sendTransaction\", params: [{ from, gas: \"0x5b8d80\", data: simpleSol }] });\nawait provider.once(\"message\"); // Note: `await provider.once` is non-standard\n\nconst {contractAddress} = await provider.request({ method: \"eth_getTransactionReceipt\", params: [initialTxHash] });\n\n// set value to 19\nconst data = \"0x552410770000000000000000000000000000000000000000000000000000000000000019\";\nconst txHash = await provider.request({ method: \"eth_sendTransaction\", params: [{ from, to: contractAddress, data }] });\nawait provider.once(\"message\"); // Note: `await provider.once` is non-standard\n\nconst { blockHash, transactionIndex } = await provider.request({ method: \"eth_getTransactionReceipt\", params: [txHash] });\nconst storage = await provider.request({ method: \"debug_storageRangeAt\", params: [blockHash, transactionIndex, contractAddress, \"0x01\", 1] });\nconsole.log(storage);\n```\n"
											}
										]
									},
									"parameters": [
										{
											"id": 311,
											"name": "blockHash",
											"kind": 32768,
											"kindString": "Parameter",
											"flags": {
												"isExported": true
											},
											"comment": {
												"text": "Hash of a block."
											},
											"type": {
												"type": "reference",
												"name": "DATA"
											}
										},
										{
											"id": 312,
											"name": "transactionIndex",
											"kind": 32768,
											"kindString": "Parameter",
											"flags": {
												"isExported": true
											},
<<<<<<< HEAD
=======
											"comment": {
												"text": "Integer of the transaction index position."
											},
>>>>>>> 3c9cf8c5
											"type": {
												"type": "intrinsic",
												"name": "number"
											}
										},
										{
											"id": 313,
											"name": "contractAddress",
											"kind": 32768,
											"kindString": "Parameter",
											"flags": {
												"isExported": true
											},
											"comment": {
												"text": "Address of the contract."
											},
											"type": {
												"type": "reference",
												"name": "DATA"
											}
										},
										{
											"id": 314,
											"name": "startKey",
											"kind": 32768,
											"kindString": "Parameter",
											"flags": {
												"isExported": true
											},
<<<<<<< HEAD
=======
											"comment": {
												"text": "Hash of the start key for grabbing storage entries."
											},
>>>>>>> 3c9cf8c5
											"type": {
												"type": "reference",
												"name": "DATA"
											}
										},
										{
											"id": 315,
											"name": "maxResult",
											"kind": 32768,
											"kindString": "Parameter",
											"flags": {
												"isExported": true
											},
											"comment": {
												"text": "Integer of maximum number of storage entries to return."
											},
											"type": {
												"type": "intrinsic",
												"name": "number"
											}
										}
									],
									"type": {
										"type": "reference",
										"typeArguments": [
											{
												"type": "reference",
												"name": "StorageRangeResult"
											}
										],
										"name": "Promise"
									}
								}
							],
							"sources": [
								{
									"fileName": "chains/ethereum/ethereum/src/api.ts",
									"line": 2533,
									"character": 28
								}
							]
						},
						{
							"id": 305,
							"name": "debug_traceTransaction",
							"kind": 2048,
							"kindString": "Method",
							"flags": {
								"isExported": true
							},
							"signatures": [
								{
									"id": 306,
									"name": "debug_traceTransaction",
									"kind": 4096,
									"kindString": "Call signature",
									"flags": {
										"isExported": true
									},
									"comment": {
										"shortText": "Attempt to run the transaction in the exact same manner as it was executed\non the network. It will replay any transaction that may have been executed\nprior to this one before it will finally attempt to execute the transaction\nthat corresponds to the given hash.",
										"text": "In addition to the hash of the transaction you may give it a secondary\noptional argument, which specifies the options for this specific call.\nThe possible options are:\n\n* `disableStorage`: {boolean} Setting this to `true` will disable storage capture (default = `false`).\n* `disableMemory`: {boolean} Setting this to `true` will disable memory capture (default = `false`).\n* `disableStack`: {boolean} Setting this to `true` will disable stack capture (default = `false`).\n",
										"returns": "Returns the `gas`, `structLogs`, and `returnValue` for the traced transaction.\n\nThe `structLogs` are an array of logs, which contains the following fields:\n* `depth`: The execution depth.\n* `error`: Information about an error, if one occurred.\n* `gas`: The number of gas remaining.\n* `gasCost`: The cost of gas in wei.\n* `memory`: An array containing the contract's memory data.\n* `op`: The current opcode.\n* `pc`: The current program counter.\n* `stack`: The EVM execution stack.\n* `storage`: An object containing the contract's storage data.\n",
										"tags": [
											{
												"tag": "example",
												"text": "\n```javascript\n// Simple.sol\n// // SPDX-License-Identifier: MIT\n//  pragma solidity ^0.7.4;\n//\n//  contract Simple {\n//      uint256 public value;\n//      constructor() payable {\n//          value = 5;\n//      }\n//  }\nconst simpleSol = \"0x6080604052600560008190555060858060196000396000f3fe6080604052348015600f57600080fd5b506004361060285760003560e01c80633fa4f24514602d575b600080fd5b60336049565b6040518082815260200191505060405180910390f35b6000548156fea26469706673582212200897f7766689bf7a145227297912838b19bcad29039258a293be78e3bf58e20264736f6c63430007040033\";\nconst [from] = await provider.request({ method: \"eth_accounts\", params: [] });\nawait provider.request({ method: \"eth_subscribe\", params: [\"newHeads\"] });\nconst txHash = await provider.request({ method: \"eth_sendTransaction\", params: [{ from, gas: \"0x5b8d80\", data: simpleSol }] });\nawait provider.once(\"message\"); // Note: `await provider.once` is non-standard\nconst transactionTrace = await provider.request({ method: \"debug_traceTransaction\", params: [txHash] });\nconsole.log(transactionTrace);\n```\n"
											}
										]
									},
									"parameters": [
										{
											"id": 307,
											"name": "transactionHash",
											"kind": 32768,
											"kindString": "Parameter",
											"flags": {
												"isExported": true
											},
											"comment": {
												"text": "Hash of the transaction to trace."
											},
											"type": {
												"type": "reference",
												"name": "DATA"
											}
										},
										{
											"id": 308,
											"name": "options",
											"kind": 32768,
											"kindString": "Parameter",
											"flags": {
												"isExported": true,
												"isOptional": true
											},
											"comment": {
												"text": "See options in source."
											},
											"type": {
												"type": "reference",
												"name": "TransactionTraceOptions"
											}
										}
									],
									"type": {
										"type": "reference",
										"typeArguments": [
											{
												"type": "reference",
												"name": "TraceTransactionResult"
											}
										],
										"name": "Promise"
									}
								}
							],
							"sources": [
								{
									"fileName": "chains/ethereum/ethereum/src/api.ts",
									"line": 2483,
									"character": 30
								}
							]
						},
						{
							"id": 169,
							"name": "eth_accounts",
							"kind": 2048,
							"kindString": "Method",
							"flags": {
								"isExported": true
							},
							"decorators": [
								{
									"name": "assertArgLength",
									"type": {
										"type": "reference",
										"name": "assertArgLength"
									},
									"arguments": {
										"min": "0"
									}
								}
							],
							"signatures": [
								{
									"id": 170,
									"name": "eth_accounts",
									"kind": 4096,
									"kindString": "Call signature",
									"flags": {
										"isExported": true
									},
									"comment": {
										"shortText": "Returns a list of addresses owned by client.",
										"returns": "Array of 20 Bytes - addresses owned by the client.",
										"tags": [
											{
												"tag": "example",
												"text": "\n```javascript\nconst accounts = await provider.request({ method: \"eth_accounts\", params: [] });\nconsole.log(accounts);\n```\n"
											}
										]
									},
									"type": {
										"type": "reference",
										"typeArguments": [
											{
												"type": "array",
												"elementType": {
													"type": "intrinsic",
													"name": "string"
												}
											}
										],
										"name": "Promise"
									}
								}
							],
							"sources": [
								{
									"fileName": "chains/ethereum/ethereum/src/api.ts",
									"line": 1307,
									"character": 20
								}
							]
						},
						{
							"id": 171,
							"name": "eth_blockNumber",
							"kind": 2048,
							"kindString": "Method",
							"flags": {
								"isExported": true
							},
							"decorators": [
								{
									"name": "assertArgLength",
									"type": {
										"type": "reference",
										"name": "assertArgLength"
									},
									"arguments": {
										"min": "0"
									}
								}
							],
							"signatures": [
								{
									"id": 172,
									"name": "eth_blockNumber",
									"kind": 4096,
									"kindString": "Call signature",
									"flags": {
										"isExported": true
									},
									"comment": {
										"shortText": "Returns the number of the most recent block.",
										"returns": "The current block number the client is on.",
										"tags": [
											{
												"tag": "example",
												"text": "\n```javascript\nconst blockNumber = await provider.request({ method: \"eth_blockNumber\" });\nconsole.log(blockNumber);\n```\n"
											}
										]
									},
									"type": {
										"type": "reference",
										"typeArguments": [
											{
												"type": "reference",
												"name": "Quantity"
											}
										],
										"name": "Promise"
									}
								}
							],
							"sources": [
								{
									"fileName": "chains/ethereum/ethereum/src/api.ts",
									"line": 1321,
									"character": 23
								}
							]
						},
						{
							"id": 301,
							"name": "eth_call",
							"kind": 2048,
							"kindString": "Method",
							"flags": {
								"isExported": true
							},
							"decorators": [
								{
									"name": "assertArgLength",
									"type": {
										"type": "reference",
										"name": "assertArgLength"
									},
									"arguments": {
										"min": "1",
										"max": "2"
									}
								}
							],
							"signatures": [
								{
									"id": 302,
									"name": "eth_call",
									"kind": 4096,
									"kindString": "Call signature",
									"flags": {
										"isExported": true
									},
									"comment": {
										"shortText": "Executes a new message call immediately without creating a transaction on the block chain.",
										"text": "Transaction call object:\n* `from`: `DATA`, 20 bytes (optional) - The address the transaction is sent from.\n* `to`: `DATA`, 20 bytes - The address the transaction is sent to.\n* `gas`: `QUANTITY` (optional) - Integer of the maximum gas allowance for the transaction.\n* `gasPrice`: `QUANTITY` (optional) - Integer of the price of gas in wei.\n* `value`: `QUANTITY` (optional) - Integer of the value in wei.\n* `data`: `DATA` (optional) - Hash of the method signature and the ABI encoded parameters.\n",
										"returns": "The return value of executed contract.",
										"tags": [
											{
												"tag": "example",
												"text": "\n```javascript\n// Simple.sol\n// // SPDX-License-Identifier: MIT\n//  pragma solidity ^0.7.4;\n//\n//  contract Simple {\n//      uint256 public value;\n//      constructor() payable {\n//          value = 5;\n//      }\n//  }\nconst simpleSol = \"0x6080604052600560008190555060858060196000396000f3fe6080604052348015600f57600080fd5b506004361060285760003560e01c80633fa4f24514602d575b600080fd5b60336049565b6040518082815260200191505060405180910390f35b6000548156fea26469706673582212200897f7766689bf7a145227297912838b19bcad29039258a293be78e3bf58e20264736f6c63430007040033\";\nconst [from] = await provider.request({ method: \"eth_accounts\", params: [] });\nconst txObj = { from, gas: \"0x5b8d80\", gasPrice: \"0x1dfd14000\", value:\"0x0\", data: simpleSol };\nconst result = await provider.request({ method: \"eth_call\", params: [txObj, \"latest\"] });\nconsole.log(result);\n```\n"
											}
										]
									},
									"parameters": [
										{
											"id": 303,
											"name": "transaction",
											"kind": 32768,
											"kindString": "Parameter",
											"flags": {
												"isExported": true
											},
											"comment": {
												"text": "The transaction call object as seen in source."
											},
											"type": {
												"type": "intrinsic",
												"name": "any"
											}
										},
										{
											"id": 304,
											"name": "blockNumber",
											"kind": 32768,
											"kindString": "Parameter",
											"flags": {
												"isExported": true
											},
											"comment": {
												"text": "Integer block number, or the string \"latest\", \"earliest\"\n or \"pending\".\n"
											},
											"type": {
												"type": "union",
												"types": [
													{
														"type": "reference",
														"name": "QUANTITY"
													},
													{
														"type": "reference",
														"name": "Tag"
													}
												]
											},
											"defaultValue": "Tag.LATEST"
										}
									],
									"type": {
										"type": "reference",
										"typeArguments": [
											{
												"type": "reference",
												"name": "Data"
											}
										],
										"name": "Promise"
									}
								}
							],
							"sources": [
								{
									"fileName": "chains/ethereum/ethereum/src/api.ts",
									"line": 2372,
									"character": 16
								}
							]
						},
						{
							"id": 173,
							"name": "eth_chainId",
							"kind": 2048,
							"kindString": "Method",
							"flags": {
								"isExported": true
							},
							"decorators": [
								{
									"name": "assertArgLength",
									"type": {
										"type": "reference",
										"name": "assertArgLength"
									},
									"arguments": {
										"min": "0"
									}
								}
							],
							"signatures": [
								{
									"id": 174,
									"name": "eth_chainId",
									"kind": 4096,
									"kindString": "Call signature",
									"flags": {
										"isExported": true
									},
									"comment": {
										"shortText": "Returns the currently configured chain id, a value used in\nreplay-protected transaction signing as introduced by EIP-155.",
										"returns": "The chain id as a string.",
										"tags": [
											{
												"tag": "eip",
												"text": "[155 – Simple replay attack protection](https://github.com/ethereum/EIPs/blob/master/EIPS/eip-155.md)\n"
											},
											{
												"tag": "example",
												"text": "\n```javascript\nconst chainId = await provider.send(\"eth_chainId\");\nconsole.log(chainId);\n```\n"
											}
										]
									},
									"type": {
										"type": "reference",
										"typeArguments": [
											{
												"type": "reference",
												"name": "Quantity"
											}
										],
										"name": "Promise"
									}
								}
							],
							"sources": [
								{
									"fileName": "chains/ethereum/ethereum/src/api.ts",
									"line": 1338,
									"character": 19
								}
							]
						},
						{
							"id": 111,
							"name": "eth_coinbase",
							"kind": 2048,
							"kindString": "Method",
							"flags": {
								"isExported": true
							},
							"decorators": [
								{
									"name": "assertArgLength",
									"type": {
										"type": "reference",
										"name": "assertArgLength"
									},
									"arguments": {
										"min": "0"
									}
								}
							],
							"signatures": [
								{
									"id": 112,
									"name": "eth_coinbase",
									"kind": 4096,
									"kindString": "Call signature",
									"flags": {
										"isExported": true
									},
									"comment": {
										"shortText": "Returns the client coinbase address.",
										"returns": "The current coinbase address.",
										"tags": [
											{
												"tag": "example",
												"text": "\n```javascript\nconst coinbaseAddress = await provider.request({ method: \"eth_coinbase\" });\nconsole.log(coinbaseAddress);\n```\n"
											}
										]
									},
									"type": {
										"type": "reference",
										"typeArguments": [
											{
												"type": "reference",
												"name": "Address"
											}
										],
										"name": "Promise"
									}
								}
							],
							"sources": [
								{
									"fileName": "chains/ethereum/ethereum/src/api.ts",
									"line": 820,
									"character": 20
								}
							]
						},
						{
							"id": 103,
							"name": "eth_estimateGas",
							"kind": 2048,
							"kindString": "Method",
							"flags": {
								"isExported": true
							},
							"decorators": [
								{
									"name": "assertArgLength",
									"type": {
										"type": "reference",
										"name": "assertArgLength"
									},
									"arguments": {
										"min": "1",
										"max": "2"
									}
								}
							],
							"signatures": [
								{
									"id": 104,
									"name": "eth_estimateGas",
									"kind": 4096,
									"kindString": "Call signature",
									"flags": {
										"isExported": true
									},
									"comment": {
										"shortText": "Generates and returns an estimate of how much gas is necessary to allow the\ntransaction to complete. The transaction will not be added to the\nblockchain. Note that the estimate may be significantly more than the\namount of gas actually used by the transaction, for a variety of reasons\nincluding EVM mechanics and node performance.",
										"text": "Transaction call object:\n* `from`: `DATA`, 20 bytes (optional) - The address the transaction is sent from.\n* `to`: `DATA`, 20 bytes - The address the transaction is sent to.\n* `gas`: `QUANTITY` (optional) - Integer of the maximum gas allowance for the transaction.\n* `gasPrice`: `QUANTITY` (optional) - Integer of the price of gas in wei.\n* `value`: `QUANTITY` (optional) - Integer of the value in wei.\n* `data`: `DATA` (optional) - Hash of the method signature and the ABI encoded parameters.\n",
										"returns": "The amount of gas used.\n",
										"tags": [
											{
												"tag": "example",
												"text": "\n```javascript\nconst [from, to] = await provider.request({ method: \"eth_accounts\", params: [] });\nconst gasEstimate = await provider.request({ method: \"eth_estimateGas\", params: [{ from, to }, \"latest\" ] });\nconsole.log(gasEstimate);\n```\n"
											}
										]
									},
									"parameters": [
										{
											"id": 105,
											"name": "transaction",
											"kind": 32768,
											"kindString": "Parameter",
											"flags": {
												"isExported": true
											},
											"comment": {
												"text": "The transaction call object as seen in source."
											},
											"type": {
												"type": "intrinsic",
												"name": "any"
											}
										},
										{
											"id": 106,
											"name": "blockNumber",
											"kind": 32768,
											"kindString": "Parameter",
											"flags": {
												"isExported": true
											},
											"comment": {
												"text": "Integer block number, or the string \"latest\", \"earliest\"\n or \"pending\".\n"
											},
											"type": {
												"type": "union",
												"types": [
													{
														"type": "reference",
														"name": "QUANTITY"
													},
													{
														"type": "reference",
														"name": "Tag"
													}
												]
											},
											"defaultValue": "Tag.LATEST"
										}
									],
									"type": {
										"type": "reference",
										"typeArguments": [
											{
												"type": "reference",
												"name": "Quantity"
											}
										],
										"name": "Promise"
									}
								}
							],
							"sources": [
								{
									"fileName": "chains/ethereum/ethereum/src/api.ts",
									"line": 729,
									"character": 23
								}
							]
						},
						{
							"id": 167,
							"name": "eth_gasPrice",
							"kind": 2048,
							"kindString": "Method",
							"flags": {
								"isExported": true
							},
							"decorators": [
								{
									"name": "assertArgLength",
									"type": {
										"type": "reference",
										"name": "assertArgLength"
									},
									"arguments": {
										"min": "0"
									}
								}
							],
							"signatures": [
								{
									"id": 168,
									"name": "eth_gasPrice",
									"kind": 4096,
									"kindString": "Call signature",
									"flags": {
										"isExported": true
									},
									"comment": {
										"shortText": "Returns the current price per gas in wei.",
										"returns": "Integer of the current gas price in wei.",
										"tags": [
											{
												"tag": "example",
												"text": "\n```javascript\nconst gasPrice = await provider.request({ method: \"eth_gasPrice\", params: [] });\nconsole.log(gasPrice);\n```\n"
											}
										]
									},
									"type": {
										"type": "reference",
										"typeArguments": [
											{
												"type": "reference",
												"name": "Quantity"
											}
										],
										"name": "Promise"
									}
								}
							],
							"sources": [
								{
									"fileName": "chains/ethereum/ethereum/src/api.ts",
									"line": 1293,
									"character": 20
								}
							]
						},
						{
							"id": 175,
							"name": "eth_getBalance",
							"kind": 2048,
							"kindString": "Method",
							"flags": {
								"isExported": true
							},
							"decorators": [
								{
									"name": "assertArgLength",
									"type": {
										"type": "reference",
										"name": "assertArgLength"
									},
									"arguments": {
										"min": "1",
										"max": "2"
									}
								}
							],
							"signatures": [
								{
									"id": 176,
									"name": "eth_getBalance",
									"kind": 4096,
									"kindString": "Call signature",
									"flags": {
										"isExported": true
									},
									"comment": {
										"shortText": "Returns the balance of the account of given address.",
										"returns": "Integer of the account balance in wei.\n",
										"tags": [
											{
												"tag": "example",
												"text": "\n```javascript\nconst accounts = await provider.request({ method: \"eth_accounts\", params: [] });\nconst balance = await provider.request({ method: \"eth_getBalance\", params: [accounts[0], \"latest\"] });\nconsole.log(balance);\n```\n"
											}
										]
									},
									"parameters": [
										{
											"id": 177,
											"name": "address",
											"kind": 32768,
											"kindString": "Parameter",
											"flags": {
												"isExported": true
											},
											"comment": {
												"text": "Address to check for balance."
											},
											"type": {
												"type": "reference",
												"name": "DATA"
											}
										},
										{
											"id": 178,
											"name": "blockNumber",
											"kind": 32768,
											"kindString": "Parameter",
											"flags": {
												"isExported": true
											},
											"comment": {
												"text": "Integer block number, or the string \"latest\", \"earliest\"\n or \"pending\".\n"
											},
											"type": {
												"type": "union",
												"types": [
													{
														"type": "reference",
														"name": "QUANTITY"
													},
													{
														"type": "reference",
														"name": "Tag"
													}
												]
											},
											"defaultValue": "Tag.LATEST"
										}
									],
									"type": {
										"type": "reference",
										"typeArguments": [
											{
												"type": "reference",
												"name": "Quantity"
											}
										],
										"name": "Promise"
									}
								}
							],
							"sources": [
								{
									"fileName": "chains/ethereum/ethereum/src/api.ts",
									"line": 1358,
									"character": 22
								}
							]
						},
						{
							"id": 117,
							"name": "eth_getBlockByHash",
							"kind": 2048,
							"kindString": "Method",
							"flags": {
								"isExported": true
							},
							"decorators": [
								{
									"name": "assertArgLength",
									"type": {
										"type": "reference",
										"name": "assertArgLength"
									},
									"arguments": {
										"min": "1",
										"max": "2"
									}
								}
							],
							"signatures": [
								{
									"id": 118,
									"name": "eth_getBlockByHash",
									"kind": 4096,
									"kindString": "Call signature",
									"flags": {
										"isExported": true
									},
									"comment": {
										"shortText": "Returns information about a block by block hash.",
										"returns": "The block, `null` if the block doesn't exist.\n\n* `hash`: `DATA`, 32 Bytes - Hash of the block. `null` when pending.\n* `parentHash`: `DATA`, 32 Bytes - Hash of the parent block.\n* `sha3Uncles`: `DATA`, 32 Bytes - SHA3 of the uncles data in the block.\n* `miner`: `DATA`, 20 Bytes -  Address of the miner.\n* `stateRoot`: `DATA`, 32 Bytes - The root of the state trie of the block.\n* `transactionsRoot`: `DATA`, 32 Bytes - The root of the transaction trie of the block.\n* `receiptsRoot`: `DATA`, 32 Bytes - The root of the receipts trie of the block.\n* `logsBloom`: `DATA`, 256 Bytes - The bloom filter for the logs of the block. `null` when pending.\n* `difficulty`: `QUANTITY` - Integer of the difficulty of this block.\n* `number`: `QUANTITY` - The block number. `null` when pending.\n* `gasLimit`: `QUANTITY` - The maximum gas allowed in the block.\n* `gasUsed`: `QUANTITY` - Total gas used by all transactions in the block.\n* `timestamp`: `QUANTITY` - The unix timestamp for when the block was collated.\n* `extraData`: `DATA` - Extra data for the block.\n* `mixHash`: `DATA`, 256 Bytes - Hash identifier for the block.\n* `nonce`: `DATA`, 8 Bytes - Hash of the generated proof-of-work. `null` when pending.\n* `totalDifficulty`: `QUANTITY` - Integer of the total difficulty of the chain until this block.\n* `size`: `QUANTITY` - Integer the size of the block in bytes.\n* `transactions`: `Array` - Array of transaction objects or 32 Bytes transaction hashes depending on the last parameter.\n* `uncles`: `Array` - Array of uncle hashes.\n",
										"tags": [
											{
												"tag": "example",
												"text": "\n```javascript\n// Simple.sol\n// // SPDX-License-Identifier: MIT\n//  pragma solidity ^0.7.4;\n//\n//  contract Simple {\n//      uint256 public value;\n//      constructor() payable {\n//          value = 5;\n//      }\n//  }\nconst simpleSol = \"0x6080604052600560008190555060858060196000396000f3fe6080604052348015600f57600080fd5b506004361060285760003560e01c80633fa4f24514602d575b600080fd5b60336049565b6040518082815260200191505060405180910390f35b6000548156fea26469706673582212200897f7766689bf7a145227297912838b19bcad29039258a293be78e3bf58e20264736f6c63430007040033\";\nconst [from] = await provider.request({ method: \"eth_accounts\", params: [] });\nawait provider.request({ method: \"eth_subscribe\", params: [\"newHeads\"] });\nconst txHash = await provider.request({ method: \"eth_sendTransaction\", params: [{ from, gas: \"0x5b8d80\", data: simpleSol }] });\nawait provider.once(\"message\"); // Note: `await provider.once` is non-standard\nconst txReceipt = await provider.request({ method: \"eth_getTransactionReceipt\", params: [txHash] });\nconst block = await provider.request({ method: \"eth_getBlockByHash\", params: [txReceipt.blockHash, true] });\nconsole.log(block);\n```\n"
											}
										]
									},
									"parameters": [
										{
											"id": 119,
											"name": "hash",
											"kind": 32768,
											"kindString": "Parameter",
											"flags": {
												"isExported": true
											},
											"comment": {
												"text": "Hash of a block."
											},
											"type": {
												"type": "reference",
												"name": "DATA"
											}
										},
										{
											"id": 120,
											"name": "transactions",
											"kind": 32768,
											"kindString": "Parameter",
											"flags": {
												"isExported": true
											},
											"comment": {
												"text": "If `true` it returns the full transaction objects, if `false` only the hashes of the\ntransactions."
											},
											"type": {
												"type": "intrinsic",
												"name": "boolean"
											},
											"defaultValue": "false"
										}
									],
									"type": {
										"type": "reference",
										"typeArguments": [
											{
												"type": "intrinsic",
												"name": "any"
											}
										],
										"name": "Promise"
									}
								}
							],
							"sources": [
								{
									"fileName": "chains/ethereum/ethereum/src/api.ts",
									"line": 916,
									"character": 26
								}
							]
						},
						{
							"id": 113,
							"name": "eth_getBlockByNumber",
							"kind": 2048,
							"kindString": "Method",
							"flags": {
								"isExported": true
							},
							"decorators": [
								{
									"name": "assertArgLength",
									"type": {
										"type": "reference",
										"name": "assertArgLength"
									},
									"arguments": {
										"min": "1",
										"max": "2"
									}
								}
							],
							"signatures": [
								{
									"id": 114,
									"name": "eth_getBlockByNumber",
									"kind": 4096,
									"kindString": "Call signature",
									"flags": {
										"isExported": true
									},
									"comment": {
										"shortText": "Returns information about a block by block number.",
										"returns": "The block, `null` if the block doesn't exist.\n\n* `hash`: `DATA`, 32 Bytes - Hash of the block. `null` when pending.\n* `parentHash`: `DATA`, 32 Bytes - Hash of the parent block.\n* `sha3Uncles`: `DATA`, 32 Bytes - SHA3 of the uncles data in the block.\n* `miner`: `DATA`, 20 Bytes -  Address of the miner.\n* `stateRoot`: `DATA`, 32 Bytes - The root of the state trie of the block.\n* `transactionsRoot`: `DATA`, 32 Bytes - The root of the transaction trie of the block.\n* `receiptsRoot`: `DATA`, 32 Bytes - The root of the receipts trie of the block.\n* `logsBloom`: `DATA`, 256 Bytes - The bloom filter for the logs of the block. `null` when pending.\n* `difficulty`: `QUANTITY` - Integer of the difficulty of this block.\n* `number`: `QUANTITY` - The block number. `null` when pending.\n* `gasLimit`: `QUANTITY` - The maximum gas allowed in the block.\n* `gasUsed`: `QUANTITY` - Total gas used by all transactions in the block.\n* `timestamp`: `QUANTITY` - The unix timestamp for when the block was collated.\n* `extraData`: `DATA` - Extra data for the block.\n* `mixHash`: `DATA`, 256 Bytes - Hash identifier for the block.\n* `nonce`: `DATA`, 8 Bytes - Hash of the generated proof-of-work. `null` when pending.\n* `totalDifficulty`: `QUANTITY` - Integer of the total difficulty of the chain until this block.\n* `size`: `QUANTITY` - Integer the size of the block in bytes.\n* `transactions`: `Array` - Array of transaction objects or 32 Bytes transaction hashes depending on the last parameter.\n* `uncles`: `Array` - Array of uncle hashes.\n",
										"tags": [
											{
												"tag": "example",
												"text": "\n```javascript\nconst block = await provider.request({ method: \"eth_getBlockByNumber\", params: [\"0x0\", false] });\nconsole.log(block);\n```\n"
											}
										]
									},
									"parameters": [
										{
											"id": 115,
											"name": "number",
											"kind": 32768,
											"kindString": "Parameter",
											"flags": {
												"isExported": true
											},
											"comment": {
												"text": "Integer of a block number, or the string \"earliest\", \"latest\" or \"pending\", as in the\ndefault block parameter."
											},
											"type": {
												"type": "union",
												"types": [
													{
														"type": "reference",
														"name": "QUANTITY"
													},
													{
														"type": "reference",
														"name": "Tag"
													}
												]
											}
										},
										{
											"id": 116,
											"name": "transactions",
											"kind": 32768,
											"kindString": "Parameter",
											"flags": {
												"isExported": true
											},
											"comment": {
												"text": "If `true` it returns the full transaction objects, if `false` only the hashes of the\ntransactions."
											},
											"type": {
												"type": "intrinsic",
												"name": "boolean"
											},
											"defaultValue": "false"
										}
									],
									"type": {
										"type": "reference",
										"typeArguments": [
											{
												"type": "intrinsic",
												"name": "any"
											}
										],
										"name": "Promise"
									}
								}
							],
							"sources": [
								{
									"fileName": "chains/ethereum/ethereum/src/api.ts",
									"line": 860,
									"character": 28
								}
							]
						},
						{
							"id": 124,
							"name": "eth_getBlockTransactionCountByHash",
							"kind": 2048,
							"kindString": "Method",
							"flags": {
								"isExported": true
							},
							"decorators": [
								{
									"name": "assertArgLength",
									"type": {
										"type": "reference",
										"name": "assertArgLength"
									},
									"arguments": {
										"min": "1"
									}
								}
							],
							"signatures": [
								{
									"id": 125,
									"name": "eth_getBlockTransactionCountByHash",
									"kind": 4096,
									"kindString": "Call signature",
									"flags": {
										"isExported": true
									},
									"comment": {
										"shortText": "Returns the number of transactions in a block from a block matching the given block hash.",
										"returns": "Number of transactions in the block.",
										"tags": [
											{
												"tag": "example",
												"text": "\n```javascript\n// Simple.sol\n// // SPDX-License-Identifier: MIT\n//  pragma solidity ^0.7.4;\n//\n//  contract Simple {\n//      uint256 public value;\n//      constructor() payable {\n//          value = 5;\n//      }\n//  }\nconst simpleSol = \"0x6080604052600560008190555060858060196000396000f3fe6080604052348015600f57600080fd5b506004361060285760003560e01c80633fa4f24514602d575b600080fd5b60336049565b6040518082815260200191505060405180910390f35b6000548156fea26469706673582212200897f7766689bf7a145227297912838b19bcad29039258a293be78e3bf58e20264736f6c63430007040033\";\nconst [from] = await provider.request({ method: \"eth_accounts\", params: [] });\nawait provider.request({ method: \"eth_subscribe\", params: [\"newHeads\"] });\nconst txHash = await provider.request({ method: \"eth_sendTransaction\", params: [{ from, gas: \"0x5b8d80\", data: simpleSol }] });\nawait provider.once(\"message\"); // Note: `await provider.once` is non-standard\nconst txReceipt = await provider.request({ method: \"eth_getTransactionReceipt\", params: [txHash] });\nconst txCount = await provider.request({ method: \"eth_getBlockTransactionCountByHash\", params: [txReceipt.blockHash] });\nconsole.log(txCount);\n```\n"
											}
										]
									},
									"parameters": [
										{
											"id": 126,
											"name": "hash",
											"kind": 32768,
											"kindString": "Parameter",
											"flags": {
												"isExported": true
											},
											"comment": {
												"text": "Hash of a block."
											},
											"type": {
												"type": "reference",
												"name": "DATA"
											}
										}
									],
									"type": {
										"type": "reference",
										"typeArguments": [
											{
												"type": "reference",
												"name": "Quantity"
											}
										],
										"name": "Promise"
									}
								}
							],
							"sources": [
								{
									"fileName": "chains/ethereum/ethereum/src/api.ts",
									"line": 972,
									"character": 42
								}
							]
						},
						{
							"id": 121,
							"name": "eth_getBlockTransactionCountByNumber",
							"kind": 2048,
							"kindString": "Method",
							"flags": {
								"isExported": true
							},
							"decorators": [
								{
									"name": "assertArgLength",
									"type": {
										"type": "reference",
										"name": "assertArgLength"
									},
									"arguments": {
										"min": "1"
									}
								}
							],
							"signatures": [
								{
									"id": 122,
									"name": "eth_getBlockTransactionCountByNumber",
									"kind": 4096,
									"kindString": "Call signature",
									"flags": {
										"isExported": true
									},
									"comment": {
										"shortText": "Returns the number of transactions in a block from a block matching the given block number.",
										"returns": "Integer of the number of transactions in the block.",
										"tags": [
											{
												"tag": "example",
												"text": "\n```javascript\nconst txCount = await provider.request({ method: \"eth_getBlockTransactionCountByNumber\", params: [\"0x0\"] });\nconsole.log(txCount);\n```\n"
											}
										]
									},
									"parameters": [
										{
											"id": 123,
											"name": "blockNumber",
											"kind": 32768,
											"kindString": "Parameter",
											"flags": {
												"isExported": true
											},
											"type": {
												"type": "union",
												"types": [
													{
														"type": "reference",
														"name": "QUANTITY"
													},
													{
														"type": "reference",
														"name": "Tag"
													}
												]
											}
										}
									],
									"type": {
										"type": "reference",
										"typeArguments": [
											{
												"type": "reference",
												"name": "Quantity"
											}
										],
										"name": "Promise"
									}
								}
							],
							"sources": [
								{
									"fileName": "chains/ethereum/ethereum/src/api.ts",
									"line": 935,
									"character": 44
								}
							]
						},
						{
							"id": 179,
							"name": "eth_getCode",
							"kind": 2048,
							"kindString": "Method",
							"flags": {
								"isExported": true
							},
							"decorators": [
								{
									"name": "assertArgLength",
									"type": {
										"type": "reference",
										"name": "assertArgLength"
									},
									"arguments": {
										"min": "1",
										"max": "2"
									}
								}
							],
							"signatures": [
								{
									"id": 180,
									"name": "eth_getCode",
									"kind": 4096,
									"kindString": "Call signature",
									"flags": {
										"isExported": true
									},
									"comment": {
										"shortText": "Returns code at a given address.",
										"returns": "The code from the given address.",
										"tags": [
											{
												"tag": "example",
												"text": "\n```javascript\n// Simple.sol\n// // SPDX-License-Identifier: MIT\n//  pragma solidity ^0.7.4;\n//\n//  contract Simple {\n//      uint256 public value;\n//      constructor() payable {\n//          value = 5;\n//      }\n//  }\nconst simpleSol = \"0x6080604052600560008190555060858060196000396000f3fe6080604052348015600f57600080fd5b506004361060285760003560e01c80633fa4f24514602d575b600080fd5b60336049565b6040518082815260200191505060405180910390f35b6000548156fea26469706673582212200897f7766689bf7a145227297912838b19bcad29039258a293be78e3bf58e20264736f6c63430007040033\";\nconst [from] = await provider.request({ method: \"eth_accounts\", params: [] });\nawait provider.request({ method: \"eth_subscribe\", params: [\"newHeads\"] });\nconst txHash = await provider.request({ method: \"eth_sendTransaction\", params: [{ from, gas: \"0x5b8d80\", data: simpleSol }] });\nawait provider.once(\"message\"); // Note: `await provider.once` is non-standard\nconst txReceipt = await provider.request({ method: \"eth_getTransactionReceipt\", params: [txHash] });\nconst code = await provider.request({ method: \"eth_getCode\", params: [txReceipt.contractAddress, \"latest\"] });\nconsole.log(code);\n```\n"
											}
										]
									},
									"parameters": [
										{
											"id": 181,
											"name": "address",
											"kind": 32768,
											"kindString": "Parameter",
											"flags": {
												"isExported": true
											},
											"comment": {
												"text": "Address."
											},
											"type": {
												"type": "reference",
												"name": "DATA"
											}
										},
										{
											"id": 182,
											"name": "blockNumber",
											"kind": 32768,
											"kindString": "Parameter",
											"flags": {
												"isExported": true
											},
											"comment": {
												"text": "Integer block number, or the string \"latest\", \"earliest\" or \"pending\"."
											},
											"type": {
												"type": "union",
												"types": [
													{
														"type": "reference",
														"name": "QUANTITY"
													},
													{
														"type": "reference",
														"name": "Tag"
													}
												]
											},
											"defaultValue": "Tag.LATEST"
										}
									],
									"type": {
										"type": "reference",
										"typeArguments": [
											{
												"type": "reference",
												"name": "Data"
											}
										],
										"name": "Promise"
									}
								}
							],
							"sources": [
								{
									"fileName": "chains/ethereum/ethereum/src/api.ts",
									"line": 1397,
									"character": 19
								}
							]
						},
						{
							"id": 127,
							"name": "eth_getCompilers",
							"kind": 2048,
							"kindString": "Method",
							"flags": {
								"isExported": true
							},
							"decorators": [
								{
									"name": "assertArgLength",
									"type": {
										"type": "reference",
										"name": "assertArgLength"
									},
									"arguments": {
										"min": "0"
									}
								}
							],
							"signatures": [
								{
									"id": 128,
									"name": "eth_getCompilers",
									"kind": 4096,
									"kindString": "Call signature",
									"flags": {
										"isExported": true
									},
									"comment": {
										"shortText": "Returns a list of available compilers.",
										"returns": "List of available compilers.",
										"tags": [
											{
												"tag": "example",
												"text": "\n```javascript\nconst compilers = await provider.send(\"eth_getCompilers\");\nconsole.log(compilers);\n```\n"
											}
										]
									},
									"type": {
										"type": "reference",
										"typeArguments": [
											{
												"type": "array",
												"elementType": {
													"type": "intrinsic",
													"name": "string"
												}
											}
										],
										"name": "Promise"
									}
								}
							],
							"sources": [
								{
									"fileName": "chains/ethereum/ethereum/src/api.ts",
									"line": 994,
									"character": 24
								}
							]
						},
						{
							"id": 265,
							"name": "eth_getFilterChanges",
							"kind": 2048,
							"kindString": "Method",
							"flags": {
								"isExported": true
							},
							"decorators": [
								{
									"name": "assertArgLength",
									"type": {
										"type": "reference",
										"name": "assertArgLength"
									},
									"arguments": {
										"min": "1"
									}
								}
							],
							"signatures": [
								{
									"id": 266,
									"name": "eth_getFilterChanges",
									"kind": 4096,
									"kindString": "Call signature",
									"flags": {
										"isExported": true
									},
									"comment": {
										"shortText": "Polling method for a filter, which returns an array of logs, block hashes,\nor transaction hashes, depending on the filter type, which occurred since\nlast poll.",
										"returns": "An array of logs, block hashes, or transaction hashes, depending\non the filter type, which occurred since last poll.\n\nFor filters created with `eth_newBlockFilter` the return are block hashes (`DATA`, 32 Bytes).\n\nFor filters created with `eth_newPendingTransactionFilter` the return are transaction hashes (`DATA`, 32 Bytes).\n\nFor filters created with `eth_newFilter` the return are log objects with the following parameters:\n* `removed`: `TAG` - `true` when the log was removed, `false` if its a valid log.\n* `logIndex`: `QUANTITY` - Integer of the log index position in the block. `null` when pending.\n* `transactionIndex`: `QUANTITY` - Integer of the transactions index position. `null` when pending.\n* `transactionHash`: `DATA`, 32 Bytes - Hash of the transaction where the log was. `null` when pending.\n* `blockHash`: `DATA`, 32 Bytes - Hash of the block where the log was. `null` when pending.\n* `blockNumber`: `QUANTITY` - The block number where the log was in. `null` when pending.\n* `address`: `DATA`, 20 Bytes - The address from which the log originated.\n* `data`: `DATA` - Contains one or more 32 Bytes non-indexed arguments of the log.\n* `topics`: `Array of DATA` - Array of 0 to 4 32 Bytes `DATA` of indexed log arguments.\n",
										"tags": [
											{
												"tag": "example",
												"text": "\n```javascript\n// Logs.sol\n// // SPDX-License-Identifier: MIT\n// pragma solidity ^0.7.4;\n// contract Logs {\n//   event Event(uint256 indexed first, uint256 indexed second);\n//   constructor() {\n//     emit Event(1, 2);\n//   }\n//\n//   function logNTimes(uint8 n) public {\n//     for (uint8 i = 0; i < n; i++) {\n//       emit Event(i, i);\n//     }\n//   }\n// }\n\nconst logsContract = \"0x608060405234801561001057600080fd5b50600260017f34e802e5ebd1f132e05852c5064046c1b535831ec52f1c4997fc6fdc4d5345b360405160405180910390a360e58061004f6000396000f3fe6080604052348015600f57600080fd5b506004361060285760003560e01c80635e19e69f14602d575b600080fd5b605960048036036020811015604157600080fd5b81019080803560ff169060200190929190505050605b565b005b60005b8160ff168160ff16101560ab578060ff168160ff167f34e802e5ebd1f132e05852c5064046c1b535831ec52f1c4997fc6fdc4d5345b360405160405180910390a38080600101915050605e565b505056fea26469706673582212201af9c13c7b00e2b628c1258d45f9f62d2aad8cd32fc32fd9515d8ad1e792679064736f6c63430007040033\";\nconst [from] = await provider.send(\"eth_accounts\");\nconst filterId = await provider.send(\"eth_newFilter\");\n\nconst subscriptionId = await provider.send(\"eth_subscribe\", [\"newHeads\"]);\nawait provider.send(\"eth_sendTransaction\", [{ from, data: logsContract, gas: \"0x5b8d80\" }] );\nawait provider.once(\"message\");\n\nconst changes = await provider.request({ method: \"eth_getFilterChanges\", params: [filterId] });\nconsole.log(changes);\n\nawait provider.send(\"eth_unsubscribe\", [subscriptionId]);\n```\n"
											}
										]
									},
									"parameters": [
										{
											"id": 267,
											"name": "filterId",
											"kind": 32768,
											"kindString": "Parameter",
											"flags": {
												"isExported": true
											},
											"comment": {
												"text": "The filter id."
											},
											"type": {
												"type": "reference",
												"name": "QUANTITY"
											}
										}
									],
									"type": {
										"type": "reference",
										"typeArguments": [
											{
												"type": "array",
												"elementType": {
													"type": "reference",
													"name": "Data"
												}
											}
										],
										"name": "Promise"
									}
								}
							],
							"sources": [
								{
									"fileName": "chains/ethereum/ethereum/src/api.ts",
									"line": 2176,
									"character": 28
								}
							]
						},
						{
							"id": 271,
							"name": "eth_getFilterLogs",
							"kind": 2048,
							"kindString": "Method",
							"flags": {
								"isExported": true
							},
							"decorators": [
								{
									"name": "assertArgLength",
									"type": {
										"type": "reference",
										"name": "assertArgLength"
									},
									"arguments": {
										"min": "1"
									}
								}
							],
							"signatures": [
								{
									"id": 272,
									"name": "eth_getFilterLogs",
									"kind": 4096,
									"kindString": "Call signature",
									"flags": {
										"isExported": true
									},
									"comment": {
										"shortText": "Returns an array of all logs matching filter with given id.",
										"returns": "Array of log objects, or an empty array.",
										"tags": [
											{
												"tag": "example",
												"text": "\n```javascript\n// Logs.sol\n// // SPDX-License-Identifier: MIT\n// pragma solidity ^0.7.4;\n// contract Logs {\n//   event Event(uint256 indexed first, uint256 indexed second);\n//   constructor() {\n//     emit Event(1, 2);\n//   }\n//\n//   function logNTimes(uint8 n) public {\n//     for (uint8 i = 0; i < n; i++) {\n//       emit Event(i, i);\n//     }\n//   }\n// }\n\nconst logsContract = \"0x608060405234801561001057600080fd5b50600260017f34e802e5ebd1f132e05852c5064046c1b535831ec52f1c4997fc6fdc4d5345b360405160405180910390a360e58061004f6000396000f3fe6080604052348015600f57600080fd5b506004361060285760003560e01c80635e19e69f14602d575b600080fd5b605960048036036020811015604157600080fd5b81019080803560ff169060200190929190505050605b565b005b60005b8160ff168160ff16101560ab578060ff168160ff167f34e802e5ebd1f132e05852c5064046c1b535831ec52f1c4997fc6fdc4d5345b360405160405180910390a38080600101915050605e565b505056fea26469706673582212201af9c13c7b00e2b628c1258d45f9f62d2aad8cd32fc32fd9515d8ad1e792679064736f6c63430007040033\";\nconst [from] = await provider.send(\"eth_accounts\");\nconst filterId = await provider.send(\"eth_newFilter\");\n\nawait provider.send(\"eth_subscribe\", [\"newHeads\"]);\nawait provider.send(\"eth_sendTransaction\", [{ from, data: logsContract, gas: \"0x5b8d80\" }] );\nawait provider.once(\"message\");\n\nconst logs = await provider.request({ method: \"eth_getFilterLogs\", params: [filterId] });\nconsole.log(logs);\n```\n"
											}
										]
									},
									"parameters": [
										{
											"id": 273,
											"name": "filterId",
											"kind": 32768,
											"kindString": "Parameter",
											"flags": {
												"isExported": true
											},
											"comment": {
												"text": "The filter id."
											},
											"type": {
												"type": "reference",
												"name": "QUANTITY"
											}
										}
									],
									"type": {
										"type": "reference",
										"typeArguments": [
											{
												"type": "array",
												"elementType": {
													"type": "reflection",
													"declaration": {
														"id": 274,
														"name": "__type",
														"kind": 65536,
														"kindString": "Type literal",
														"flags": {
															"isExported": true
														},
														"children": [
															{
																"id": 275,
																"name": "address",
																"kind": 32,
																"kindString": "Variable",
																"flags": {
																	"isExported": true
																},
																"sources": [
																	{
																		"fileName": "chains/ethereum/utils/lib/src/things/blocklogs.d.ts",
																		"line": 121,
																		"character": 15
																	}
																],
																"type": {
																	"type": "reference",
																	"name": "Address"
																}
															},
															{
																"id": 276,
																"name": "blockHash",
																"kind": 32,
																"kindString": "Variable",
																"flags": {
																	"isExported": true
																},
																"sources": [
																	{
																		"fileName": "chains/ethereum/utils/lib/src/things/blocklogs.d.ts",
																		"line": 122,
																		"character": 17
																	}
																],
																"type": {
																	"type": "reference",
																	"name": "Data"
																}
															},
															{
																"id": 277,
																"name": "blockNumber",
																"kind": 32,
																"kindString": "Variable",
																"flags": {
																	"isExported": true
																},
																"sources": [
																	{
																		"fileName": "chains/ethereum/utils/lib/src/things/blocklogs.d.ts",
																		"line": 123,
																		"character": 19
																	}
																],
																"type": {
																	"type": "reference",
																	"name": "Quantity"
																}
															},
															{
																"id": 278,
																"name": "data",
																"kind": 32,
																"kindString": "Variable",
																"flags": {
																	"isExported": true
																},
																"sources": [
																	{
																		"fileName": "chains/ethereum/utils/lib/src/things/blocklogs.d.ts",
																		"line": 124,
																		"character": 12
																	}
																],
																"type": {
																	"type": "union",
																	"types": [
																		{
																			"type": "reference",
																			"name": "Data"
																		},
																		{
																			"type": "array",
																			"elementType": {
																				"type": "reference",
																				"name": "Data"
																			}
																		}
																	]
																}
															},
															{
																"id": 279,
																"name": "logIndex",
																"kind": 32,
																"kindString": "Variable",
																"flags": {
																	"isExported": true
																},
																"sources": [
																	{
																		"fileName": "chains/ethereum/utils/lib/src/things/blocklogs.d.ts",
																		"line": 125,
																		"character": 16
																	}
																],
																"type": {
																	"type": "reference",
																	"name": "Quantity"
																}
															},
															{
																"id": 280,
																"name": "removed",
																"kind": 32,
																"kindString": "Variable",
																"flags": {
																	"isExported": true
																},
																"sources": [
																	{
																		"fileName": "chains/ethereum/utils/lib/src/things/blocklogs.d.ts",
																		"line": 126,
																		"character": 15
																	}
																],
																"type": {
																	"type": "intrinsic",
																	"name": "boolean"
																}
															},
															{
																"id": 281,
																"name": "topics",
																"kind": 32,
																"kindString": "Variable",
																"flags": {
																	"isExported": true
																},
																"sources": [
																	{
																		"fileName": "chains/ethereum/utils/lib/src/things/blocklogs.d.ts",
																		"line": 127,
																		"character": 14
																	}
																],
																"type": {
																	"type": "union",
																	"types": [
																		{
																			"type": "reference",
																			"name": "Data"
																		},
																		{
																			"type": "array",
																			"elementType": {
																				"type": "reference",
																				"name": "Data"
																			}
																		}
																	]
																}
															},
															{
																"id": 282,
																"name": "transactionHash",
																"kind": 32,
																"kindString": "Variable",
																"flags": {
																	"isExported": true
																},
																"sources": [
																	{
																		"fileName": "chains/ethereum/utils/lib/src/things/blocklogs.d.ts",
																		"line": 128,
																		"character": 23
																	}
																],
																"type": {
																	"type": "reference",
																	"name": "Data"
																}
															},
															{
																"id": 283,
																"name": "transactionIndex",
																"kind": 32,
																"kindString": "Variable",
																"flags": {
																	"isExported": true
																},
																"sources": [
																	{
																		"fileName": "chains/ethereum/utils/lib/src/things/blocklogs.d.ts",
																		"line": 129,
																		"character": 24
																	}
																],
																"type": {
																	"type": "reference",
																	"name": "Quantity"
																}
															}
														],
														"groups": [
															{
																"title": "Variables",
																"kind": 32,
																"children": [
																	275,
																	276,
																	277,
																	278,
																	279,
																	280,
																	281,
																	282,
																	283
																]
															}
														]
													}
												}
											}
										],
										"name": "Promise"
									}
								}
							],
							"sources": [
								{
									"fileName": "chains/ethereum/ethereum/src/api.ts",
									"line": 2246,
									"character": 25
								}
							]
						},
						{
							"id": 284,
							"name": "eth_getLogs",
							"kind": 2048,
							"kindString": "Method",
							"flags": {
								"isExported": true
							},
							"decorators": [
								{
									"name": "assertArgLength",
									"type": {
										"type": "reference",
										"name": "assertArgLength"
									},
									"arguments": {
										"min": "1"
									}
								}
							],
							"signatures": [
								{
									"id": 285,
									"name": "eth_getLogs",
									"kind": 4096,
									"kindString": "Call signature",
									"flags": {
										"isExported": true
									},
									"comment": {
										"shortText": "Returns an array of all logs matching a given filter object.",
										"text": "Filter options:\n* `fromBlock`: `QUANTITY | TAG` (optional) - Integer block number, or the string \"latest\", \"earliest\"\nor \"pending\".\n* `toBlock`: `QUANTITY | TAG` (optional) - Integer block number, or the string \"latest\", \"earliest\"\nor \"pending\".\n* `address`: `DATA | Array` (optional) - Contract address or a list of addresses from which the logs should originate.\n* `topics`: `Array of DATA` (optional) - Array of 32 Bytes `DATA` topcis. Topics are order-dependent. Each topic can also\nbe an array of `DATA` with \"or\" options.\n* `blockHash`: `DATA`, 32 Bytes (optional) - Hash of the block to restrict logs from. If `blockHash` is present,\nthen neither `fromBlock` or `toBlock` are allowed.\n",
										"returns": "Array of log objects, or an empty array.",
										"tags": [
											{
												"tag": "example",
												"text": "\n```javascript\n// Logs.sol\n// // SPDX-License-Identifier: MIT\n// pragma solidity ^0.7.4;\n// contract Logs {\n//   event Event(uint256 indexed first, uint256 indexed second);\n//   constructor() {\n//     emit Event(1, 2);\n//   }\n//\n//   function logNTimes(uint8 n) public {\n//     for (uint8 i = 0; i < n; i++) {\n//       emit Event(i, i);\n//     }\n//   }\n// }\n\nconst logsContract = \"0x608060405234801561001057600080fd5b50600260017f34e802e5ebd1f132e05852c5064046c1b535831ec52f1c4997fc6fdc4d5345b360405160405180910390a360e58061004f6000396000f3fe6080604052348015600f57600080fd5b506004361060285760003560e01c80635e19e69f14602d575b600080fd5b605960048036036020811015604157600080fd5b81019080803560ff169060200190929190505050605b565b005b60005b8160ff168160ff16101560ab578060ff168160ff167f34e802e5ebd1f132e05852c5064046c1b535831ec52f1c4997fc6fdc4d5345b360405160405180910390a38080600101915050605e565b505056fea26469706673582212201af9c13c7b00e2b628c1258d45f9f62d2aad8cd32fc32fd9515d8ad1e792679064736f6c63430007040033\";\nconst [from] = await provider.send(\"eth_accounts\");\n\nawait provider.send(\"eth_subscribe\", [\"newHeads\"]);\nconst txHash = await provider.send(\"eth_sendTransaction\", [{ from, data: logsContract, gas: \"0x5b8d80\" }] );\nawait provider.once(\"message\");\n\nconst { contractAddress } = await provider.send(\"eth_getTransactionReceipt\", [txHash] );\n\nconst logs = await provider.request({ method: \"eth_getLogs\", params: [{ address: contractAddress }] });\nconsole.log(logs);\n```\n"
											}
										]
									},
									"parameters": [
										{
											"id": 286,
											"name": "filter",
											"kind": 32768,
											"kindString": "Parameter",
											"flags": {
												"isExported": true
											},
											"comment": {
												"text": "The filter options as seen in source."
											},
											"type": {
												"type": "reference",
												"name": "FilterArgs"
											}
										}
									],
									"type": {
										"type": "reference",
										"typeArguments": [
											{
												"type": "array",
												"elementType": {
													"type": "reflection",
													"declaration": {
														"id": 287,
														"name": "__type",
														"kind": 65536,
														"kindString": "Type literal",
														"flags": {
															"isExported": true
														},
														"children": [
															{
																"id": 288,
																"name": "address",
																"kind": 32,
																"kindString": "Variable",
																"flags": {
																	"isExported": true
																},
																"sources": [
																	{
																		"fileName": "chains/ethereum/utils/lib/src/things/blocklogs.d.ts",
																		"line": 121,
																		"character": 15
																	}
																],
																"type": {
																	"type": "reference",
																	"name": "Address"
																}
															},
															{
																"id": 289,
																"name": "blockHash",
																"kind": 32,
																"kindString": "Variable",
																"flags": {
																	"isExported": true
																},
																"sources": [
																	{
																		"fileName": "chains/ethereum/utils/lib/src/things/blocklogs.d.ts",
																		"line": 122,
																		"character": 17
																	}
																],
																"type": {
																	"type": "reference",
																	"name": "Data"
																}
															},
															{
																"id": 290,
																"name": "blockNumber",
																"kind": 32,
																"kindString": "Variable",
																"flags": {
																	"isExported": true
																},
																"sources": [
																	{
																		"fileName": "chains/ethereum/utils/lib/src/things/blocklogs.d.ts",
																		"line": 123,
																		"character": 19
																	}
																],
																"type": {
																	"type": "reference",
																	"name": "Quantity"
																}
															},
															{
																"id": 291,
																"name": "data",
																"kind": 32,
																"kindString": "Variable",
																"flags": {
																	"isExported": true
																},
																"sources": [
																	{
																		"fileName": "chains/ethereum/utils/lib/src/things/blocklogs.d.ts",
																		"line": 124,
																		"character": 12
																	}
																],
																"type": {
																	"type": "union",
																	"types": [
																		{
																			"type": "reference",
																			"name": "Data"
																		},
																		{
																			"type": "array",
																			"elementType": {
																				"type": "reference",
																				"name": "Data"
																			}
																		}
																	]
																}
															},
															{
																"id": 292,
																"name": "logIndex",
																"kind": 32,
																"kindString": "Variable",
																"flags": {
																	"isExported": true
																},
																"sources": [
																	{
																		"fileName": "chains/ethereum/utils/lib/src/things/blocklogs.d.ts",
																		"line": 125,
																		"character": 16
																	}
																],
																"type": {
																	"type": "reference",
																	"name": "Quantity"
																}
															},
															{
																"id": 293,
																"name": "removed",
																"kind": 32,
																"kindString": "Variable",
																"flags": {
																	"isExported": true
																},
																"sources": [
																	{
																		"fileName": "chains/ethereum/utils/lib/src/things/blocklogs.d.ts",
																		"line": 126,
																		"character": 15
																	}
																],
																"type": {
																	"type": "intrinsic",
																	"name": "boolean"
																}
															},
															{
																"id": 294,
																"name": "topics",
																"kind": 32,
																"kindString": "Variable",
																"flags": {
																	"isExported": true
																},
																"sources": [
																	{
																		"fileName": "chains/ethereum/utils/lib/src/things/blocklogs.d.ts",
																		"line": 127,
																		"character": 14
																	}
																],
																"type": {
																	"type": "union",
																	"types": [
																		{
																			"type": "reference",
																			"name": "Data"
																		},
																		{
																			"type": "array",
																			"elementType": {
																				"type": "reference",
																				"name": "Data"
																			}
																		}
																	]
																}
															},
															{
																"id": 295,
																"name": "transactionHash",
																"kind": 32,
																"kindString": "Variable",
																"flags": {
																	"isExported": true
																},
																"sources": [
																	{
																		"fileName": "chains/ethereum/utils/lib/src/things/blocklogs.d.ts",
																		"line": 128,
																		"character": 23
																	}
																],
																"type": {
																	"type": "reference",
																	"name": "Data"
																}
															},
															{
																"id": 296,
																"name": "transactionIndex",
																"kind": 32,
																"kindString": "Variable",
																"flags": {
																	"isExported": true
																},
																"sources": [
																	{
																		"fileName": "chains/ethereum/utils/lib/src/things/blocklogs.d.ts",
																		"line": 129,
																		"character": 24
																	}
																],
																"type": {
																	"type": "reference",
																	"name": "Quantity"
																}
															}
														],
														"groups": [
															{
																"title": "Variables",
																"kind": 32,
																"children": [
																	288,
																	289,
																	290,
																	291,
																	292,
																	293,
																	294,
																	295,
																	296
																]
															}
														]
													}
												}
											}
										],
										"name": "Promise"
									}
								}
							],
							"sources": [
								{
									"fileName": "chains/ethereum/ethereum/src/api.ts",
									"line": 2303,
									"character": 19
								}
							]
						},
						{
							"id": 183,
							"name": "eth_getStorageAt",
							"kind": 2048,
							"kindString": "Method",
							"flags": {
								"isExported": true
							},
							"decorators": [
								{
									"name": "assertArgLength",
									"type": {
										"type": "reference",
										"name": "assertArgLength"
									},
									"arguments": {
										"min": "2",
										"max": "3"
									}
								}
							],
							"signatures": [
								{
									"id": 184,
									"name": "eth_getStorageAt",
									"kind": 4096,
									"kindString": "Call signature",
									"flags": {
										"isExported": true
									},
									"comment": {
										"shortText": "Returns the value from a storage position at a given address.",
										"returns": "The value in storage at the requested position.",
										"tags": [
											{
												"tag": "example",
												"text": "\n```javascript\n// Simple.sol\n// // SPDX-License-Identifier: MIT\n//  pragma solidity ^0.7.4;\n//\n//  contract Simple {\n//      uint256 public value;\n//      constructor() payable {\n//          value = 5;\n//      }\n//  }\nconst simpleSol = \"0x6080604052600560008190555060858060196000396000f3fe6080604052348015600f57600080fd5b506004361060285760003560e01c80633fa4f24514602d575b600080fd5b60336049565b6040518082815260200191505060405180910390f35b6000548156fea26469706673582212200897f7766689bf7a145227297912838b19bcad29039258a293be78e3bf58e20264736f6c63430007040033\";\nconst [from] = await provider.request({ method: \"eth_accounts\", params: [] });\nawait provider.request({ method: \"eth_subscribe\", params: [\"newHeads\"] });\nconst txHash = await provider.request({ method: \"eth_sendTransaction\", params: [{ from, gas: \"0x5b8d80\", data: simpleSol }] });\nawait provider.once(\"message\"); // Note: `await provider.once` is non-standard\nconst txReceipt = await provider.request({ method: \"eth_getTransactionReceipt\", params: [txHash] });\nconst storageValue = await provider.request({ method: \"eth_getStorageAt\", params: [txReceipt.contractAddress, \"0x0\", \"latest\"] });\nconsole.log(storageValue);\n```\n"
											}
										]
									},
									"parameters": [
										{
											"id": 185,
											"name": "address",
											"kind": 32768,
											"kindString": "Parameter",
											"flags": {
												"isExported": true
											},
											"comment": {
												"text": "Address of the storage."
											},
											"type": {
												"type": "reference",
												"name": "DATA"
											}
										},
										{
											"id": 186,
											"name": "position",
											"kind": 32768,
											"kindString": "Parameter",
											"flags": {
												"isExported": true
											},
											"comment": {
												"text": "Integer of the position in the storage."
											},
											"type": {
												"type": "reference",
												"name": "QUANTITY"
											}
										},
										{
											"id": 187,
											"name": "blockNumber",
											"kind": 32768,
											"kindString": "Parameter",
											"flags": {
												"isExported": true
											},
											"comment": {
												"text": "Integer block number, or the string \"latest\", \"earliest\"\n or \"pending\"."
											},
											"type": {
												"type": "union",
												"types": [
													{
														"type": "reference",
														"name": "QUANTITY"
													},
													{
														"type": "reference",
														"name": "Tag"
													}
												]
											},
											"defaultValue": "Tag.LATEST"
										}
									],
									"type": {
										"type": "reference",
										"typeArguments": [
											{
												"type": "reference",
												"name": "Data"
											}
										],
										"name": "Promise"
									}
								}
							],
							"sources": [
								{
									"fileName": "chains/ethereum/ethereum/src/api.ts",
									"line": 1432,
									"character": 24
								}
							]
						},
						{
							"id": 129,
							"name": "eth_getTransactionByBlockHashAndIndex",
							"kind": 2048,
							"kindString": "Method",
							"flags": {
								"isExported": true
							},
							"decorators": [
								{
									"name": "assertArgLength",
									"type": {
										"type": "reference",
										"name": "assertArgLength"
									},
									"arguments": {
										"min": "2"
									}
								}
							],
							"signatures": [
								{
									"id": 130,
									"name": "eth_getTransactionByBlockHashAndIndex",
									"kind": 4096,
									"kindString": "Call signature",
									"flags": {
										"isExported": true
									},
									"comment": {
										"shortText": "Returns information about a transaction by block hash and transaction index position.",
										"returns": "The transaction object or `null` if no transaction was found.\n\n* `hash`: `DATA`, 32 Bytes - The transaction hash.\n* `nonce`: `QUANTITY` - The number of transactions made by the sender prior to this one.\n* `blockHash`: `DATA`, 32 Bytes - The hash of the block the transaction is in. `null` when pending.\n* `blockNumber`: `QUANTITY` - The number of the block the transaction is in. `null` when pending.\n* `transactionIndex`: `QUANTITY` - The index position of the transaction in the block.\n* `from`: `DATA`, 20 Bytes - The address the transaction is sent from.\n* `to`: `DATA`, 20 Bytes - The address the transaction is sent to.\n* `value`: `QUANTITY` - The value transferred in wei.\n* `gas`: `QUANTITY` - The gas provided by the sender.\n* `gasPrice`: `QUANTITY` - The price of gas in wei.\n* `input`: `DATA` - The data sent along with the transaction.\n* `v`: `QUANTITY` - ECDSA recovery id.\n* `r`: `DATA`, 32 Bytes - ECDSA signature r.\n* `s`: `DATA`, 32 Bytes - ECDSA signature s.\n",
										"tags": [
											{
												"tag": "example",
												"text": "\n```javascript\nconst [from, to] = await provider.request({ method: \"eth_accounts\", params: [] });\nawait provider.request({ method: \"eth_subscribe\", params: [\"newHeads\"] });\nconst txHash = await provider.request({ method: \"eth_sendTransaction\", params: [{ from, to, gas: \"0x5b8d80\" }] });\nawait provider.once(\"message\"); // Note: `await provider.once` is non-standard\nconst { blockHash, transactionIndex } = await provider.request({ method: \"eth_getTransactionReceipt\", params: [txHash] });\n\nconst tx = await provider.request({ method: \"eth_getTransactionByBlockHashAndIndex\", params: [ blockHash, transactionIndex ] });\nconsole.log(tx);\n```\n"
											}
										]
									},
									"parameters": [
										{
											"id": 131,
											"name": "hash",
											"kind": 32768,
											"kindString": "Parameter",
											"flags": {
												"isExported": true
											},
											"comment": {
												"text": "Hash of a block."
											},
											"type": {
												"type": "reference",
												"name": "DATA"
											}
										},
										{
											"id": 132,
											"name": "index",
											"kind": 32768,
											"kindString": "Parameter",
											"flags": {
												"isExported": true
											},
											"comment": {
												"text": "Integer of the transaction index position."
											},
											"type": {
												"type": "reference",
												"name": "QUANTITY"
											}
										}
									],
									"type": {
										"type": "reference",
										"typeArguments": [
											{
												"type": "intrinsic",
												"name": "any"
											}
										],
										"name": "Promise"
									}
								}
							],
							"sources": [
								{
									"fileName": "chains/ethereum/ethereum/src/api.ts",
									"line": 1032,
									"character": 45
								}
							]
						},
						{
							"id": 133,
							"name": "eth_getTransactionByBlockNumberAndIndex",
							"kind": 2048,
							"kindString": "Method",
							"flags": {
								"isExported": true
							},
							"decorators": [
								{
									"name": "assertArgLength",
									"type": {
										"type": "reference",
										"name": "assertArgLength"
									},
									"arguments": {
										"min": "2"
									}
								}
							],
							"signatures": [
								{
									"id": 134,
									"name": "eth_getTransactionByBlockNumberAndIndex",
									"kind": 4096,
									"kindString": "Call signature",
									"flags": {
										"isExported": true
									},
									"comment": {
										"shortText": "Returns information about a transaction by block number and transaction index position.",
										"returns": "The transaction object or `null` if no transaction was found.\n\n* `hash`: `DATA`, 32 Bytes - The transaction hash.\n* `nonce`: `QUANTITY` - The number of transactions made by the sender prior to this one.\n* `blockHash`: `DATA`, 32 Bytes - The hash of the block the transaction is in. `null` when pending.\n* `blockNumber`: `QUANTITY` - The number of the block the transaction is in. `null` when pending.\n* `transactionIndex`: `QUANTITY` - The index position of the transaction in the block.\n* `from`: `DATA`, 20 Bytes - The address the transaction is sent from.\n* `to`: `DATA`, 20 Bytes - The address the transaction is sent to.\n* `value`: `QUANTITY` - The value transferred in wei.\n* `gas`: `QUANTITY` - The gas provided by the sender.\n* `gasPrice`: `QUANTITY` - The price of gas in wei.\n* `input`: `DATA` - The data sent along with the transaction.\n* `v`: `QUANTITY` - ECDSA recovery id.\n* `r`: `DATA`, 32 Bytes - ECDSA signature r.\n* `s`: `DATA`, 32 Bytes - ECDSA signature s.\n",
										"tags": [
											{
												"tag": "example",
												"text": "\n```javascript\nconst [from, to] = await provider.request({ method: \"eth_accounts\", params: [] });\nawait provider.request({ method: \"eth_subscribe\", params: [\"newHeads\"] });\nconst txHash = await provider.request({ method: \"eth_sendTransaction\", params: [{ from, to, gas: \"0x5b8d80\" }] });\nawait provider.once(\"message\"); // Note: `await provider.once` is non-standard\nconst { transactionIndex } = await provider.request({ method: \"eth_getTransactionReceipt\", params: [txHash] });\n\nconst tx = await provider.request({ method: \"eth_getTransactionByBlockNumberAndIndex\", params: [ \"latest\", transactionIndex ] });\nconsole.log(tx);\n```\n"
											}
										]
									},
									"parameters": [
										{
											"id": 135,
											"name": "number",
											"kind": 32768,
											"kindString": "Parameter",
											"flags": {
												"isExported": true
											},
											"comment": {
												"text": "A block number, or the string \"earliest\", \"latest\" or \"pending\"."
											},
											"type": {
												"type": "union",
												"types": [
													{
														"type": "reference",
														"name": "QUANTITY"
													},
													{
														"type": "reference",
														"name": "Tag"
													}
												]
											}
										},
										{
											"id": 136,
											"name": "index",
											"kind": 32768,
											"kindString": "Parameter",
											"flags": {
												"isExported": true
											},
											"comment": {
												"text": "Integer of the transaction index position."
											},
											"type": {
												"type": "reference",
												"name": "QUANTITY"
											}
										}
									],
									"type": {
										"type": "reference",
										"typeArguments": [
											{
												"type": "intrinsic",
												"name": "any"
											}
										],
										"name": "Promise"
									}
								}
							],
							"sources": [
								{
									"fileName": "chains/ethereum/ethereum/src/api.ts",
									"line": 1075,
									"character": 47
								}
							]
						},
						{
							"id": 188,
							"name": "eth_getTransactionByHash",
							"kind": 2048,
							"kindString": "Method",
							"flags": {
								"isExported": true
							},
							"decorators": [
								{
									"name": "assertArgLength",
									"type": {
										"type": "reference",
										"name": "assertArgLength"
									},
									"arguments": {
										"min": "1"
									}
								}
							],
							"signatures": [
								{
									"id": 189,
									"name": "eth_getTransactionByHash",
									"kind": 4096,
									"kindString": "Call signature",
									"flags": {
										"isExported": true
									},
									"comment": {
										"shortText": "Returns the information about a transaction requested by transaction hash.",
										"returns": "The transaction object or `null` if no transaction was found.\n\n* `hash`: `DATA`, 32 Bytes - The transaction hash.\n* `nonce`: `QUANTITY` - The number of transactions made by the sender prior to this one.\n* `blockHash`: `DATA`, 32 Bytes - The hash of the block the transaction is in. `null` when pending.\n* `blockNumber`: `QUANTITY` - The number of the block the transaction is in. `null` when pending.\n* `transactionIndex`: `QUANTITY` - The index position of the transaction in the block.\n* `from`: `DATA`, 20 Bytes - The address the transaction is sent from.\n* `to`: `DATA`, 20 Bytes - The address the transaction is sent to.\n* `value`: `QUANTITY` - The value transferred in wei.\n* `gas`: `QUANTITY` - The gas provided by the sender.\n* `gasPrice`: `QUANTITY` - The price of gas in wei.\n* `input`: `DATA` - The data sent along with the transaction.\n* `v`: `QUANTITY` - ECDSA recovery id.\n* `r`: `DATA`, 32 Bytes - ECDSA signature r.\n* `s`: `DATA`, 32 Bytes - ECDSA signature s.\n",
										"tags": [
											{
												"tag": "example",
												"text": "\n```javascript\nconst [from, to] = await provider.request({ method: \"eth_accounts\", params: [] });\nawait provider.request({ method: \"eth_subscribe\", params: [\"newHeads\"] });\nconst txHash = await provider.request({ method: \"eth_sendTransaction\", params: [{ from, to, gas: \"0x5b8d80\" }] });\nawait provider.once(\"message\"); // Note: `await provider.once` is non-standard\n\nconst tx = await provider.request({ method: \"eth_getTransactionByHash\", params: [ txHash ] });\nconsole.log(tx);\n```\n"
											}
										]
									},
									"parameters": [
										{
											"id": 190,
											"name": "transactionHash",
											"kind": 32768,
											"kindString": "Parameter",
											"flags": {
												"isExported": true
											},
											"comment": {
												"text": "Hash of a transaction."
											},
											"type": {
												"type": "reference",
												"name": "DATA"
											}
										}
									],
									"type": {
										"type": "reference",
										"typeArguments": [
											{
												"type": "reflection",
												"declaration": {
													"id": 191,
													"name": "__type",
													"kind": 65536,
													"kindString": "Type literal",
													"flags": {
														"isExported": true
													},
													"children": [
														{
															"id": 194,
															"name": "blockHash",
															"kind": 32,
															"kindString": "Variable",
															"flags": {
																"isExported": true
															},
															"sources": [
																{
																	"fileName": "chains/ethereum/transaction/lib/src/runtime-transaction.d.ts",
																	"line": 184,
																	"character": 17
																}
															],
															"type": {
																"type": "intrinsic",
																"name": "any"
															}
														},
														{
															"id": 195,
															"name": "blockNumber",
															"kind": 32,
															"kindString": "Variable",
															"flags": {
																"isExported": true
															},
															"sources": [
																{
																	"fileName": "chains/ethereum/transaction/lib/src/runtime-transaction.d.ts",
																	"line": 185,
																	"character": 19
																}
															],
															"type": {
																"type": "intrinsic",
																"name": "any"
															}
														},
														{
															"id": 197,
															"name": "from",
															"kind": 32,
															"kindString": "Variable",
															"flags": {
																"isExported": true
															},
															"sources": [
																{
																	"fileName": "chains/ethereum/transaction/lib/src/runtime-transaction.d.ts",
																	"line": 187,
																	"character": 12
																}
															],
															"type": {
																"type": "reference",
																"name": "Data"
															}
														},
														{
															"id": 200,
															"name": "gas",
															"kind": 32,
															"kindString": "Variable",
															"flags": {
																"isExported": true
															},
															"sources": [
																{
																	"fileName": "chains/ethereum/transaction/lib/src/runtime-transaction.d.ts",
																	"line": 190,
																	"character": 11
																}
															],
															"type": {
																"type": "reference",
																"name": "Quantity"
															}
														},
														{
															"id": 201,
															"name": "gasPrice",
															"kind": 32,
															"kindString": "Variable",
															"flags": {
																"isExported": true
															},
															"sources": [
																{
																	"fileName": "chains/ethereum/transaction/lib/src/runtime-transaction.d.ts",
																	"line": 191,
																	"character": 16
																}
															],
															"type": {
																"type": "reference",
																"name": "Quantity"
															}
														},
														{
															"id": 192,
															"name": "hash",
															"kind": 32,
															"kindString": "Variable",
															"flags": {
																"isExported": true
															},
															"sources": [
																{
																	"fileName": "chains/ethereum/transaction/lib/src/runtime-transaction.d.ts",
																	"line": 182,
																	"character": 12
																}
															],
															"type": {
																"type": "reference",
																"name": "Data"
															}
														},
														{
															"id": 202,
															"name": "input",
															"kind": 32,
															"kindString": "Variable",
															"flags": {
																"isExported": true
															},
															"sources": [
																{
																	"fileName": "chains/ethereum/transaction/lib/src/runtime-transaction.d.ts",
																	"line": 192,
																	"character": 13
																}
															],
															"type": {
																"type": "reference",
																"name": "Data"
															}
														},
														{
															"id": 193,
															"name": "nonce",
															"kind": 32,
															"kindString": "Variable",
															"flags": {
																"isExported": true
															},
															"sources": [
																{
																	"fileName": "chains/ethereum/transaction/lib/src/runtime-transaction.d.ts",
																	"line": 183,
																	"character": 13
																}
															],
															"type": {
																"type": "reference",
																"name": "Quantity"
															}
														},
														{
															"id": 204,
															"name": "r",
															"kind": 32,
															"kindString": "Variable",
															"flags": {
																"isExported": true
															},
															"sources": [
																{
																	"fileName": "chains/ethereum/transaction/lib/src/runtime-transaction.d.ts",
																	"line": 194,
																	"character": 9
																}
															],
															"type": {
																"type": "reference",
																"name": "Quantity"
															}
														},
														{
															"id": 205,
															"name": "s",
															"kind": 32,
															"kindString": "Variable",
															"flags": {
																"isExported": true
															},
															"sources": [
																{
																	"fileName": "chains/ethereum/transaction/lib/src/runtime-transaction.d.ts",
																	"line": 195,
																	"character": 9
																}
															],
															"type": {
																"type": "reference",
																"name": "Quantity"
															}
														},
														{
															"id": 198,
															"name": "to",
															"kind": 32,
															"kindString": "Variable",
															"flags": {
																"isExported": true
															},
															"sources": [
																{
																	"fileName": "chains/ethereum/transaction/lib/src/runtime-transaction.d.ts",
																	"line": 188,
																	"character": 10
																}
															],
															"type": {
																"type": "reference",
																"name": "Address"
															}
														},
														{
															"id": 196,
															"name": "transactionIndex",
															"kind": 32,
															"kindString": "Variable",
															"flags": {
																"isExported": true
															},
															"sources": [
																{
																	"fileName": "chains/ethereum/transaction/lib/src/runtime-transaction.d.ts",
																	"line": 186,
																	"character": 24
																}
															],
															"type": {
																"type": "intrinsic",
																"name": "any"
															}
														},
														{
															"id": 203,
															"name": "v",
															"kind": 32,
															"kindString": "Variable",
															"flags": {
																"isExported": true
															},
															"sources": [
																{
																	"fileName": "chains/ethereum/transaction/lib/src/runtime-transaction.d.ts",
																	"line": 193,
																	"character": 9
																}
															],
															"type": {
																"type": "reference",
																"name": "Quantity"
															}
														},
														{
															"id": 199,
															"name": "value",
															"kind": 32,
															"kindString": "Variable",
															"flags": {
																"isExported": true
															},
															"sources": [
																{
																	"fileName": "chains/ethereum/transaction/lib/src/runtime-transaction.d.ts",
																	"line": 189,
																	"character": 13
																}
															],
															"type": {
																"type": "reference",
																"name": "Quantity"
															}
														}
													],
													"groups": [
														{
															"title": "Variables",
															"kind": 32,
															"children": [
																194,
																195,
																197,
																200,
																201,
																192,
																202,
																193,
																204,
																205,
																198,
																196,
																203,
																199
															]
														}
													]
												}
											}
										],
										"name": "Promise"
									}
								}
							],
							"sources": [
								{
									"fileName": "chains/ethereum/ethereum/src/api.ts",
									"line": 1505,
									"character": 32
								}
							]
						},
						{
							"id": 297,
							"name": "eth_getTransactionCount",
							"kind": 2048,
							"kindString": "Method",
							"flags": {
								"isExported": true
							},
							"decorators": [
								{
									"name": "assertArgLength",
									"type": {
										"type": "reference",
										"name": "assertArgLength"
									},
									"arguments": {
										"min": "1",
										"max": "2"
									}
								}
							],
							"signatures": [
								{
									"id": 298,
									"name": "eth_getTransactionCount",
									"kind": 4096,
									"kindString": "Call signature",
									"flags": {
										"isExported": true
									},
									"comment": {
										"shortText": "Returns the number of transactions sent from an address.",
										"returns": "Number of transactions sent from this address.",
										"tags": [
											{
												"tag": "example",
												"text": "\n```javascript\nconst [from, to] = await provider.request({ method: \"eth_accounts\", params: [] });\nawait provider.request({ method: \"eth_subscribe\", params: [\"newHeads\"] });\nawait provider.request({ method: \"eth_sendTransaction\", params: [{ from, to, gas: \"0x5b8d80\" }] });\nawait provider.once(\"message\"); // Note: `await provider.once` is non-standard\n\nconst txCount = await provider.request({ method: \"eth_getTransactionCount\", params: [ from, \"latest\" ] });\nconsole.log(txCount);\n```\n"
											}
										]
									},
									"parameters": [
										{
											"id": 299,
											"name": "address",
											"kind": 32768,
											"kindString": "Parameter",
											"flags": {
												"isExported": true
											},
											"comment": {
												"text": "`DATA`, 20 Bytes - The address to get number of transactions sent from"
											},
											"type": {
												"type": "reference",
												"name": "DATA"
											}
										},
										{
											"id": 300,
											"name": "blockNumber",
											"kind": 32768,
											"kindString": "Parameter",
											"flags": {
												"isExported": true
											},
											"comment": {
												"text": "Integer block number, or the string \"latest\", \"earliest\"\nor \"pending\"."
											},
											"type": {
												"type": "union",
												"types": [
													{
														"type": "reference",
														"name": "QUANTITY"
													},
													{
														"type": "reference",
														"name": "Tag"
													}
												]
											},
											"defaultValue": "Tag.LATEST"
										}
									],
									"type": {
										"type": "reference",
										"typeArguments": [
											{
												"type": "reference",
												"name": "Quantity"
											}
										],
										"name": "Promise"
									}
								}
							],
							"sources": [
								{
									"fileName": "chains/ethereum/ethereum/src/api.ts",
									"line": 2326,
									"character": 31
								}
							]
						},
						{
							"id": 206,
							"name": "eth_getTransactionReceipt",
							"kind": 2048,
							"kindString": "Method",
							"flags": {
								"isExported": true
							},
							"decorators": [
								{
									"name": "assertArgLength",
									"type": {
										"type": "reference",
										"name": "assertArgLength"
									},
									"arguments": {
										"min": "1"
									}
								}
							],
							"signatures": [
								{
									"id": 207,
									"name": "eth_getTransactionReceipt",
									"kind": 4096,
									"kindString": "Call signature",
									"flags": {
										"isExported": true
									},
									"comment": {
										"shortText": "Returns the receipt of a transaction by transaction hash.",
										"text": "Note: The receipt is not available for pending transactions.\n",
										"returns": "Returns the receipt of a transaction by transaction hash.",
										"tags": [
											{
												"tag": "example",
												"text": "\n```javascript\nconst [from, to] = await provider.request({ method: \"eth_accounts\", params: [] });\nawait provider.request({ method: \"eth_subscribe\", params: [\"newHeads\"] });\nconst txHash = await provider.request({ method: \"eth_sendTransaction\", params: [{ from, to, gas: \"0x5b8d80\" }] });\nawait provider.once(\"message\"); // Note: `await provider.once` is non-standard\n\nconst txReceipt = await provider.request({ method: \"eth_getTransactionReceipt\", params: [ txHash ] });\nconsole.log(txReceipt);\n```\n"
											}
										]
									},
									"parameters": [
										{
											"id": 208,
											"name": "transactionHash",
											"kind": 32768,
											"kindString": "Parameter",
											"flags": {
												"isExported": true
											},
											"comment": {
												"text": "Hash of a transaction."
											},
											"type": {
												"type": "reference",
												"name": "DATA"
											}
										}
									],
									"type": {
										"type": "reference",
										"typeArguments": [
											{
												"type": "reflection",
												"declaration": {
													"id": 209,
													"name": "__type",
													"kind": 65536,
													"kindString": "Type literal",
													"flags": {
														"isExported": true
													},
													"children": [
														{
															"id": 213,
															"name": "blockHash",
															"kind": 32,
															"kindString": "Variable",
															"flags": {
																"isExported": true
															},
															"sources": [
																{
																	"fileName": "chains/ethereum/transaction/lib/src/transaction-receipt.d.ts",
																	"line": 31,
																	"character": 17
																}
															],
															"type": {
																"type": "reference",
																"name": "Data"
															}
														},
														{
															"id": 212,
															"name": "blockNumber",
															"kind": 32,
															"kindString": "Variable",
															"flags": {
																"isExported": true
															},
															"sources": [
																{
																	"fileName": "chains/ethereum/transaction/lib/src/transaction-receipt.d.ts",
																	"line": 30,
																	"character": 19
																}
															],
															"type": {
																"type": "reference",
																"name": "Quantity"
															}
														},
														{
															"id": 218,
															"name": "contractAddress",
															"kind": 32,
															"kindString": "Variable",
															"flags": {
																"isExported": true
															},
															"sources": [
																{
																	"fileName": "chains/ethereum/transaction/lib/src/transaction-receipt.d.ts",
																	"line": 36,
																	"character": 23
																}
															],
															"type": {
																"type": "reference",
																"name": "Data"
															}
														},
														{
															"id": 216,
															"name": "cumulativeGasUsed",
															"kind": 32,
															"kindString": "Variable",
															"flags": {
																"isExported": true
															},
															"sources": [
																{
																	"fileName": "chains/ethereum/transaction/lib/src/transaction-receipt.d.ts",
																	"line": 34,
																	"character": 25
																}
															],
															"type": {
																"type": "reference",
																"name": "Quantity"
															}
														},
														{
															"id": 214,
															"name": "from",
															"kind": 32,
															"kindString": "Variable",
															"flags": {
																"isExported": true
															},
															"sources": [
																{
																	"fileName": "chains/ethereum/transaction/lib/src/transaction-receipt.d.ts",
																	"line": 32,
																	"character": 12
																}
															],
															"type": {
																"type": "reference",
																"name": "Data"
															}
														},
														{
															"id": 217,
															"name": "gasUsed",
															"kind": 32,
															"kindString": "Variable",
															"flags": {
																"isExported": true
															},
															"sources": [
																{
																	"fileName": "chains/ethereum/transaction/lib/src/transaction-receipt.d.ts",
																	"line": 35,
																	"character": 15
																}
															],
															"type": {
																"type": "reference",
																"name": "Quantity"
															}
														},
														{
															"id": 219,
															"name": "logs",
															"kind": 32,
															"kindString": "Variable",
															"flags": {
																"isExported": true
															},
															"sources": [
																{
																	"fileName": "chains/ethereum/transaction/lib/src/transaction-receipt.d.ts",
																	"line": 37,
																	"character": 12
																}
															],
															"type": {
																"type": "array",
																"elementType": {
																	"type": "reflection",
																	"declaration": {
																		"id": 220,
																		"name": "__type",
																		"kind": 65536,
																		"kindString": "Type literal",
																		"flags": {
																			"isExported": true
																		},
																		"children": [
																			{
																				"id": 221,
																				"name": "address",
																				"kind": 32,
																				"kindString": "Variable",
																				"flags": {
																					"isExported": true
																				},
																				"sources": [
																					{
																						"fileName": "chains/ethereum/transaction/lib/src/transaction-receipt.d.ts",
																						"line": 38,
																						"character": 19
																					}
																				],
																				"type": {
																					"type": "reference",
																					"name": "Address"
																				}
																			},
																			{
																				"id": 222,
																				"name": "blockHash",
																				"kind": 32,
																				"kindString": "Variable",
																				"flags": {
																					"isExported": true
																				},
																				"sources": [
																					{
																						"fileName": "chains/ethereum/transaction/lib/src/transaction-receipt.d.ts",
																						"line": 39,
																						"character": 21
																					}
																				],
																				"type": {
																					"type": "reference",
																					"name": "Data"
																				}
																			},
																			{
																				"id": 223,
																				"name": "blockNumber",
																				"kind": 32,
																				"kindString": "Variable",
																				"flags": {
																					"isExported": true
																				},
																				"sources": [
																					{
																						"fileName": "chains/ethereum/transaction/lib/src/transaction-receipt.d.ts",
																						"line": 40,
																						"character": 23
																					}
																				],
																				"type": {
																					"type": "reference",
																					"name": "Quantity"
																				}
																			},
																			{
																				"id": 224,
																				"name": "data",
																				"kind": 32,
																				"kindString": "Variable",
																				"flags": {
																					"isExported": true
																				},
																				"sources": [
																					{
																						"fileName": "chains/ethereum/transaction/lib/src/transaction-receipt.d.ts",
																						"line": 41,
																						"character": 16
																					}
																				],
																				"type": {
																					"type": "union",
																					"types": [
																						{
																							"type": "reference",
																							"name": "Data"
																						},
																						{
																							"type": "array",
																							"elementType": {
																								"type": "reference",
																								"name": "Data"
																							}
																						}
																					]
																				}
																			},
																			{
																				"id": 225,
																				"name": "logIndex",
																				"kind": 32,
																				"kindString": "Variable",
																				"flags": {
																					"isExported": true
																				},
																				"sources": [
																					{
																						"fileName": "chains/ethereum/transaction/lib/src/transaction-receipt.d.ts",
																						"line": 42,
																						"character": 20
																					}
																				],
																				"type": {
																					"type": "reference",
																					"name": "Quantity"
																				}
																			},
																			{
																				"id": 226,
																				"name": "removed",
																				"kind": 32,
																				"kindString": "Variable",
																				"flags": {
																					"isExported": true
																				},
																				"sources": [
																					{
																						"fileName": "chains/ethereum/transaction/lib/src/transaction-receipt.d.ts",
																						"line": 43,
																						"character": 19
																					}
																				],
																				"type": {
																					"type": "intrinsic",
																					"name": "boolean"
																				}
																			},
																			{
																				"id": 227,
																				"name": "topics",
																				"kind": 32,
																				"kindString": "Variable",
																				"flags": {
																					"isExported": true
																				},
																				"sources": [
																					{
																						"fileName": "chains/ethereum/transaction/lib/src/transaction-receipt.d.ts",
																						"line": 44,
																						"character": 18
																					}
																				],
																				"type": {
																					"type": "union",
																					"types": [
																						{
																							"type": "reference",
																							"name": "Data"
																						},
																						{
																							"type": "array",
																							"elementType": {
																								"type": "reference",
																								"name": "Data"
																							}
																						}
																					]
																				}
																			},
																			{
																				"id": 228,
																				"name": "transactionHash",
																				"kind": 32,
																				"kindString": "Variable",
																				"flags": {
																					"isExported": true
																				},
																				"sources": [
																					{
																						"fileName": "chains/ethereum/transaction/lib/src/transaction-receipt.d.ts",
																						"line": 45,
																						"character": 27
																					}
																				],
																				"type": {
																					"type": "reference",
																					"name": "Data"
																				}
																			},
																			{
																				"id": 229,
																				"name": "transactionIndex",
																				"kind": 32,
																				"kindString": "Variable",
																				"flags": {
																					"isExported": true
																				},
																				"sources": [
																					{
																						"fileName": "chains/ethereum/transaction/lib/src/transaction-receipt.d.ts",
																						"line": 46,
																						"character": 28
																					}
																				],
																				"type": {
																					"type": "reference",
																					"name": "Quantity"
																				}
																			}
																		],
																		"groups": [
																			{
																				"title": "Variables",
																				"kind": 32,
																				"children": [
																					221,
																					222,
																					223,
																					224,
																					225,
																					226,
																					227,
																					228,
																					229
																				]
																			}
																		],
																		"sources": [
																			{
																				"fileName": "chains/ethereum/transaction/lib/src/transaction-receipt.d.ts",
																				"line": 37,
																				"character": 13
																			}
																		]
																	}
																}
															}
														},
														{
															"id": 230,
															"name": "logsBloom",
															"kind": 32,
															"kindString": "Variable",
															"flags": {
																"isExported": true
															},
															"sources": [
																{
																	"fileName": "chains/ethereum/transaction/lib/src/transaction-receipt.d.ts",
																	"line": 48,
																	"character": 17
																}
															],
															"type": {
																"type": "reference",
																"name": "Data"
															}
														},
														{
															"id": 231,
															"name": "status",
															"kind": 32,
															"kindString": "Variable",
															"flags": {
																"isExported": true
															},
															"sources": [
																{
																	"fileName": "chains/ethereum/transaction/lib/src/transaction-receipt.d.ts",
																	"line": 49,
																	"character": 14
																}
															],
															"type": {
																"type": "reference",
																"name": "Quantity"
															}
														},
														{
															"id": 215,
															"name": "to",
															"kind": 32,
															"kindString": "Variable",
															"flags": {
																"isExported": true
															},
															"sources": [
																{
																	"fileName": "chains/ethereum/transaction/lib/src/transaction-receipt.d.ts",
																	"line": 33,
																	"character": 10
																}
															],
															"type": {
																"type": "reference",
																"name": "Address"
															}
														},
														{
															"id": 210,
															"name": "transactionHash",
															"kind": 32,
															"kindString": "Variable",
															"flags": {
																"isExported": true
															},
															"sources": [
																{
																	"fileName": "chains/ethereum/transaction/lib/src/transaction-receipt.d.ts",
																	"line": 28,
																	"character": 23
																}
															],
															"type": {
																"type": "reference",
																"name": "Data"
															}
														},
														{
															"id": 211,
															"name": "transactionIndex",
															"kind": 32,
															"kindString": "Variable",
															"flags": {
																"isExported": true
															},
															"sources": [
																{
																	"fileName": "chains/ethereum/transaction/lib/src/transaction-receipt.d.ts",
																	"line": 29,
																	"character": 24
																}
															],
															"type": {
																"type": "reference",
																"name": "Quantity"
															}
														}
													],
													"groups": [
														{
															"title": "Variables",
															"kind": 32,
															"children": [
																213,
																212,
																218,
																216,
																214,
																217,
																219,
																230,
																231,
																215,
																210,
																211
															]
														}
													]
												}
											}
										],
										"name": "Promise"
									}
								}
							],
							"sources": [
								{
									"fileName": "chains/ethereum/ethereum/src/api.ts",
									"line": 1542,
									"character": 33
								}
							]
						},
						{
							"id": 143,
							"name": "eth_getUncleByBlockHashAndIndex",
							"kind": 2048,
							"kindString": "Method",
							"flags": {
								"isExported": true
							},
							"decorators": [
								{
									"name": "assertArgLength",
									"type": {
										"type": "reference",
										"name": "assertArgLength"
									},
									"arguments": {
										"min": "2"
									}
								}
							],
							"signatures": [
								{
									"id": 144,
									"name": "eth_getUncleByBlockHashAndIndex",
									"kind": 4096,
									"kindString": "Call signature",
									"flags": {
										"isExported": true
									},
									"comment": {
										"shortText": "Returns information about a uncle of a block by hash and uncle index position.",
										"returns": "A block object or `null` when no block is found.\n\n* `hash`: `DATA`, 32 Bytes - Hash of the block. `null` when pending.\n* `parentHash`: `DATA`, 32 Bytes - Hash of the parent block.\n* `sha3Uncles`: `DATA`, 32 Bytes - SHA3 of the uncles data in the block.\n* `miner`: `DATA`, 20 Bytes -  Address of the miner.\n* `stateRoot`: `DATA`, 32 Bytes - The root of the state trie of the block.\n* `transactionsRoot`: `DATA`, 32 Bytes - The root of the transaction trie of the block.\n* `receiptsRoot`: `DATA`, 32 Bytes - The root of the receipts trie of the block.\n* `logsBloom`: `DATA`, 256 Bytes - The bloom filter for the logs of the block. `null` when pending.\n* `difficulty`: `QUANTITY` - Integer of the difficulty of this block.\n* `number`: `QUANTITY` - The block number. `null` when pending.\n* `gasLimit`: `QUANTITY` - The maximum gas allowed in the block.\n* `gasUsed`: `QUANTITY` - Total gas used by all transactions in the block.\n* `timestamp`: `QUANTITY` - The unix timestamp for when the block was collated.\n* `extraData`: `DATA` - Extra data for the block.\n* `mixHash`: `DATA`, 256 Bytes - Hash identifier for the block.\n* `nonce`: `DATA`, 8 Bytes - Hash of the generated proof-of-work. `null` when pending.\n* `totalDifficulty`: `QUANTITY` - Integer of the total difficulty of the chain until this block.\n* `size`: `QUANTITY` - Integer the size of the block in bytes.\n* `transactions`: `Array` - Array of transaction objects or 32 Bytes transaction hashes depending on the last parameter.\n* `uncles`: `Array` - Array of uncle hashes.\n",
										"tags": [
											{
												"tag": "example",
												"text": "\n```javascript\nconst blockHash = await provider.send(\"eth_getBlockByNumber\", [\"latest\"] );\nconst block = await provider.send(\"eth_getUncleByBlockHashAndIndex\", [blockHash, \"0x0\"] );\nconsole.log(block);\n```\n"
											}
										]
									},
									"parameters": [
										{
											"id": 145,
											"name": "hash",
											"kind": 32768,
											"kindString": "Parameter",
											"flags": {
												"isExported": true
											},
											"comment": {
												"text": "Hash of a block."
											},
											"type": {
												"type": "reference",
												"name": "DATA"
											}
										},
										{
											"id": 146,
											"name": "index",
											"kind": 32768,
											"kindString": "Parameter",
											"flags": {
												"isExported": true
											},
											"comment": {
												"text": "The uncle's index position."
											},
											"type": {
												"type": "reference",
												"name": "QUANTITY"
											}
										}
									],
									"type": {
										"type": "reference",
										"typeArguments": [
											{
												"type": "intrinsic",
												"name": "any"
											}
										],
										"name": "Promise"
									}
								}
							],
							"sources": [
								{
									"fileName": "chains/ethereum/ethereum/src/api.ts",
									"line": 1150,
									"character": 39
								}
							]
						},
						{
							"id": 147,
							"name": "eth_getUncleByBlockNumberAndIndex",
							"kind": 2048,
							"kindString": "Method",
							"flags": {
								"isExported": true
							},
							"decorators": [
								{
									"name": "assertArgLength",
									"type": {
										"type": "reference",
										"name": "assertArgLength"
									},
									"arguments": {
										"min": "2"
									}
								}
							],
							"signatures": [
								{
									"id": 148,
									"name": "eth_getUncleByBlockNumberAndIndex",
									"kind": 4096,
									"kindString": "Call signature",
									"flags": {
										"isExported": true
									},
									"comment": {
										"shortText": "Returns information about a uncle of a block by hash and uncle index position.",
										"returns": "A block object or `null` when no block is found.\n\n* `hash`: `DATA`, 32 Bytes - Hash of the block. `null` when pending.\n* `parentHash`: `DATA`, 32 Bytes - Hash of the parent block.\n* `sha3Uncles`: `DATA`, 32 Bytes - SHA3 of the uncles data in the block.\n* `miner`: `DATA`, 20 Bytes -  Address of the miner.\n* `stateRoot`: `DATA`, 32 Bytes - The root of the state trie of the block.\n* `transactionsRoot`: `DATA`, 32 Bytes - The root of the transaction trie of the block.\n* `receiptsRoot`: `DATA`, 32 Bytes - The root of the receipts trie of the block.\n* `logsBloom`: `DATA`, 256 Bytes - The bloom filter for the logs of the block. `null` when pending.\n* `difficulty`: `QUANTITY` - Integer of the difficulty of this block.\n* `number`: `QUANTITY` - The block number. `null` when pending.\n* `gasLimit`: `QUANTITY` - The maximum gas allowed in the block.\n* `gasUsed`: `QUANTITY` - Total gas used by all transactions in the block.\n* `timestamp`: `QUANTITY` - The unix timestamp for when the block was collated.\n* `extraData`: `DATA` - Extra data for the block.\n* `mixHash`: `DATA`, 256 Bytes - Hash identifier for the block.\n* `nonce`: `DATA`, 8 Bytes - Hash of the generated proof-of-work. `null` when pending.\n* `totalDifficulty`: `QUANTITY` - Integer of the total difficulty of the chain until this block.\n* `size`: `QUANTITY` - Integer the size of the block in bytes.\n* `transactions`: `Array` - Array of transaction objects or 32 Bytes transaction hashes depending on the last parameter.\n* `uncles`: `Array` - Array of uncle hashes.\n",
										"tags": [
											{
												"tag": "example",
												"text": "\n```javascript\nconst block = await provider.send(\"eth_getUncleByBlockNumberAndIndex\", [\"latest\", \"0x0\"] );\nconsole.log(block);\n```\n"
											}
										]
									},
									"parameters": [
										{
											"id": 149,
											"name": "blockNumber",
											"kind": 32768,
											"kindString": "Parameter",
											"flags": {
												"isExported": true
											},
											"comment": {
												"text": "A block number, or the string \"earliest\", \"latest\" or \"pending\"."
											},
											"type": {
												"type": "union",
												"types": [
													{
														"type": "reference",
														"name": "QUANTITY"
													},
													{
														"type": "reference",
														"name": "Tag"
													}
												]
											}
										},
										{
											"id": 150,
											"name": "uncleIndex",
											"kind": 32768,
											"kindString": "Parameter",
											"flags": {
												"isExported": true
											},
											"comment": {
												"text": "The uncle's index position."
											},
											"type": {
												"type": "reference",
												"name": "QUANTITY"
											}
										}
									],
									"type": {
										"type": "reference",
										"typeArguments": [
											{
												"type": "intrinsic",
												"name": "any"
											}
										],
										"name": "Promise"
									}
								}
							],
							"sources": [
								{
									"fileName": "chains/ethereum/ethereum/src/api.ts",
									"line": 1189,
									"character": 41
								}
							]
						},
						{
							"id": 137,
							"name": "eth_getUncleCountByBlockHash",
							"kind": 2048,
							"kindString": "Method",
							"flags": {
								"isExported": true
							},
							"decorators": [
								{
									"name": "assertArgLength",
									"type": {
										"type": "reference",
										"name": "assertArgLength"
									},
									"arguments": {
										"min": "1"
									}
								}
							],
							"signatures": [
								{
									"id": 138,
									"name": "eth_getUncleCountByBlockHash",
									"kind": 4096,
									"kindString": "Call signature",
									"flags": {
										"isExported": true
									},
									"comment": {
										"shortText": "Returns the number of uncles in a block from a block matching the given block hash.",
										"returns": "The number of uncles in a block.",
										"tags": [
											{
												"tag": "example",
												"text": "\n```javascript\nconst blockHash = await provider.send(\"eth_getBlockByNumber\", [\"latest\"] );\nconst uncleCount = await provider.send(\"eth_getUncleCountByBlockHash\", [blockHash] );\nconsole.log(uncleCount);\n```\n"
											}
										]
									},
									"parameters": [
										{
											"id": 139,
											"name": "hash",
											"kind": 32768,
											"kindString": "Parameter",
											"flags": {
												"isExported": true
											},
											"comment": {
												"text": "Hash of a block."
											},
											"type": {
												"type": "reference",
												"name": "DATA"
											}
										}
									],
									"type": {
										"type": "reference",
										"typeArguments": [
											{
												"type": "reference",
												"name": "Quantity"
											}
										],
										"name": "Promise"
									}
								}
							],
							"sources": [
								{
									"fileName": "chains/ethereum/ethereum/src/api.ts",
									"line": 1095,
									"character": 36
								}
							]
						},
						{
							"id": 140,
							"name": "eth_getUncleCountByBlockNumber",
							"kind": 2048,
							"kindString": "Method",
							"flags": {
								"isExported": true
							},
							"decorators": [
								{
									"name": "assertArgLength",
									"type": {
										"type": "reference",
										"name": "assertArgLength"
									},
									"arguments": {
										"min": "1"
									}
								}
							],
							"signatures": [
								{
									"id": 141,
									"name": "eth_getUncleCountByBlockNumber",
									"kind": 4096,
									"kindString": "Call signature",
									"flags": {
										"isExported": true
									},
									"comment": {
										"shortText": "Returns the number of uncles in a block from a block matching the given block hash.",
										"returns": "The number of uncles in a block.",
										"tags": [
											{
												"tag": "example",
												"text": "\n```javascript\nconst uncleCount = await provider.send(\"eth_getUncleCountByBlockNumber\", [\"latest\"] );\nconsole.log(uncleCount);\n```\n"
											}
										]
									},
									"parameters": [
										{
											"id": 142,
											"name": "number",
											"kind": 32768,
											"kindString": "Parameter",
											"flags": {
												"isExported": true
											},
											"type": {
												"type": "union",
												"types": [
													{
														"type": "reference",
														"name": "QUANTITY"
													},
													{
														"type": "reference",
														"name": "Tag"
													}
												]
											}
										}
									],
									"type": {
										"type": "reference",
										"typeArguments": [
											{
												"type": "reference",
												"name": "Quantity"
											}
										],
										"name": "Promise"
									}
								}
							],
							"sources": [
								{
									"fileName": "chains/ethereum/ethereum/src/api.ts",
									"line": 1110,
									"character": 38
								}
							]
						},
						{
							"id": 151,
							"name": "eth_getWork",
							"kind": 2048,
							"kindString": "Method",
							"flags": {
								"isExported": true
							},
							"decorators": [
								{
									"name": "assertArgLength",
									"type": {
										"type": "reference",
										"name": "assertArgLength"
									},
									"arguments": {
										"min": "1"
									}
								}
							],
							"signatures": [
								{
									"id": 152,
									"name": "eth_getWork",
									"kind": 4096,
									"kindString": "Call signature",
									"flags": {
										"isExported": true
									},
									"comment": {
										"shortText": "Returns: An Array with the following elements\n1: `DATA`, 32 Bytes - current block header pow-hash\n2: `DATA`, 32 Bytes - the seed hash used for the DAG.\n3: `DATA`, 32 Bytes - the boundary condition (\"target\"), 2^256 / difficulty.",
										"returns": "The hash of the current block, the seedHash, and the boundary condition to be met (\"target\").",
										"tags": [
											{
												"tag": "example",
												"text": "\n```javascript\nconsole.log(await provider.send(\"eth_getWork\", [\"0x0\"] ));\n ```\n"
											}
										]
									},
									"parameters": [
										{
											"id": 153,
											"name": "filterId",
											"kind": 32768,
											"kindString": "Parameter",
											"flags": {
												"isExported": true
											},
											"comment": {
												"text": "A filter id."
											},
											"type": {
												"type": "reference",
												"name": "QUANTITY"
											}
										}
									],
									"type": {
										"type": "reference",
										"typeArguments": [
											{
												"type": "union",
												"types": [
													{
														"type": "tuple"
													},
													{
														"type": "tuple",
														"elements": [
															{
																"type": "intrinsic",
																"name": "string"
															},
															{
																"type": "intrinsic",
																"name": "string"
															},
															{
																"type": "intrinsic",
																"name": "string"
															}
														]
													}
												]
											}
										],
										"name": "Promise"
									}
								}
							],
							"sources": [
								{
									"fileName": "chains/ethereum/ethereum/src/api.ts",
									"line": 1210,
									"character": 19
								}
							]
						},
						{
							"id": 165,
							"name": "eth_hashrate",
							"kind": 2048,
							"kindString": "Method",
							"flags": {
								"isExported": true
							},
							"decorators": [
								{
									"name": "assertArgLength",
									"type": {
										"type": "reference",
										"name": "assertArgLength"
									},
									"arguments": {
										"min": "0"
									}
								}
							],
							"signatures": [
								{
									"id": 166,
									"name": "eth_hashrate",
									"kind": 4096,
									"kindString": "Call signature",
									"flags": {
										"isExported": true
									},
									"comment": {
										"shortText": "Returns the number of hashes per second that the node is mining with.",
										"returns": "Number of hashes per second.",
										"tags": [
											{
												"tag": "example",
												"text": "\n```javascript\nconst hashrate = await provider.request({ method: \"eth_hashrate\", params: [] });\nconsole.log(hashrate);\n```\n"
											}
										]
									},
									"type": {
										"type": "reference",
										"typeArguments": [
											{
												"type": "reference",
												"name": "Quantity"
											}
										],
										"name": "Promise"
									}
								}
							],
							"sources": [
								{
									"fileName": "chains/ethereum/ethereum/src/api.ts",
									"line": 1279,
									"character": 20
								}
							]
						},
						{
							"id": 163,
							"name": "eth_mining",
							"kind": 2048,
							"kindString": "Method",
							"flags": {
								"isExported": true
							},
							"decorators": [
								{
									"name": "assertArgLength",
									"type": {
										"type": "reference",
										"name": "assertArgLength"
									},
									"arguments": {
										"min": "0"
									}
								}
							],
							"signatures": [
								{
									"id": 164,
									"name": "eth_mining",
									"kind": 4096,
									"kindString": "Call signature",
									"flags": {
										"isExported": true
									},
									"comment": {
										"shortText": "Returns `true` if client is actively mining new blocks.",
										"returns": "returns `true` if the client is mining, otherwise `false`.",
										"tags": [
											{
												"tag": "example",
												"text": "\n```javascript\nconst isMining = await provider.request({ method: \"eth_mining\", params: [] });\nconsole.log(isMining);\n```\n"
											}
										]
									},
									"type": {
										"type": "reference",
										"typeArguments": [
											{
												"type": "intrinsic",
												"name": "boolean"
											}
										],
										"name": "Promise"
									}
								}
							],
							"sources": [
								{
									"fileName": "chains/ethereum/ethereum/src/api.ts",
									"line": 1264,
									"character": 18
								}
							]
						},
						{
							"id": 258,
							"name": "eth_newBlockFilter",
							"kind": 2048,
							"kindString": "Method",
							"flags": {
								"isExported": true
							},
							"decorators": [
								{
									"name": "assertArgLength",
									"type": {
										"type": "reference",
										"name": "assertArgLength"
									},
									"arguments": {
										"min": "0"
									}
								}
							],
							"signatures": [
								{
									"id": 259,
									"name": "eth_newBlockFilter",
									"kind": 4096,
									"kindString": "Call signature",
									"flags": {
										"isExported": true
									},
									"comment": {
										"shortText": "Creates a filter in the node, to notify when a new block arrives. To check\nif the state has changed, call `eth_getFilterChanges`.",
										"returns": "A filter id.",
										"tags": [
											{
												"tag": "example",
												"text": "\n```javascript\nconst filterId = await provider.request({ method: \"eth_newBlockFilter\", params: [] });\nconsole.log(filterId);\n```\n"
											}
										]
									},
									"type": {
										"type": "reference",
										"typeArguments": [
											{
												"type": "reference",
												"name": "Quantity"
											}
										],
										"name": "Promise"
									}
								}
							],
							"sources": [
								{
									"fileName": "chains/ethereum/ethereum/src/api.ts",
									"line": 2013,
									"character": 26
								}
							]
						},
						{
							"id": 262,
							"name": "eth_newFilter",
							"kind": 2048,
							"kindString": "Method",
							"flags": {
								"isExported": true
							},
							"decorators": [
								{
									"name": "assertArgLength",
									"type": {
										"type": "reference",
										"name": "assertArgLength"
									},
									"arguments": {
										"min": "0",
										"max": "1"
									}
								}
							],
							"signatures": [
								{
									"id": 263,
									"name": "eth_newFilter",
									"kind": 4096,
									"kindString": "Call signature",
									"flags": {
										"isExported": true
									},
									"comment": {
										"shortText": "Creates a filter object, based on filter options, to notify when the state\nchanges (logs). To check if the state has changed, call\n`eth_getFilterChanges`.",
										"text": "If the from `fromBlock` or `toBlock` option are equal to \"latest\" the\nfilter continually append logs for whatever block is seen as latest at the\ntime the block was mined, not just for the block that was \"latest\" when the\nfilter was created.\n\n### A note on specifying topic filters:\nTopics are order-dependent. A transaction with a log with topics [A, B]\nwill be matched by the following topic filters:\n * `[]` “anything”\n * `[A]` “A in first position (and anything after)”\n * `[null, B]` “anything in first position AND B in second position (and\nanything after)”\n * `[A, B]` “A in first position AND B in second position (and anything\nafter)”\n * `[[A, B], [A, B]]` “(A OR B) in first position AND (A OR B) in second\nposition (and anything after)”\n\nFilter options:\n* `fromBlock`: `QUANTITY | TAG` (optional) - Integer block number, or the string \"latest\", \"earliest\"\nor \"pending\".\n* `toBlock`: `QUANTITY | TAG` (optional) - Integer block number, or the string \"latest\", \"earliest\"\nor \"pending\".\n* `address`: `DATA | Array` (optional) - Contract address or a list of addresses from which the logs should originate.\n* `topics`: `Array of DATA` (optional) - Array of 32 Bytes `DATA` topcis. Topics are order-dependent. Each topic can also\nbe an array of `DATA` with \"or\" options.\n",
										"returns": "A filter id.",
										"tags": [
											{
												"tag": "example",
												"text": "\n```javascript\nconst filterId = await provider.request({ method: \"eth_newFilter\", params: [] });\nconsole.log(filterId);\n```\n"
											}
										]
									},
									"parameters": [
										{
											"id": 264,
											"name": "filter",
											"kind": 32768,
											"kindString": "Parameter",
											"flags": {
												"isExported": true
											},
											"comment": {
												"text": "The filter options as seen in source.\n"
											},
											"type": {
												"type": "reference",
												"name": "RangeFilterArgs"
											},
											"defaultValue": "{}"
										}
									],
									"type": {
										"type": "reference",
										"typeArguments": [
											{
												"type": "reference",
												"name": "Quantity"
											}
										],
										"name": "Promise"
									}
								}
							],
							"sources": [
								{
									"fileName": "chains/ethereum/ethereum/src/api.ts",
									"line": 2099,
									"character": 21
								}
							]
						},
						{
							"id": 260,
							"name": "eth_newPendingTransactionFilter",
							"kind": 2048,
							"kindString": "Method",
							"flags": {
								"isExported": true
							},
							"decorators": [
								{
									"name": "assertArgLength",
									"type": {
										"type": "reference",
										"name": "assertArgLength"
									},
									"arguments": {
										"min": "0"
									}
								}
							],
							"signatures": [
								{
									"id": 261,
									"name": "eth_newPendingTransactionFilter",
									"kind": 4096,
									"kindString": "Call signature",
									"flags": {
										"isExported": true
									},
									"comment": {
										"shortText": "Creates a filter in the node, to notify when new pending transactions\narrive. To check if the state has changed, call `eth_getFilterChanges`.",
										"returns": "A filter id.",
										"tags": [
											{
												"tag": "example",
												"text": "\n```javascript\nconst filterId = await provider.request({ method: \"eth_newPendingTransactionFilter\", params: [] });\nconsole.log(filterId);\n```\n"
											}
										]
									},
									"type": {
										"type": "reference",
										"typeArguments": [
											{
												"type": "reference",
												"name": "Quantity"
											}
										],
										"name": "Promise"
									}
								}
							],
							"sources": [
								{
									"fileName": "chains/ethereum/ethereum/src/api.ts",
									"line": 2040,
									"character": 39
								}
							]
						},
						{
							"id": 107,
							"name": "eth_protocolVersion",
							"kind": 2048,
							"kindString": "Method",
							"flags": {
								"isExported": true
							},
							"decorators": [
								{
									"name": "assertArgLength",
									"type": {
										"type": "reference",
										"name": "assertArgLength"
									},
									"arguments": {
										"min": "0"
									}
								}
							],
							"signatures": [
								{
									"id": 108,
									"name": "eth_protocolVersion",
									"kind": 4096,
									"kindString": "Call signature",
									"flags": {
										"isExported": true
									},
									"comment": {
										"shortText": "Returns the current ethereum protocol version.",
										"returns": "The current ethereum protocol version.",
										"tags": [
											{
												"tag": "example",
												"text": "\n```javascript\nconst version = await provider.request({ method: \"eth_protocolVersion\", params: [] });\nconsole.log(version);\n```\n"
											}
										]
									},
									"type": {
										"type": "reference",
										"typeArguments": [
											{
												"type": "reference",
												"name": "Data"
											}
										],
										"name": "Promise"
									}
								}
							],
							"sources": [
								{
									"fileName": "chains/ethereum/ethereum/src/api.ts",
									"line": 785,
									"character": 27
								}
							]
						},
						{
							"id": 238,
							"name": "eth_sendRawTransaction",
							"kind": 2048,
							"kindString": "Method",
							"flags": {
								"isExported": true
							},
							"decorators": [
								{
									"name": "assertArgLength",
									"type": {
										"type": "reference",
										"name": "assertArgLength"
									},
									"arguments": {
										"min": "1"
									}
								}
							],
							"signatures": [
								{
									"id": 239,
									"name": "eth_sendRawTransaction",
									"kind": 4096,
									"kindString": "Call signature",
									"flags": {
										"isExported": true
									},
									"comment": {
										"shortText": "Creates new message call transaction or a contract creation for signed transactions.",
										"returns": "The transaction hash.",
										"tags": [
											{
												"tag": "example",
												"text": "\n```javascript\nconst [from, to] = await provider.request({ method: \"eth_accounts\", params: [] });\nconst signedTx = await provider.request({ method: \"eth_signTransaction\", params: [{ from, to, gas: \"0x5b8d80\" }] });\nconst txHash = await provider.send(\"eth_sendRawTransaction\", [signedTx] );\nconsole.log(txHash);\n```\n"
											}
										]
									},
									"parameters": [
										{
											"id": 240,
											"name": "transaction",
											"kind": 32768,
											"kindString": "Parameter",
											"flags": {
												"isExported": true
											},
											"comment": {
												"text": "The signed transaction data."
											},
											"type": {
												"type": "intrinsic",
												"name": "string"
											}
										}
									],
									"type": {
										"type": "reference",
										"typeArguments": [
											{
												"type": "reference",
												"name": "Data"
											}
										],
										"name": "Promise"
									}
								}
							],
							"sources": [
								{
									"fileName": "chains/ethereum/ethereum/src/api.ts",
									"line": 1702,
									"character": 30
								}
							]
						},
						{
							"id": 232,
							"name": "eth_sendTransaction",
							"kind": 2048,
							"kindString": "Method",
							"flags": {
								"isExported": true
							},
							"decorators": [
								{
									"name": "assertArgLength",
									"type": {
										"type": "reference",
										"name": "assertArgLength"
									},
									"arguments": {
										"min": "1"
									}
								}
							],
							"signatures": [
								{
									"id": 233,
									"name": "eth_sendTransaction",
									"kind": 4096,
									"kindString": "Call signature",
									"flags": {
										"isExported": true
									},
									"comment": {
										"shortText": "Creates new message call transaction or a contract creation, if the data field contains code.",
										"text": "Transaction call object:\n* `from`: `DATA`, 20 bytes (optional) - The address the transaction is sent from.\n* `to`: `DATA`, 20 bytes - The address the transaction is sent to.\n* `gas`: `QUANTITY` (optional) - Integer of the maximum gas allowance for the transaction.\n* `gasPrice`: `QUANTITY` (optional) - Integer of the price of gas in wei.\n* `value`: `QUANTITY` (optional) - Integer of the value in wei.\n* `data`: `DATA` (optional) - Hash of the method signature and the ABI encoded parameters.\n",
										"returns": "The transaction hash.",
										"tags": [
											{
												"tag": "example",
												"text": "\n```javascript\nconst [from, to] = await provider.request({ method: \"eth_accounts\", params: [] });\nawait provider.request({ method: \"eth_subscribe\", params: [\"newHeads\"] });\nconst txHash = await provider.request({ method: \"eth_sendTransaction\", params: [{ from, to, gas: \"0x5b8d80\" }] });\nawait provider.once(\"message\"); // Note: `await provider.once` is non-standard\nconsole.log(txHash);\n```\n"
											}
										]
									},
									"parameters": [
										{
											"id": 234,
											"name": "transaction",
											"kind": 32768,
											"kindString": "Parameter",
											"flags": {
												"isExported": true
											},
											"comment": {
												"text": "The transaction call object as seen in source."
											},
											"type": {
												"type": "reference",
												"name": "RpcTransaction"
											}
										}
									],
									"type": {
										"type": "reference",
										"typeArguments": [
											{
												"type": "reference",
												"name": "Data"
											}
										],
										"name": "Promise"
									}
								}
							],
							"sources": [
								{
									"fileName": "chains/ethereum/ethereum/src/api.ts",
									"line": 1604,
									"character": 27
								}
							]
						},
						{
							"id": 241,
							"name": "eth_sign",
							"kind": 2048,
							"kindString": "Method",
							"flags": {
								"isExported": true
							},
							"decorators": [
								{
									"name": "assertArgLength",
									"type": {
										"type": "reference",
										"name": "assertArgLength"
									},
									"arguments": {
										"min": "2"
									}
								}
							],
							"signatures": [
								{
									"id": 242,
									"name": "eth_sign",
									"kind": 4096,
									"kindString": "Call signature",
									"flags": {
										"isExported": true
									},
									"comment": {
										"shortText": "The sign method calculates an Ethereum specific signature with:\n`sign(keccak256(\"\\x19Ethereum Signed Message:\\n\" + message.length + message)))`.",
										"text": "By adding a prefix to the message makes the calculated signature\nrecognizable as an Ethereum specific signature. This prevents misuse where a malicious DApp can sign arbitrary data\n (e.g. transaction) and use the signature to impersonate the victim.\n\nNote the address to sign with must be unlocked.\n",
										"returns": "Signature - a hex encoded 129 byte array\nstarting with `0x`. It encodes the `r`, `s`, and `v` parameters from\nappendix F of the [yellow paper](https://ethereum.github.io/yellowpaper/paper.pdf)\n in big-endian format. Bytes 0...64 contain the `r` parameter, bytes\n64...128 the `s` parameter, and the last byte the `v` parameter. Note\nthat the `v` parameter includes the chain id as specified in [EIP-155](https://eips.ethereum.org/EIPS/eip-155).",
										"tags": [
											{
												"tag": "example",
												"text": "\n```javascript\nconst [account] = await provider.request({ method: \"eth_accounts\", params: [] });\nconst msg = \"0x307866666666666666666666\";\nconst signature = await provider.request({ method: \"eth_sign\", params: [account, msg] });\nconsole.log(signature);\n```\n"
											}
										]
									},
									"parameters": [
										{
											"id": 243,
											"name": "address",
											"kind": 32768,
											"kindString": "Parameter",
											"flags": {
												"isExported": true
											},
											"comment": {
												"text": "Address to sign with."
											},
											"type": {
												"type": "reference",
												"name": "DATA"
											}
										},
										{
											"id": 244,
											"name": "message",
											"kind": 32768,
											"kindString": "Parameter",
											"flags": {
												"isExported": true
											},
											"comment": {
												"text": "Message to sign."
											},
											"type": {
												"type": "reference",
												"name": "DATA"
											}
										}
									],
									"type": {
										"type": "reference",
										"typeArguments": [
											{
												"type": "intrinsic",
												"name": "string"
											}
										],
										"name": "Promise"
									}
								}
							],
							"sources": [
								{
									"fileName": "chains/ethereum/ethereum/src/api.ts",
									"line": 1737,
									"character": 16
								}
							]
						},
						{
							"id": 235,
							"name": "eth_signTransaction",
							"kind": 2048,
							"kindString": "Method",
							"flags": {
								"isExported": true
							},
							"decorators": [
								{
									"name": "assertArgLength",
									"type": {
										"type": "reference",
										"name": "assertArgLength"
									},
									"arguments": {
										"min": "1"
									}
								}
							],
							"signatures": [
								{
									"id": 236,
									"name": "eth_signTransaction",
									"kind": 4096,
									"kindString": "Call signature",
									"flags": {
										"isExported": true
									},
									"comment": {
										"shortText": "Signs a transaction that can be submitted to the network at a later time using `eth_sendRawTransaction`.",
										"text": "Transaction call object:\n* `from`: `DATA`, 20 bytes (optional) - The address the transaction is sent from.\n* `to`: `DATA`, 20 bytes - The address the transaction is sent to.\n* `gas`: `QUANTITY` (optional) - Integer of the maximum gas allowance for the transaction.\n* `gasPrice`: `QUANTITY` (optional) - Integer of the price of gas in wei.\n* `value`: `QUANTITY` (optional) - Integer of the value in wei.\n* `data`: `DATA` (optional) - Hash of the method signature and the ABI encoded parameters.\n",
										"returns": "The raw, signed transaction.",
										"tags": [
											{
												"tag": "example",
												"text": "\n```javascript\nconst [from, to] = await provider.request({ method: \"eth_accounts\", params: [] });\nconst signedTx = await provider.request({ method: \"eth_signTransaction\", params: [{ from, to }] });\nconsole.log(signedTx)\n```\n"
											}
										]
									},
									"parameters": [
										{
											"id": 237,
											"name": "transaction",
											"kind": 32768,
											"kindString": "Parameter",
											"flags": {
												"isExported": true
											},
											"comment": {
												"text": "The transaction call object as seen in source."
											},
											"type": {
												"type": "reference",
												"name": "RpcTransaction"
											}
										}
									],
									"type": {
										"type": "reference",
										"typeArguments": [
											{
												"type": "intrinsic",
												"name": "string"
											}
										],
										"name": "Promise"
									}
								}
							],
							"sources": [
								{
									"fileName": "chains/ethereum/ethereum/src/api.ts",
									"line": 1665,
									"character": 27
								}
							]
						},
						{
							"id": 245,
							"name": "eth_signTypedData",
							"kind": 2048,
							"kindString": "Method",
							"flags": {
								"isExported": true
							},
							"decorators": [
								{
									"name": "assertArgLength",
									"type": {
										"type": "reference",
										"name": "assertArgLength"
									},
									"arguments": {
										"min": "2"
									}
								}
							],
							"signatures": [
								{
									"id": 246,
									"name": "eth_signTypedData",
									"kind": 4096,
									"kindString": "Call signature",
									"flags": {
										"isExported": true
									},
									"comment": {
										"returns": "Signature. As in `eth_sign`, it is a hex encoded 129 byte array\nstarting with `0x`. It encodes the `r`, `s`, and `v` parameters from\nappendix F of the [yellow paper](https://ethereum.github.io/yellowpaper/paper.pdf)\n in big-endian format. Bytes 0...64 contain the `r` parameter, bytes\n64...128 the `s` parameter, and the last byte the `v` parameter. Note\nthat the `v` parameter includes the chain id as specified in [EIP-155](https://eips.ethereum.org/EIPS/eip-155).",
										"tags": [
											{
												"tag": "eip",
												"text": "[712](https://github.com/ethereum/EIPs/blob/master/EIPS/eip-712.md)"
											},
											{
												"tag": "example",
												"text": "\n```javascript\nconst [account] = await provider.request({ method: \"eth_accounts\", params: [] });\nconst typedData = {\n types: {\n   EIP712Domain: [\n     { name: 'name', type: 'string' },\n     { name: 'version', type: 'string' },\n     { name: 'chainId', type: 'uint256' },\n     { name: 'verifyingContract', type: 'address' },\n   ],\n   Person: [\n     { name: 'name', type: 'string' },\n     { name: 'wallet', type: 'address' }\n   ],\n   Mail: [\n     { name: 'from', type: 'Person' },\n     { name: 'to', type: 'Person' },\n     { name: 'contents', type: 'string' }\n   ],\n },\n primaryType: 'Mail',\n domain: {\n   name: 'Ether Mail',\n   version: '1',\n   chainId: 1,\n   verifyingContract: '0xCcCCccccCCCCcCCCCCCcCcCccCcCCCcCcccccccC',\n },\n message: {\n   from: {\n     name: 'Cow',\n     wallet: '0xCD2a3d9F938E13CD947Ec05AbC7FE734Df8DD826',\n   },\n   to: {\n     name: 'Bob',\n     wallet: '0xbBbBBBBbbBBBbbbBbbBbbbbBBbBbbbbBbBbbBBbB',\n   },\n   contents: 'Hello, Bob!',\n },\n};\nconst signature = await provider.request({ method: \"eth_signTypedData\", params: [account, typedData] });\nconsole.log(signature);\n```\n"
											}
										]
									},
									"parameters": [
										{
											"id": 247,
											"name": "address",
											"kind": 32768,
											"kindString": "Parameter",
											"flags": {
												"isExported": true
											},
											"comment": {
												"text": "Address of the account that will sign the messages."
											},
											"type": {
												"type": "reference",
												"name": "DATA"
											}
										},
										{
											"id": 248,
											"name": "typedData",
											"kind": 32768,
											"kindString": "Parameter",
											"flags": {
												"isExported": true
											},
											"comment": {
												"text": "Typed structured data to be signed."
											},
											"type": {
												"type": "reference",
												"id": 391,
												"name": "TypedData"
											}
										}
									],
									"type": {
										"type": "reference",
										"typeArguments": [
											{
												"type": "intrinsic",
												"name": "string"
											}
										],
										"name": "Promise"
									}
								}
							],
							"sources": [
								{
									"fileName": "chains/ethereum/ethereum/src/api.ts",
									"line": 1807,
									"character": 25
								}
							]
						},
						{
							"id": 159,
							"name": "eth_submitHashrate",
							"kind": 2048,
							"kindString": "Method",
							"flags": {
								"isExported": true
							},
							"decorators": [
								{
									"name": "assertArgLength",
									"type": {
										"type": "reference",
										"name": "assertArgLength"
									},
									"arguments": {
										"min": "2"
									}
								}
							],
							"signatures": [
								{
									"id": 160,
									"name": "eth_submitHashrate",
									"kind": 4096,
									"kindString": "Call signature",
									"flags": {
										"isExported": true
									},
									"comment": {
										"shortText": "Used for submitting mining hashrate.",
										"returns": "`true` if submitting went through succesfully and `false` otherwise.",
										"tags": [
											{
												"tag": "example",
												"text": "\n```javascript\nconst hashRate = \"0x0000000000000000000000000000000000000000000000000000000000000001\";\nconst clientId = \"0xb2222a74119abd18dbcb7d1f661c6578b7bbeb4984c50e66ed538347f606b971\";\nconst result = await provider.request({ method: \"eth_submitHashrate\", params: [hashRate, clientId] });\nconsole.log(result);\n```\n"
											}
										]
									},
									"parameters": [
										{
											"id": 161,
											"name": "hashRate",
											"kind": 32768,
											"kindString": "Parameter",
											"flags": {
												"isExported": true
											},
											"comment": {
												"text": "A hexadecimal string representation (32 bytes) of the hash rate."
											},
											"type": {
												"type": "reference",
												"name": "DATA"
											}
										},
										{
											"id": 162,
											"name": "clientID",
											"kind": 32768,
											"kindString": "Parameter",
											"flags": {
												"isExported": true
											},
											"comment": {
												"text": "A random hexadecimal(32 bytes) ID identifying the client."
											},
											"type": {
												"type": "reference",
												"name": "DATA"
											}
										}
									],
									"type": {
										"type": "reference",
										"typeArguments": [
											{
												"type": "intrinsic",
												"name": "boolean"
											}
										],
										"name": "Promise"
									}
								}
							],
							"sources": [
								{
									"fileName": "chains/ethereum/ethereum/src/api.ts",
									"line": 1250,
									"character": 26
								}
							]
						},
						{
							"id": 154,
							"name": "eth_submitWork",
							"kind": 2048,
							"kindString": "Method",
							"flags": {
								"isExported": true
							},
							"decorators": [
								{
									"name": "assertArgLength",
									"type": {
										"type": "reference",
										"name": "assertArgLength"
									},
									"arguments": {
										"min": "3"
									}
								}
							],
							"signatures": [
								{
									"id": 155,
									"name": "eth_submitWork",
									"kind": 4096,
									"kindString": "Call signature",
									"flags": {
										"isExported": true
									},
									"comment": {
										"shortText": "Used for submitting a proof-of-work solution.",
										"returns": "`true` if the provided solution is valid, otherwise `false`.",
										"tags": [
											{
												"tag": "example",
												"text": "\n```javascript\nconst nonce = \"0xe0df4bd14ab39a71\";\nconst powHash = \"0x0000000000000000000000000000000000000000000000000000000000000001\";\nconst digest = \"0xb2222a74119abd18dbcb7d1f661c6578b7bbeb4984c50e66ed538347f606b971\";\nconst result = await provider.request({ method: \"eth_submitWork\", params: [nonce, powHash, digest] });\nconsole.log(result);\n```\n"
											}
										]
									},
									"parameters": [
										{
											"id": 156,
											"name": "nonce",
											"kind": 32768,
											"kindString": "Parameter",
											"flags": {
												"isExported": true
											},
											"comment": {
												"text": "The nonce found (64 bits)."
											},
											"type": {
												"type": "reference",
												"name": "DATA"
											}
										},
										{
											"id": 157,
											"name": "powHash",
											"kind": 32768,
											"kindString": "Parameter",
											"flags": {
												"isExported": true
											},
											"comment": {
												"text": "The header's pow-hash (256 bits)."
											},
											"type": {
												"type": "reference",
												"name": "DATA"
											}
										},
										{
											"id": 158,
											"name": "digest",
											"kind": 32768,
											"kindString": "Parameter",
											"flags": {
												"isExported": true
											},
											"comment": {
												"text": "The mix digest (256 bits)."
											},
											"type": {
												"type": "reference",
												"name": "DATA"
											}
										}
									],
									"type": {
										"type": "reference",
										"typeArguments": [
											{
												"type": "intrinsic",
												"name": "boolean"
											}
										],
										"name": "Promise"
									}
								}
							],
							"sources": [
								{
									"fileName": "chains/ethereum/ethereum/src/api.ts",
									"line": 1231,
									"character": 22
								}
							]
						},
						{
							"id": 249,
							"name": "eth_subscribe",
							"kind": 2048,
							"kindString": "Method",
							"flags": {
								"isExported": true
							},
							"decorators": [
								{
									"name": "assertArgLength",
									"type": {
										"type": "reference",
										"name": "assertArgLength"
									},
									"arguments": {
										"min": "1",
										"max": "2"
									}
								}
							],
							"signatures": [
								{
									"id": 250,
									"name": "eth_subscribe",
									"kind": 4096,
									"kindString": "Call signature",
									"flags": {
										"isExported": true
									},
									"comment": {
										"shortText": "Starts a subscription to a particular event. For every event that matches\nthe subscription a JSON-RPC notification with event details and\nsubscription ID will be sent to a client.",
										"returns": "A subscription id.",
										"tags": [
											{
												"tag": "example",
												"text": "\n```javascript\nconst subscriptionId = await provider.request({ method: \"eth_subscribe\", params: [\"newHeads\"] });\nconsole.log(subscriptionId);\n```\n"
											}
										]
									},
									"parameters": [
										{
											"id": 251,
											"name": "subscriptionName",
											"kind": 32768,
											"kindString": "Parameter",
											"flags": {
												"isExported": true
											},
											"comment": {
												"text": "Name for the subscription."
											},
											"type": {
												"type": "reference",
												"name": "SubscriptionName"
											}
										}
									],
									"type": {
										"type": "reference",
										"typeArguments": [
											{
												"type": "reference",
												"name": "Quantity"
											}
										],
										"name": "PromiEvent"
									}
								},
								{
									"id": 252,
									"name": "eth_subscribe",
									"kind": 4096,
									"kindString": "Call signature",
									"flags": {
										"isExported": true
									},
									"comment": {
										"shortText": "Starts a subscription to a particular event. For every event that matches\nthe subscription a JSON-RPC notification with event details and\nsubscription ID will be sent to a client.",
										"returns": "A subscription id.",
										"tags": [
											{
												"tag": "example",
												"text": "\n```javascript\nconst subscriptionId = await provider.request({ method: \"eth_subscribe\", params: [\"newHeads\"] });\nconsole.log(subscriptionId);\n```\n"
											}
										]
									},
									"parameters": [
										{
											"id": 253,
											"name": "subscriptionName",
											"kind": 32768,
											"kindString": "Parameter",
											"flags": {
												"isExported": true
											},
											"comment": {},
											"type": {
												"type": "stringLiteral",
												"value": "logs"
											}
										},
										{
											"id": 254,
											"name": "options",
											"kind": 32768,
											"kindString": "Parameter",
											"flags": {
												"isExported": true
											},
											"comment": {
												"text": "Filter options:\n * `address`: either an address or an array of addresses. Only logs that\n   are created from these addresses are returned\n * `topics`, only logs which match the specified topics"
											},
											"type": {
												"type": "reference",
												"name": "BaseFilterArgs"
											}
										}
									],
									"type": {
										"type": "reference",
										"typeArguments": [
											{
												"type": "reference",
												"name": "Quantity"
											}
										],
										"name": "PromiEvent"
									}
								}
							],
							"sources": [
								{
									"fileName": "chains/ethereum/ethereum/src/api.ts",
									"line": 1851,
									"character": 15
								},
								{
									"fileName": "chains/ethereum/ethereum/src/api.ts",
									"line": 1864,
									"character": 15
								},
								{
									"fileName": "chains/ethereum/ethereum/src/api.ts",
									"line": 1869,
									"character": 15
								}
							]
						},
						{
							"id": 109,
							"name": "eth_syncing",
							"kind": 2048,
							"kindString": "Method",
							"flags": {
								"isExported": true
							},
							"decorators": [
								{
									"name": "assertArgLength",
									"type": {
										"type": "reference",
										"name": "assertArgLength"
									},
									"arguments": {
										"min": "0"
									}
								}
							],
							"signatures": [
								{
									"id": 110,
									"name": "eth_syncing",
									"kind": 4096,
									"kindString": "Call signature",
									"flags": {
										"isExported": true
									},
									"comment": {
										"shortText": "Returns an object containing data about the sync status or `false` when not syncing.",
										"returns": "An object with sync status data or `false`, when not syncing.\n\n* `startingBlock`: {bigint} The block at which the import started (will\n    only be reset, after the sync reached his head).\n* `currentBlock`: {bigint} The current block, same as `eth_blockNumber`.\n* `highestBlock`: {bigint} The estimated highest block.\n",
										"tags": [
											{
												"tag": "example",
												"text": "\n```javascript\nconst result = await provider.request({ method: \"eth_syncing\", params: [] });\nconsole.log(result);\n```\n"
											}
										]
									},
									"type": {
										"type": "reference",
										"typeArguments": [
											{
												"type": "intrinsic",
												"name": "boolean"
											}
										],
										"name": "Promise"
									}
								}
							],
							"sources": [
								{
									"fileName": "chains/ethereum/ethereum/src/api.ts",
									"line": 806,
									"character": 19
								}
							]
						},
						{
							"id": 268,
							"name": "eth_uninstallFilter",
							"kind": 2048,
							"kindString": "Method",
							"flags": {
								"isExported": true
							},
							"decorators": [
								{
									"name": "assertArgLength",
									"type": {
										"type": "reference",
										"name": "assertArgLength"
									},
									"arguments": {
										"min": "1"
									}
								}
							],
							"signatures": [
								{
									"id": 269,
									"name": "eth_uninstallFilter",
									"kind": 4096,
									"kindString": "Call signature",
									"flags": {
										"isExported": true
									},
									"comment": {
										"shortText": "Uninstalls a filter with given id. Should always be called when watch is\nno longer needed.",
										"returns": "`true` if the filter was successfully uninstalled, otherwise\n`false`.",
										"tags": [
											{
												"tag": "example",
												"text": "\n```javascript\nconst filterId = await provider.request({ method: \"eth_newFilter\", params: [] });\nconst result = await provider.request({ method: \"eth_uninstallFilter\", params: [filterId] });\nconsole.log(result);\n```\n"
											}
										]
									},
									"parameters": [
										{
											"id": 270,
											"name": "filterId",
											"kind": 32768,
											"kindString": "Parameter",
											"flags": {
												"isExported": true
											},
											"comment": {
												"text": "The filter id."
											},
											"type": {
												"type": "reference",
												"name": "QUANTITY"
											}
										}
									],
									"type": {
										"type": "reference",
										"typeArguments": [
											{
												"type": "intrinsic",
												"name": "boolean"
											}
										],
										"name": "Promise"
									}
								}
							],
							"sources": [
								{
									"fileName": "chains/ethereum/ethereum/src/api.ts",
									"line": 2202,
									"character": 27
								}
							]
						},
						{
							"id": 255,
							"name": "eth_unsubscribe",
							"kind": 2048,
							"kindString": "Method",
							"flags": {
								"isExported": true
							},
							"decorators": [
								{
									"name": "assertArgLength",
									"type": {
										"type": "reference",
										"name": "assertArgLength"
									},
									"arguments": {
										"min": "1"
									}
								}
							],
							"signatures": [
								{
									"id": 256,
									"name": "eth_unsubscribe",
									"kind": 4096,
									"kindString": "Call signature",
									"flags": {
										"isExported": true
									},
									"comment": {
										"shortText": "Cancel a subscription to a particular event. Returns a boolean indicating\nif the subscription was successfully cancelled.",
										"returns": "`true` if subscription was cancelled successfully, otherwise `false`.",
										"tags": [
											{
												"tag": "example",
												"text": "\n```javascript\nconst subscriptionId = await provider.request({ method: \"eth_subscribe\", params: [\"newHeads\"] });\nconst result = await provider.request({ method: \"eth_unsubscribe\", params: [subscriptionId] });\nconsole.log(result);\n```\n"
											}
										]
									},
									"parameters": [
										{
											"id": 257,
											"name": "subscriptionId",
											"kind": 32768,
											"kindString": "Parameter",
											"flags": {
												"isExported": true
											},
											"comment": {
												"text": "The ID of the subscription to unsubscribe to."
											},
											"type": {
												"type": "reference",
												"name": "SubscriptionId"
											}
										}
									],
									"type": {
										"type": "reference",
										"typeArguments": [
											{
												"type": "intrinsic",
												"name": "boolean"
											}
										],
										"name": "Promise"
									}
								}
							],
							"sources": [
								{
									"fileName": "chains/ethereum/ethereum/src/api.ts",
									"line": 1989,
									"character": 23
								}
							]
						},
						{
							"id": 60,
							"name": "evm_increaseTime",
							"kind": 2048,
							"kindString": "Method",
							"flags": {
								"isExported": true
							},
							"decorators": [
								{
									"name": "assertArgLength",
									"type": {
										"type": "reference",
										"name": "assertArgLength"
									},
									"arguments": {
										"min": "1"
									}
								}
							],
							"signatures": [
								{
									"id": 61,
									"name": "evm_increaseTime",
									"kind": 4096,
									"kindString": "Call signature",
									"flags": {
										"isExported": true
									},
									"comment": {
										"shortText": "Jump forward in time by the given amount of time, in seconds.",
										"returns": "Returns the total time adjustment, in seconds.",
										"tags": [
											{
												"tag": "example",
												"text": "\n```javascript\nconst seconds = 10;\nconst timeAdjustment = await provider.send(\"evm_increaseTime\", [seconds] );\nconsole.log(timeAdjustment);\n```\n"
											}
										]
									},
									"parameters": [
										{
											"id": 62,
											"name": "seconds",
											"kind": 32768,
											"kindString": "Parameter",
											"flags": {
												"isExported": true
											},
											"comment": {
												"text": "Number of seconds to jump forward in time by. Must be greater than or equal to `0`."
											},
											"type": {
												"type": "reference",
												"name": "QUANTITY"
											}
										}
									],
									"type": {
										"type": "reference",
										"typeArguments": [
											{
												"type": "intrinsic",
												"name": "number"
											}
										],
										"name": "Promise"
									}
								}
							],
							"sources": [
								{
									"fileName": "chains/ethereum/ethereum/src/api.ts",
									"line": 344,
									"character": 24
								}
							]
						},
						{
							"id": 75,
							"name": "evm_lockUnknownAccount",
							"kind": 2048,
							"kindString": "Method",
							"flags": {
								"isExported": true
							},
							"signatures": [
								{
									"id": 76,
									"name": "evm_lockUnknownAccount",
									"kind": 4096,
									"kindString": "Call signature",
									"flags": {
										"isExported": true
									},
									"comment": {
										"shortText": "Locks any unknown account.",
										"text": "Note: accounts known to the `personal` namespace and accounts returned by\n`eth_accounts` cannot be locked using this method.\n",
										"returns": "`true` if the account was locked successfully, `false` if the\naccount was already locked. Throws an error if the account could not be\nlocked.",
										"tags": [
											{
												"tag": "example",
												"text": "\n```javascript\nconst address = \"0x742d35Cc6634C0532925a3b844Bc454e4438f44e\";\nconst result = await provider.send(\"evm_lockUnknownAccount\", [address] );\nconsole.log(result);\n```\n"
											}
										]
									},
									"parameters": [
										{
											"id": 77,
											"name": "address",
											"kind": 32768,
											"kindString": "Parameter",
											"flags": {
												"isExported": true
											},
											"comment": {
												"text": "The address of the account to lock."
											},
											"type": {
												"type": "reference",
												"name": "DATA"
											}
										}
									],
									"type": {
										"type": "reference",
										"typeArguments": [
											{
												"type": "intrinsic",
												"name": "boolean"
											}
										],
										"name": "Promise"
									}
								}
							],
							"sources": [
								{
									"fileName": "chains/ethereum/ethereum/src/api.ts",
									"line": 511,
									"character": 30
								}
							]
						},
						{
							"id": 48,
							"name": "evm_mine",
							"kind": 2048,
							"kindString": "Method",
							"flags": {
								"isExported": true
							},
							"decorators": [
								{
									"name": "assertArgLength",
									"type": {
										"type": "reference",
										"name": "assertArgLength"
									},
									"arguments": {
										"min": "0",
										"max": "1"
									}
								}
							],
							"signatures": [
								{
									"id": 49,
									"name": "evm_mine",
									"kind": 4096,
									"kindString": "Call signature",
									"flags": {
										"isExported": true
									},
									"comment": {
										"shortText": "Force a single block to be mined.",
										"text": "Mines a block independent of whether or not mining is started or stopped.\nWill mine an empty block if there are no available transactions to mine.\n",
										"returns": "The string `\"0x0\"`. May return additional meta-data in the future.\n",
										"tags": [
											{
												"tag": "example",
												"text": "\n```javascript\nconsole.log(\"start\", await provider.send(\"eth_blockNumber\"));\nawait provider.send(\"evm_mine\", [{blocks: 5}] ); // mines 5 blocks\nconsole.log(\"end\", await provider.send(\"eth_blockNumber\"));\n```\n"
											}
										]
									},
									"parameters": [
										{
											"id": 50,
											"name": "timestamp",
											"kind": 32768,
											"kindString": "Parameter",
											"flags": {
												"isExported": true,
												"isOptional": true
											},
											"comment": {
												"text": "The timestamp the block should be mined with.\nEXPERIEMENTAL: Optionally, specify an `options` object with `timestamp`\nand/or `blocks` fields. If `blocks` is given, it will mine exactly `blocks`\n number of blocks, regardless of any other blocks mined or reverted during it's\noperation. This behavior is subject to change!\n"
											},
											"type": {
												"type": "intrinsic",
												"name": "number"
											}
										}
									],
									"type": {
										"type": "reference",
										"typeArguments": [
											{
												"type": "stringLiteral",
												"value": "0x0"
											}
										],
										"name": "Promise"
									}
								},
								{
									"id": 51,
									"name": "evm_mine",
									"kind": 4096,
									"kindString": "Call signature",
									"flags": {
										"isExported": true
									},
									"parameters": [
										{
											"id": 52,
											"name": "options",
											"kind": 32768,
											"kindString": "Parameter",
											"flags": {
												"isExported": true,
												"isOptional": true
											},
											"type": {
												"type": "reflection",
												"declaration": {
													"id": 53,
													"name": "__type",
													"kind": 65536,
													"kindString": "Type literal",
													"flags": {
														"isExported": true
													},
													"children": [
														{
															"id": 55,
															"name": "blocks",
															"kind": 32,
															"kindString": "Variable",
															"flags": {
																"isExported": true,
																"isOptional": true
															},
															"sources": [
																{
																	"fileName": "chains/ethereum/ethereum/src/api.ts",
																	"line": 260,
																	"character": 10
																}
															],
															"type": {
																"type": "intrinsic",
																"name": "number"
															}
														},
														{
															"id": 54,
															"name": "timestamp",
															"kind": 32,
															"kindString": "Variable",
															"flags": {
																"isExported": true,
																"isOptional": true
															},
															"sources": [
																{
																	"fileName": "chains/ethereum/ethereum/src/api.ts",
																	"line": 259,
																	"character": 13
																}
															],
															"type": {
																"type": "intrinsic",
																"name": "number"
															}
														}
													],
													"groups": [
														{
															"title": "Variables",
															"kind": 32,
															"children": [
																55,
																54
															]
														}
													],
													"sources": [
														{
															"fileName": "chains/ethereum/ethereum/src/api.ts",
															"line": 258,
															"character": 26
														}
													]
												}
											}
										}
									],
									"type": {
										"type": "reference",
										"typeArguments": [
											{
												"type": "stringLiteral",
												"value": "0x0"
											}
										],
										"name": "Promise"
									}
								}
							],
							"sources": [
								{
									"fileName": "chains/ethereum/ethereum/src/api.ts",
									"line": 257,
									"character": 16
								},
								{
									"fileName": "chains/ethereum/ethereum/src/api.ts",
									"line": 258,
									"character": 16
								},
								{
									"fileName": "chains/ethereum/ethereum/src/api.ts",
									"line": 263,
									"character": 16
								}
							]
						},
						{
							"id": 66,
							"name": "evm_revert",
							"kind": 2048,
							"kindString": "Method",
							"flags": {
								"isExported": true
							},
							"decorators": [
								{
									"name": "assertArgLength",
									"type": {
										"type": "reference",
										"name": "assertArgLength"
									},
									"arguments": {
										"min": "1"
									}
								}
							],
							"signatures": [
								{
									"id": 67,
									"name": "evm_revert",
									"kind": 4096,
									"kindString": "Call signature",
									"flags": {
										"isExported": true
									},
									"comment": {
										"shortText": "Revert the state of the blockchain to a previous snapshot. Takes a single\nparameter, which is the snapshot id to revert to. This deletes the given\nsnapshot, as well as any snapshots taken after (Ex: reverting to id 0x1\nwill delete snapshots with ids 0x1, 0x2, etc... If no snapshot id is\npassed it will revert to the latest snapshot.",
										"returns": "`true` if a snapshot was reverted, otherwise `false`.\n",
										"tags": [
											{
												"tag": "example",
												"text": "\n```javascript\nconst [from, to] = await provider.send(\"eth_accounts\");\nconst startingBalance = BigInt(await provider.send(\"eth_getBalance\", [from] ));\n\n// take a snapshot\nconst snapshotId = await provider.send(\"evm_snapshot\");\n\n// send value to another account (over-simplified example)\nawait provider.send(\"eth_subscribe\", [\"newHeads\"] );\nawait provider.send(\"eth_sendTransaction\", [{from, to, value: \"0xffff\"}] );\nawait provider.once(\"message\"); // Note: `await provider.once` is non-standard\n\n// ensure balance has updated\nconst newBalance = await provider.send(\"eth_getBalance\", [from] );\nassert(BigInt(newBalance) < startingBalance);\n\n// revert the snapshot\nconst isReverted = await provider.send(\"evm_revert\", [snapshotId] );\nassert(isReverted);\nconsole.log({isReverted: isReverted});\n\n// ensure balance has reverted\nconst endingBalance = await provider.send(\"eth_getBalance\", [from] );\nconst isBalanceReverted = assert.strictEqual(BigInt(endingBalance), startingBalance);\nconsole.log({isBalanceReverted: isBalanceReverted});\n```\n"
											}
										]
									},
									"parameters": [
										{
											"id": 68,
											"name": "snapshotId",
											"kind": 32768,
											"kindString": "Parameter",
											"flags": {
												"isExported": true
											},
											"comment": {
												"text": "The snapshot id to revert."
											},
											"type": {
												"type": "reference",
												"name": "QUANTITY"
											}
										}
									],
									"type": {
										"type": "reference",
										"typeArguments": [
											{
												"type": "intrinsic",
												"name": "boolean"
											}
										],
										"name": "Promise"
									}
								}
							],
							"sources": [
								{
									"fileName": "chains/ethereum/ethereum/src/api.ts",
									"line": 426,
									"character": 18
								}
							]
						},
						{
							"id": 56,
							"name": "evm_setAccountNonce",
							"kind": 2048,
							"kindString": "Method",
							"flags": {
								"isExported": true
							},
							"decorators": [
								{
									"name": "assertArgLength",
									"type": {
										"type": "reference",
										"name": "assertArgLength"
									},
									"arguments": {
										"min": "2"
									}
								}
							],
							"signatures": [
								{
									"id": 57,
									"name": "evm_setAccountNonce",
									"kind": 4096,
									"kindString": "Call signature",
									"flags": {
										"isExported": true
									},
									"comment": {
										"shortText": "Sets the given account's nonce to the specified value. Mines a new block\nbefore returning.",
										"text": "Warning: this will result in an invalid state tree.\n",
										"returns": "`true` if it worked, otherwise `false`.",
										"tags": [
											{
												"tag": "example",
												"text": "\n```javascript\nconst nonce = \"0x3e8\";\nconst [address] = await provider.request({ method: \"eth_accounts\", params: [] });\nconst result = await provider.send(\"evm_setAccountNonce\", [address, nonce] );\nconsole.log(result);\n```\n"
											}
										]
									},
									"parameters": [
										{
											"id": 58,
											"name": "address",
											"kind": 32768,
											"kindString": "Parameter",
											"flags": {
												"isExported": true
											},
											"comment": {
												"text": "The account address to update."
											},
											"type": {
												"type": "reference",
												"name": "DATA"
											}
										},
										{
											"id": 59,
											"name": "nonce",
											"kind": 32768,
											"kindString": "Parameter",
											"flags": {
												"isExported": true
											},
											"comment": {
												"text": "The nonce value to be set."
											},
											"type": {
												"type": "reference",
												"name": "QUANTITY"
											}
										}
									],
									"type": {
										"type": "reference",
										"typeArguments": [
											{
<<<<<<< HEAD
												"tag": "example",
												"text": "\n```javascript\nconst nonce = \"0x3e8\";\nconst [address] = await provider.request({ method: \"eth_accounts\", params: [] });\nconst result = await provider.send(\"evm_setAccountNonce\", [address, nonce] );\nconsole.log(result);\n```\n"
=======
												"type": "intrinsic",
												"name": "boolean"
>>>>>>> 3c9cf8c5
											}
										],
										"name": "Promise"
									}
								}
							],
							"sources": [
								{
									"fileName": "chains/ethereum/ethereum/src/api.ts",
									"line": 312,
									"character": 27
								}
							]
						},
						{
							"id": 63,
							"name": "evm_setTime",
							"kind": 2048,
							"kindString": "Method",
							"flags": {
								"isExported": true
							},
							"decorators": [
								{
									"name": "assertArgLength",
									"type": {
										"type": "reference",
										"name": "assertArgLength"
									},
									"arguments": {
										"min": "0",
										"max": "1"
									}
								}
							],
							"signatures": [
								{
									"id": 64,
									"name": "evm_setTime",
									"kind": 4096,
									"kindString": "Call signature",
									"flags": {
										"isExported": true
									},
									"comment": {
										"shortText": "Sets the internal clock time to the given timestamp.",
										"text": "Warning: This will allow you to move *backwards* in time, which may cause\nnew blocks to appear to be mined before old blocks. This is will result in\nan invalid state.\n",
										"returns": "The amount of *seconds* between the given timestamp and now.",
										"tags": [
											{
												"tag": "example",
												"text": "\n```javascript\nconst currentDate = Date.now();\nsetTimeout(async () => {\n  const time = await provider.send(\"evm_setTime\", [currentDate] );\n  console.log(time); // should be about two seconds ago\n}, 1000);\n```\n"
											}
										]
									},
									"parameters": [
										{
											"id": 65,
											"name": "time",
											"kind": 32768,
											"kindString": "Parameter",
											"flags": {
												"isExported": true
											},
											"comment": {
												"text": "JavaScript timestamp (millisecond precision)."
											},
											"type": {
												"type": "union",
												"types": [
													{
														"type": "reference",
														"name": "QUANTITY"
													},
													{
														"type": "reference",
														"name": "Date"
													}
												]
											}
										}
									],
									"type": {
										"type": "reference",
										"typeArguments": [
											{
												"type": "intrinsic",
												"name": "number"
											}
										],
										"name": "Promise"
									}
								}
							],
							"sources": [
								{
									"fileName": "chains/ethereum/ethereum/src/api.ts",
									"line": 371,
									"character": 19
								}
							]
						},
						{
							"id": 69,
							"name": "evm_snapshot",
							"kind": 2048,
							"kindString": "Method",
							"flags": {
								"isExported": true
							},
							"signatures": [
								{
									"id": 70,
									"name": "evm_snapshot",
									"kind": 4096,
									"kindString": "Call signature",
									"flags": {
										"isExported": true
									},
									"comment": {
										"shortText": "Snapshot the state of the blockchain at the current block. Takes no\nparameters. Returns the id of the snapshot that was created. A snapshot can\nonly be reverted once. After a successful `evm_revert`, the same snapshot\nid cannot be used again. Consider creating a new snapshot after each\n`evm_revert` if you need to revert to the same point multiple times.",
										"returns": "The hex-encoded identifier for this snapshot.\n",
										"tags": [
											{
												"tag": "example",
												"text": "\n```javascript\nconst provider = ganache.provider();\nconst [from, to] = await provider.send(\"eth_accounts\");\nconst startingBalance = BigInt(await provider.send(\"eth_getBalance\", [from] ));\n\n// take a snapshot\nconst snapshotId = await provider.send(\"evm_snapshot\");\n\n// send value to another account (over-simplified example)\nawait provider.send(\"eth_subscribe\", [\"newHeads\"] );\nawait provider.send(\"eth_sendTransaction\", [{from, to, value: \"0xffff\"}] );\nawait provider.once(\"message\"); // Note: `await provider.once` is non-standard\n\n// ensure balance has updated\nconst newBalance = await provider.send(\"eth_getBalance\", [from] );\nassert(BigInt(newBalance) < startingBalance);\n\n// revert the snapshot\nconst isReverted = await provider.send(\"evm_revert\", [snapshotId] );\nassert(isReverted);\n\n// ensure balance has reverted\nconst endingBalance = await provider.send(\"eth_getBalance\", [from] );\nconst isBalanceReverted = assert.strictEqual(BigInt(endingBalance), startingBalance);\nconsole.log({isBalanceReverted: isBalanceReverted});\n```\n"
											}
										]
									},
									"type": {
										"type": "reference",
										"typeArguments": [
											{
												"type": "reference",
												"name": "Quantity"
											}
										],
										"name": "Promise"
									}
								}
							],
							"sources": [
								{
									"fileName": "chains/ethereum/ethereum/src/api.ts",
									"line": 467,
									"character": 20
								}
							]
						},
						{
							"id": 71,
							"name": "evm_unlockUnknownAccount",
							"kind": 2048,
							"kindString": "Method",
							"flags": {
								"isExported": true
							},
							"signatures": [
								{
									"id": 72,
									"name": "evm_unlockUnknownAccount",
									"kind": 4096,
									"kindString": "Call signature",
									"flags": {
										"isExported": true
									},
									"comment": {
										"shortText": "Unlocks any unknown account.",
										"text": "Note: accounts known to the `personal` namespace and accounts returned by\n`eth_accounts` cannot be unlocked using this method.\n",
										"returns": "`true` if the account was unlocked successfully, `false` if the\naccount was already unlocked. Throws an error if the account could not be\nunlocked.",
										"tags": [
											{
												"tag": "example",
												"text": "\n```javascript\nconst address = \"0x742d35Cc6634C0532925a3b844Bc454e4438f44e\";\nconst result = await provider.send(\"evm_unlockUnknownAccount\", [address] );\nconsole.log(result);\n```\n"
											}
										]
									},
									"parameters": [
										{
											"id": 73,
											"name": "address",
											"kind": 32768,
											"kindString": "Parameter",
											"flags": {
												"isExported": true
											},
											"comment": {
												"text": "The address of the account to unlock."
											},
											"type": {
												"type": "reference",
												"name": "DATA"
											}
										},
										{
											"id": 74,
											"name": "duration",
											"kind": 32768,
											"kindString": "Parameter",
											"flags": {
												"isExported": true
											},
											"comment": {
												"text": "(Default: disabled) Duration in seconds how long the account\nshould remain unlocked for. Set to 0 to disable automatic locking."
											},
											"type": {
												"type": "intrinsic",
												"name": "number"
											},
											"defaultValue": "0"
										}
									],
									"type": {
										"type": "reference",
										"typeArguments": [
											{
												"type": "intrinsic",
												"name": "boolean"
											}
										],
										"name": "Promise"
									}
								}
							],
							"sources": [
								{
									"fileName": "chains/ethereum/ethereum/src/api.ts",
									"line": 490,
									"character": 32
								}
							]
						},
						{
							"id": 86,
							"name": "miner_setEtherbase",
							"kind": 2048,
							"kindString": "Method",
							"flags": {
								"isExported": true
							},
							"decorators": [
								{
									"name": "assertArgLength",
									"type": {
										"type": "reference",
										"name": "assertArgLength"
									},
									"arguments": {
										"min": "1"
									}
								}
							],
							"signatures": [
								{
									"id": 87,
									"name": "miner_setEtherbase",
									"kind": 4096,
									"kindString": "Call signature",
									"flags": {
										"isExported": true
									},
									"comment": {
										"shortText": "Sets the etherbase, where mining rewards will go.",
										"returns": "`true`.",
										"tags": [
											{
												"tag": "example",
												"text": "\n```javascript\nconst [account] = await provider.request({ method: \"eth_accounts\", params: [] });\nconsole.log(await provider.send(\"miner_setEtherbase\", [account] ));\n```\n"
											}
										]
									},
									"parameters": [
										{
											"id": 88,
											"name": "address",
											"kind": 32768,
											"kindString": "Parameter",
											"flags": {
												"isExported": true
											},
											"comment": {
												"text": "The address where the mining rewards will go."
											},
											"type": {
												"type": "reference",
												"name": "DATA"
											}
										}
									],
									"type": {
										"type": "reference",
										"typeArguments": [
											{
												"type": "intrinsic",
												"name": "boolean"
											}
										],
										"name": "Promise"
									}
								}
							],
							"sources": [
								{
									"fileName": "chains/ethereum/ethereum/src/api.ts",
									"line": 598,
									"character": 26
								}
							]
						},
						{
							"id": 89,
							"name": "miner_setExtra",
							"kind": 2048,
							"kindString": "Method",
							"flags": {
								"isExported": true
							},
							"decorators": [
								{
									"name": "assertArgLength",
									"type": {
										"type": "reference",
										"name": "assertArgLength"
									},
									"arguments": {
										"min": "1"
									}
								}
							],
							"signatures": [
								{
									"id": 90,
									"name": "miner_setExtra",
									"kind": 4096,
									"kindString": "Call signature",
									"flags": {
										"isExported": true
									},
									"comment": {
										"shortText": "Set the extraData block header field a miner can include.",
										"returns": "If successfully set returns `true`, otherwise returns an error.",
										"tags": [
											{
												"tag": "example",
												"text": "\n```javascript\nconsole.log(await provider.send(\"miner_setExtra\", [\"0x0\"] ));\n```\n"
											}
										]
									},
									"parameters": [
										{
											"id": 91,
											"name": "extra",
											"kind": 32768,
											"kindString": "Parameter",
											"flags": {
												"isExported": true
											},
											"comment": {
												"text": "The `extraData` to include."
											},
											"type": {
												"type": "reference",
												"name": "DATA"
											}
										}
									],
									"type": {
										"type": "reference",
										"typeArguments": [
											{
												"type": "intrinsic",
												"name": "boolean"
											}
										],
										"name": "Promise"
									}
								}
							],
							"sources": [
								{
									"fileName": "chains/ethereum/ethereum/src/api.ts",
									"line": 613,
									"character": 22
								}
							]
						},
						{
							"id": 83,
							"name": "miner_setGasPrice",
							"kind": 2048,
							"kindString": "Method",
							"flags": {
								"isExported": true
							},
							"decorators": [
								{
									"name": "assertArgLength",
									"type": {
										"type": "reference",
										"name": "assertArgLength"
									},
									"arguments": {
										"min": "1"
									}
								}
							],
							"signatures": [
								{
									"id": 84,
									"name": "miner_setGasPrice",
									"kind": 4096,
									"kindString": "Call signature",
									"flags": {
										"isExported": true
									},
									"comment": {
										"shortText": "Sets the minimal accepted gas price when mining transactions.\nAny transactions that are below this limit are excluded from the mining\nprocess.",
										"returns": "`true`.",
										"tags": [
											{
												"tag": "example",
												"text": "\n```javascript\nconsole.log(await provider.send(\"miner_setGasPrice\", [300000] ));\n```\n"
											}
										]
									},
									"parameters": [
										{
											"id": 85,
											"name": "number",
											"kind": 32768,
											"kindString": "Parameter",
											"flags": {
												"isExported": true
											},
											"comment": {
												"text": "Minimal accepted gas price."
											},
											"type": {
												"type": "reference",
												"name": "QUANTITY"
											}
										}
									],
									"type": {
										"type": "reference",
										"typeArguments": [
											{
												"type": "intrinsic",
												"name": "boolean"
											}
										],
										"name": "Promise"
									}
								}
							],
							"sources": [
								{
									"fileName": "chains/ethereum/ethereum/src/api.ts",
									"line": 582,
									"character": 25
								}
							]
						},
						{
							"id": 78,
							"name": "miner_start",
							"kind": 2048,
							"kindString": "Method",
							"flags": {
								"isExported": true
							},
							"decorators": [
								{
									"name": "assertArgLength",
									"type": {
										"type": "reference",
										"name": "assertArgLength"
									},
									"arguments": {
										"min": "0",
										"max": "1"
									}
								}
							],
							"signatures": [
								{
									"id": 79,
									"name": "miner_start",
									"kind": 4096,
									"kindString": "Call signature",
									"flags": {
										"isExported": true
									},
									"comment": {
										"shortText": "Resume the CPU mining process with the given number of threads.",
										"text": "Note: `threads` is ignored.",
										"returns": "`true`.",
										"tags": [
											{
												"tag": "example",
												"text": "\n```javascript\nawait provider.send(\"miner_stop\");\n// check that eth_mining returns false\nconsole.log(await provider.send(\"eth_mining\"));\nawait provider.send(\"miner_start\");\n// check that eth_mining returns true\nconsole.log(await provider.send(\"eth_mining\"));\n```\n"
											}
										]
									},
									"parameters": [
										{
											"id": 80,
											"name": "threads",
											"kind": 32768,
											"kindString": "Parameter",
											"flags": {
												"isExported": true
											},
											"comment": {
												"text": "Number of threads to resume the CPU mining process with."
											},
											"type": {
												"type": "intrinsic",
												"name": "number"
											},
											"defaultValue": "1"
										}
									],
									"type": {
										"type": "reference",
										"typeArguments": [
											{
												"type": "intrinsic",
												"name": "boolean"
											}
										],
										"name": "Promise"
									}
								}
							],
							"sources": [
								{
									"fileName": "chains/ethereum/ethereum/src/api.ts",
									"line": 540,
									"character": 19
								}
							]
						},
						{
							"id": 81,
							"name": "miner_stop",
							"kind": 2048,
							"kindString": "Method",
							"flags": {
								"isExported": true
							},
							"decorators": [
								{
									"name": "assertArgLength",
									"type": {
										"type": "reference",
										"name": "assertArgLength"
									},
									"arguments": {
										"min": "0"
									}
								}
							],
							"signatures": [
								{
									"id": 82,
									"name": "miner_stop",
									"kind": 4096,
									"kindString": "Call signature",
									"flags": {
										"isExported": true
									},
									"comment": {
										"shortText": "Stop the CPU mining operation.",
										"returns": "`true`.",
										"tags": [
											{
												"tag": "example",
												"text": "\n```javascript\n// check that eth_mining returns true\nconsole.log(await provider.send(\"eth_mining\"));\nawait provider.send(\"miner_stop\");\n// check that eth_mining returns false\nconsole.log(await provider.send(\"eth_mining\"));\n```\n"
											}
										]
									},
									"type": {
										"type": "reference",
										"typeArguments": [
											{
												"type": "intrinsic",
												"name": "boolean"
											}
										],
										"name": "Promise"
									}
								}
							],
							"sources": [
								{
									"fileName": "chains/ethereum/ethereum/src/api.ts",
									"line": 565,
									"character": 18
								}
							]
						},
						{
							"id": 99,
							"name": "net_listening",
							"kind": 2048,
							"kindString": "Method",
							"flags": {
								"isExported": true
							},
							"decorators": [
								{
									"name": "assertArgLength",
									"type": {
										"type": "reference",
										"name": "assertArgLength"
									},
									"arguments": {
										"min": "0"
									}
								}
							],
							"signatures": [
								{
									"id": 100,
									"name": "net_listening",
									"kind": 4096,
									"kindString": "Call signature",
									"flags": {
										"isExported": true
									},
									"comment": {
										"shortText": "Returns `true` if client is actively listening for network connections.",
										"returns": "`true` when listening, otherwise `false`.",
										"tags": [
											{
												"tag": "example",
												"text": "\n```javascript\nconsole.log(await provider.send(\"net_listening\"));\n```\n"
											}
										]
									},
									"type": {
										"type": "reference",
										"typeArguments": [
											{
												"type": "intrinsic",
												"name": "boolean"
											}
										],
										"name": "Promise"
									}
								}
							],
							"sources": [
								{
									"fileName": "chains/ethereum/ethereum/src/api.ts",
									"line": 679,
									"character": 21
								}
							]
						},
						{
							"id": 101,
							"name": "net_peerCount",
							"kind": 2048,
							"kindString": "Method",
							"flags": {
								"isExported": true
							},
							"decorators": [
								{
									"name": "assertArgLength",
									"type": {
										"type": "reference",
										"name": "assertArgLength"
									},
									"arguments": {
										"min": "0"
									}
								}
							],
							"signatures": [
								{
									"id": 102,
									"name": "net_peerCount",
									"kind": 4096,
									"kindString": "Call signature",
									"flags": {
										"isExported": true
									},
									"comment": {
										"shortText": "Returns number of peers currently connected to the client.",
										"returns": "Number of connected peers.",
										"tags": [
											{
												"tag": "example",
												"text": "\n```javascript\nconsole.log(await provider.send(\"net_peerCount\"));\n```\n"
											}
										]
									},
									"type": {
										"type": "reference",
										"typeArguments": [
											{
												"type": "reference",
												"name": "Quantity"
											}
										],
										"name": "Promise"
									}
								}
							],
							"sources": [
								{
									"fileName": "chains/ethereum/ethereum/src/api.ts",
									"line": 692,
									"character": 21
								}
							]
						},
						{
							"id": 97,
							"name": "net_version",
							"kind": 2048,
							"kindString": "Method",
							"flags": {
								"isExported": true
							},
							"decorators": [
								{
									"name": "assertArgLength",
									"type": {
										"type": "reference",
										"name": "assertArgLength"
									},
									"arguments": {
										"min": "0"
									}
								}
							],
							"signatures": [
								{
									"id": 98,
									"name": "net_version",
									"kind": 4096,
									"kindString": "Call signature",
									"flags": {
										"isExported": true
									},
									"comment": {
										"shortText": "Returns the current network id.",
										"returns": "The current network id. This value should NOT be JSON-RPC\nQuantity/Data encoded.",
										"tags": [
											{
												"tag": "example",
												"text": "\n```javascript\nconsole.log(await provider.send(\"net_version\"));\n```\n"
											}
										]
									},
									"type": {
										"type": "reference",
										"typeArguments": [
											{
												"type": "intrinsic",
												"name": "string"
											}
										],
										"name": "Promise"
									}
								}
							],
							"sources": [
								{
									"fileName": "chains/ethereum/ethereum/src/api.ts",
									"line": 666,
									"character": 19
								}
							]
						},
						{
							"id": 321,
							"name": "personal_importRawKey",
							"kind": 2048,
							"kindString": "Method",
							"flags": {
								"isExported": true
							},
							"decorators": [
								{
									"name": "assertArgLength",
									"type": {
										"type": "reference",
										"name": "assertArgLength"
									},
									"arguments": {
										"min": "2"
									}
								}
							],
							"signatures": [
								{
									"id": 322,
									"name": "personal_importRawKey",
									"kind": 4096,
									"kindString": "Call signature",
									"flags": {
										"isExported": true
									},
									"comment": {
										"shortText": "Imports the given unencrypted private key (hex string) into the key store, encrypting it with the passphrase.",
										"returns": "Returns the address of the new account.",
										"tags": [
											{
												"tag": "example",
												"text": "\n```javascript\nconst rawKey = \"0x0123456789012345678901234567890123456789012345678901234567890123\";\nconst passphrase = \"passphrase\";\n\nconst address = await provider.send(\"personal_importRawKey\",[rawKey, passphrase] );\nconsole.log(address);\n```\n"
											}
										]
									},
									"parameters": [
										{
											"id": 323,
											"name": "rawKey",
											"kind": 32768,
											"kindString": "Parameter",
											"flags": {
												"isExported": true
											},
											"comment": {
												"text": "The raw, unencrypted private key to import."
											},
											"type": {
												"type": "reference",
												"name": "DATA"
											}
										},
										{
											"id": 324,
											"name": "passphrase",
											"kind": 32768,
											"kindString": "Parameter",
											"flags": {
												"isExported": true
											},
											"comment": {
												"text": "The passphrase to encrypt with."
											},
											"type": {
												"type": "intrinsic",
												"name": "string"
											}
										}
									],
									"type": {
										"type": "reference",
										"typeArguments": [
											{
												"type": "reference",
												"name": "Address"
											}
										],
										"name": "Promise"
									}
								}
							],
							"sources": [
								{
									"fileName": "chains/ethereum/ethereum/src/api.ts",
									"line": 2615,
									"character": 29
								}
							]
						},
						{
							"id": 316,
							"name": "personal_listAccounts",
							"kind": 2048,
							"kindString": "Method",
							"flags": {
								"isExported": true
							},
							"decorators": [
								{
									"name": "assertArgLength",
									"type": {
										"type": "reference",
										"name": "assertArgLength"
									},
									"arguments": {
										"min": "0"
									}
								}
							],
							"signatures": [
								{
									"id": 317,
									"name": "personal_listAccounts",
									"kind": 4096,
									"kindString": "Call signature",
									"flags": {
										"isExported": true
									},
									"comment": {
										"shortText": "Returns all the Ethereum account addresses of all keys that have been\nadded.",
										"returns": "The Ethereum account addresses of all keys that have been added.",
										"tags": [
											{
												"tag": "example",
												"text": "\n```javascript\nconsole.log(await provider.send(\"personal_listAccounts\"));\n```\n"
											}
										]
									},
									"type": {
										"type": "reference",
										"typeArguments": [
											{
												"type": "array",
												"elementType": {
													"type": "intrinsic",
													"name": "string"
												}
											}
										],
										"name": "Promise"
									}
								}
							],
							"sources": [
								{
									"fileName": "chains/ethereum/ethereum/src/api.ts",
									"line": 2562,
									"character": 29
								}
							]
						},
						{
							"id": 325,
							"name": "personal_lockAccount",
							"kind": 2048,
							"kindString": "Method",
							"flags": {
								"isExported": true
							},
							"decorators": [
								{
									"name": "assertArgLength",
									"type": {
										"type": "reference",
										"name": "assertArgLength"
									},
									"arguments": {
										"min": "1"
									}
								}
							],
							"signatures": [
								{
									"id": 326,
									"name": "personal_lockAccount",
									"kind": 4096,
									"kindString": "Call signature",
									"flags": {
										"isExported": true
									},
									"comment": {
										"shortText": "Locks the account. The account can no longer be used to send transactions.",
										"returns": "Returns `true` if the account was locked, otherwise `false`.",
										"tags": [
											{
												"tag": "example",
												"text": "\n```javascript\nconst [account] = await provider.send(\"personal_listAccounts\");\nconst isLocked = await provider.send(\"personal_lockAccount\", [account] );\nconsole.log(isLocked);\n```\n"
											}
										]
									},
									"parameters": [
										{
											"id": 327,
											"name": "address",
											"kind": 32768,
											"kindString": "Parameter",
											"flags": {
												"isExported": true
											},
											"comment": {
												"text": "The account address to be locked."
											},
											"type": {
												"type": "reference",
												"name": "DATA"
											}
										}
									],
									"type": {
										"type": "reference",
										"typeArguments": [
											{
												"type": "intrinsic",
												"name": "boolean"
											}
										],
										"name": "Promise"
									}
								}
							],
							"sources": [
								{
									"fileName": "chains/ethereum/ethereum/src/api.ts",
									"line": 2646,
									"character": 28
								}
							]
						},
						{
							"id": 318,
							"name": "personal_newAccount",
							"kind": 2048,
							"kindString": "Method",
							"flags": {
								"isExported": true
							},
							"decorators": [
								{
									"name": "assertArgLength",
									"type": {
										"type": "reference",
										"name": "assertArgLength"
									},
									"arguments": {
										"min": "1"
									}
								}
							],
							"signatures": [
								{
									"id": 319,
									"name": "personal_newAccount",
									"kind": 4096,
									"kindString": "Call signature",
									"flags": {
										"isExported": true
									},
									"comment": {
										"shortText": "Generates a new account with private key. Returns the address of the new\naccount.",
										"returns": "The new account's address.",
										"tags": [
											{
												"tag": "example",
												"text": "\n```javascript\nconst passphrase = \"passphrase\";\nconst address = await provider.send(\"personal_newAccount\", [passphrase] );\nconsole.log(address);\n```\n"
											}
										]
									},
									"parameters": [
										{
											"id": 320,
											"name": "passphrase",
											"kind": 32768,
											"kindString": "Parameter",
											"flags": {
												"isExported": true
											},
											"comment": {
												"text": "The passphrase to encrypt the private key with."
											},
											"type": {
												"type": "intrinsic",
												"name": "string"
											}
										}
									],
									"type": {
										"type": "reference",
										"typeArguments": [
											{
												"type": "reference",
												"name": "Address"
											}
										],
										"name": "Promise"
									}
								}
							],
							"sources": [
								{
									"fileName": "chains/ethereum/ethereum/src/api.ts",
									"line": 2580,
									"character": 27
								}
							]
						},
						{
							"id": 333,
							"name": "personal_sendTransaction",
							"kind": 2048,
							"kindString": "Method",
							"flags": {
								"isExported": true
							},
							"decorators": [
								{
									"name": "assertArgLength",
									"type": {
										"type": "reference",
										"name": "assertArgLength"
									},
									"arguments": {
										"min": "2"
									}
								}
							],
							"signatures": [
								{
									"id": 334,
									"name": "personal_sendTransaction",
									"kind": 4096,
									"kindString": "Call signature",
									"flags": {
										"isExported": true
									},
									"comment": {
										"shortText": "Validate the given passphrase and submit transaction.",
										"text": "The transaction is the same argument as for `eth_sendTransaction` and\ncontains the from address. If the passphrase can be used to decrypt the\nprivate key belonging to `tx.from` the transaction is verified, signed and\nsend onto the network. The account is not unlocked globally in the node\nand cannot be used in other RPC calls.\n\nTransaction call object:\n* `from`: `DATA`, 20 bytes (optional) - The address the transaction is sent from.\n* `to`: `DATA`, 20 bytes - The address the transaction is sent to.\n* `gas`: `QUANTITY` (optional) - Integer of the maximum gas allowance for the transaction.\n* `gasPrice`: `QUANTITY` (optional) - Integer of the price of gas in wei.\n* `value`: `QUANTITY` (optional) - Integer of the value in wei.\n* `data`: `DATA` (optional) - Hash of the method signature and the ABI encoded parameters.\n",
										"returns": "The transaction hash or if unsuccessful an error.",
										"tags": [
											{
												"tag": "example",
												"text": "\n```javascript\nconst passphrase = \"passphrase\";\nconst newAccount = await provider.send(\"personal_newAccount\", [passphrase] );\nconst [to] = await provider.send(\"personal_listAccounts\");\n\n// use account and passphrase to send the transaction\nconst txHash = await provider.send(\"personal_sendTransaction\", [{ from: newAccount, to, gasLimit: \"0x5b8d80\" }, passphrase] );\nconsole.log(txHash);\n```\n"
											}
										]
									},
									"parameters": [
										{
											"id": 335,
											"name": "transaction",
											"kind": 32768,
											"kindString": "Parameter",
											"flags": {
												"isExported": true
											},
											"type": {
												"type": "intrinsic",
												"name": "any"
											}
										},
										{
											"id": 336,
											"name": "passphrase",
											"kind": 32768,
											"kindString": "Parameter",
											"flags": {
												"isExported": true
											},
											"comment": {
												"text": "The passphrase to decrpyt the private key belonging to `tx.from`."
											},
											"type": {
												"type": "intrinsic",
												"name": "string"
											}
										}
									],
									"type": {
										"type": "reference",
										"typeArguments": [
											{
												"type": "reference",
												"name": "Data"
											}
										],
										"name": "Promise"
									}
								}
							],
							"sources": [
								{
									"fileName": "chains/ethereum/ethereum/src/api.ts",
									"line": 2720,
									"character": 32
								}
							]
						},
						{
							"id": 337,
							"name": "personal_signTransaction",
							"kind": 2048,
							"kindString": "Method",
							"flags": {
								"isExported": true
							},
							"decorators": [
								{
									"name": "assertArgLength",
									"type": {
										"type": "reference",
										"name": "assertArgLength"
									},
									"arguments": {
										"min": "2"
									}
								}
							],
							"signatures": [
								{
									"id": 338,
									"name": "personal_signTransaction",
									"kind": 4096,
									"kindString": "Call signature",
									"flags": {
										"isExported": true
									},
									"comment": {
										"shortText": "Validates the given passphrase and signs a transaction that can be\nsubmitted to the network at a later time using `eth_sendRawTransaction`.",
										"text": "The transaction is the same argument as for `eth_signTransaction` and\ncontains the from address. If the passphrase can be used to decrypt the\nprivate key belogging to `tx.from` the transaction is verified and signed.\nThe account is not unlocked globally in the node and cannot be used in other RPC calls.\n\nTransaction call object:\n* `from`: `DATA`, 20 bytes (optional) - The address the transaction is sent from.\n* `to`: `DATA`, 20 bytes - The address the transaction is sent to.\n* `gas`: `QUANTITY` (optional) - Integer of the maximum gas allowance for the transaction.\n* `gasPrice`: `QUANTITY` (optional) - Integer of the price of gas in wei.\n* `value`: `QUANTITY` (optional) - Integer of the value in wei.\n* `data`: `DATA` (optional) - Hash of the method signature and the ABI encoded parameters.\n",
										"returns": "The raw, signed transaction.",
										"tags": [
											{
												"tag": "example",
												"text": "\n```javascript\nconst [to] = await provider.request({ method: \"eth_accounts\", params: [] });\nconst passphrase = \"passphrase\";\nconst from = await provider.send(\"personal_newAccount\", [passphrase] );\nawait provider.request({ method: \"eth_subscribe\", params: [\"newHeads\"] });\nconst signedTx = await provider.request({ method: \"personal_signTransaction\", params: [{ from, to }, passphrase] });\nconsole.log(signedTx)\n```\n"
											}
										]
									},
									"parameters": [
										{
											"id": 339,
											"name": "transaction",
											"kind": 32768,
											"kindString": "Parameter",
											"flags": {
												"isExported": true
											},
											"comment": {
												"text": "The transaction call object as seen in source."
											},
											"type": {
												"type": "reference",
												"name": "RpcTransaction"
											}
										},
										{
											"id": 340,
											"name": "passphrase",
											"kind": 32768,
											"kindString": "Parameter",
											"flags": {
												"isExported": true
											},
											"type": {
												"type": "intrinsic",
												"name": "string"
											}
										}
									],
									"type": {
										"type": "reference",
										"typeArguments": [
											{
												"type": "intrinsic",
												"name": "string"
											}
										],
										"name": "Promise"
									}
								}
							],
							"sources": [
								{
									"fileName": "chains/ethereum/ethereum/src/api.ts",
									"line": 2773,
									"character": 32
								}
							]
						},
						{
							"id": 328,
							"name": "personal_unlockAccount",
							"kind": 2048,
							"kindString": "Method",
							"flags": {
								"isExported": true
							},
							"decorators": [
								{
									"name": "assertArgLength",
									"type": {
										"type": "reference",
										"name": "assertArgLength"
									},
									"arguments": {
										"min": "2",
										"max": "3"
									}
								}
							],
							"signatures": [
								{
									"id": 329,
									"name": "personal_unlockAccount",
									"kind": 4096,
									"kindString": "Call signature",
									"flags": {
										"isExported": true
									},
									"comment": {
										"shortText": "Unlocks the account for use.",
										"text": "The unencrypted key will be held in memory until the unlock duration\nexpires. The unlock duration defaults to 300 seconds. An explicit duration\nof zero seconds unlocks the key until geth exits.\n\nThe account can be used with `eth_sign` and `eth_sendTransaction` while it is\nunlocked.",
										"returns": "`true` if it worked. Throws an error or returns `false` if it did not.",
										"tags": [
											{
												"tag": "example",
												"text": "\n```javascript\n// generate an account\nconst passphrase = \"passphrase\";\nconst newAccount = await provider.send(\"personal_newAccount\", [passphrase] );\nconst isUnlocked = await provider.send(\"personal_unlockAccount\", [newAccount, passphrase] );\nconsole.log(isUnlocked);\n```\n"
											}
										]
									},
									"parameters": [
										{
											"id": 330,
											"name": "address",
											"kind": 32768,
											"kindString": "Parameter",
											"flags": {
												"isExported": true
											},
											"comment": {
												"text": "The address of the account to unlock."
											},
											"type": {
												"type": "reference",
												"name": "DATA"
											}
										},
										{
											"id": 331,
											"name": "passphrase",
											"kind": 32768,
											"kindString": "Parameter",
											"flags": {
												"isExported": true
											},
											"comment": {
												"text": "Passphrase to unlock the account."
											},
											"type": {
												"type": "intrinsic",
												"name": "string"
											}
										},
										{
											"id": 332,
											"name": "duration",
											"kind": 32768,
											"kindString": "Parameter",
											"flags": {
												"isExported": true
											},
											"comment": {
												"text": "(Default: 300) Duration in seconds how long the account\nshould remain unlocked for. Set to 0 to disable automatic locking."
											},
											"type": {
												"type": "intrinsic",
												"name": "number"
											},
											"defaultValue": "300"
										}
									],
									"type": {
										"type": "reference",
										"typeArguments": [
											{
												"type": "intrinsic",
												"name": "boolean"
											}
										],
										"name": "Promise"
									}
								}
							],
							"sources": [
								{
									"fileName": "chains/ethereum/ethereum/src/api.ts",
									"line": 2675,
									"character": 30
								}
							]
						},
						{
							"id": 341,
							"name": "rpc_modules",
							"kind": 2048,
							"kindString": "Method",
							"flags": {
								"isExported": true
							},
							"decorators": [
								{
									"name": "assertArgLength",
									"type": {
										"type": "reference",
										"name": "assertArgLength"
									},
									"arguments": {
										"min": "0"
									}
								}
							],
							"signatures": [
								{
									"id": 342,
									"name": "rpc_modules",
									"kind": 4096,
									"kindString": "Call signature",
									"flags": {
										"isExported": true
									},
									"comment": {
										"shortText": "Returns object of RPC modules.",
										"returns": "RPC modules.",
										"tags": [
											{
												"tag": "example",
												"text": "\n```javascript\nconsole.log(await provider.send(\"rpc_modules\"));\n```\n"
											}
										]
									},
									"type": {
										"type": "reference",
										"typeArguments": [
											{
												"type": "reflection",
												"declaration": {
													"id": 343,
													"name": "__type",
													"kind": 65536,
													"kindString": "Type literal",
													"flags": {
														"isExported": true
													},
													"children": [
														{
															"id": 344,
															"name": "eth",
															"kind": 32,
															"kindString": "Variable",
															"flags": {
																"isExported": true
															},
															"sources": [
																{
																	"fileName": "chains/ethereum/ethereum/src/api.ts",
																	"line": 62,
																	"character": 5
																}
															],
															"type": {
																"type": "stringLiteral",
																"value": "1.0"
															},
															"defaultValue": "\"1.0\""
														},
														{
															"id": 348,
															"name": "evm",
															"kind": 32,
															"kindString": "Variable",
															"flags": {
																"isExported": true
															},
															"sources": [
																{
																	"fileName": "chains/ethereum/ethereum/src/api.ts",
																	"line": 66,
																	"character": 5
																}
															],
															"type": {
																"type": "stringLiteral",
																"value": "1.0"
															},
															"defaultValue": "\"1.0\""
														},
														{
															"id": 345,
															"name": "net",
															"kind": 32,
															"kindString": "Variable",
															"flags": {
																"isExported": true
															},
															"sources": [
																{
																	"fileName": "chains/ethereum/ethereum/src/api.ts",
																	"line": 63,
																	"character": 5
																}
															],
															"type": {
																"type": "stringLiteral",
																"value": "1.0"
															},
															"defaultValue": "\"1.0\""
														},
														{
															"id": 349,
															"name": "personal",
															"kind": 32,
															"kindString": "Variable",
															"flags": {
																"isExported": true
															},
															"sources": [
																{
																	"fileName": "chains/ethereum/ethereum/src/api.ts",
																	"line": 67,
																	"character": 10
																}
															],
															"type": {
																"type": "stringLiteral",
																"value": "1.0"
															},
															"defaultValue": "\"1.0\""
														},
														{
															"id": 346,
															"name": "rpc",
															"kind": 32,
															"kindString": "Variable",
															"flags": {
																"isExported": true
															},
															"sources": [
																{
																	"fileName": "chains/ethereum/ethereum/src/api.ts",
																	"line": 64,
																	"character": 5
																}
															],
															"type": {
																"type": "stringLiteral",
																"value": "1.0"
															},
															"defaultValue": "\"1.0\""
														},
														{
															"id": 347,
															"name": "web3",
															"kind": 32,
															"kindString": "Variable",
															"flags": {
																"isExported": true
															},
															"sources": [
																{
																	"fileName": "chains/ethereum/ethereum/src/api.ts",
																	"line": 65,
																	"character": 6
																}
															],
															"type": {
																"type": "stringLiteral",
																"value": "1.0"
															},
															"defaultValue": "\"1.0\""
														}
													],
													"groups": [
														{
															"title": "Variables",
															"kind": 32,
															"children": [
																344,
																348,
																345,
																349,
																346,
																347
															]
														}
													]
												}
											}
										],
										"name": "Promise"
									}
								}
							],
							"sources": [
								{
									"fileName": "chains/ethereum/ethereum/src/api.ts",
									"line": 2807,
									"character": 19
								}
							]
						},
						{
							"id": 357,
							"name": "shh_addToGroup",
							"kind": 2048,
							"kindString": "Method",
							"flags": {
								"isExported": true
							},
							"decorators": [
								{
									"name": "assertArgLength",
									"type": {
										"type": "reference",
										"name": "assertArgLength"
									},
									"arguments": {
										"min": "1"
									}
								}
							],
							"signatures": [
								{
									"id": 358,
									"name": "shh_addToGroup",
									"kind": 4096,
									"kindString": "Call signature",
									"flags": {
										"isExported": true
									},
									"comment": {
										"shortText": "Adds a whisper identity to the group.",
										"returns": "`true` if the identity was successfully added to the group, otherwise `false`.",
										"tags": [
											{
												"tag": "example",
												"text": "\n```javascript\nconsole.log(await provider.send(\"shh_addToGroup\", [\"0x0\"] ));\n```\n"
											}
										]
									},
									"parameters": [
										{
											"id": 359,
											"name": "address",
											"kind": 32768,
											"kindString": "Parameter",
											"flags": {
												"isExported": true
											},
											"comment": {
												"text": "The identity address to add to a group."
											},
											"type": {
												"type": "reference",
												"name": "DATA"
											}
										}
									],
									"type": {
										"type": "reference",
										"typeArguments": [
											{
												"type": "intrinsic",
												"name": "boolean"
											}
										],
										"name": "Promise"
									}
								}
							],
							"sources": [
								{
									"fileName": "chains/ethereum/ethereum/src/api.ts",
									"line": 2864,
									"character": 22
								}
							]
						},
						{
							"id": 367,
							"name": "shh_getFilterChanges",
							"kind": 2048,
							"kindString": "Method",
							"flags": {
								"isExported": true
							},
							"decorators": [
								{
									"name": "assertArgLength",
									"type": {
										"type": "reference",
										"name": "assertArgLength"
									},
									"arguments": {
										"min": "1"
									}
								}
							],
							"signatures": [
								{
									"id": 368,
									"name": "shh_getFilterChanges",
									"kind": 4096,
									"kindString": "Call signature",
									"flags": {
										"isExported": true
									},
									"comment": {
										"shortText": "Polling method for whisper filters. Returns new messages since the last call of this method.",
										"returns": "More Info: https://github.com/ethereum/wiki/wiki/JSON-RPC#shh_getfilterchanges",
										"tags": [
											{
												"tag": "example",
												"text": "\n```javascript\nconsole.log(await provider.send(\"shh_getFilterChanges\", [\"0x0\"] ));\n```\n"
											}
										]
									},
									"parameters": [
										{
											"id": 369,
											"name": "id",
											"kind": 32768,
											"kindString": "Parameter",
											"flags": {
												"isExported": true
											},
											"comment": {
												"text": "The filter id. Ex: \"0x7\""
											},
											"type": {
												"type": "reference",
												"name": "QUANTITY"
											}
										}
									],
									"type": {
										"type": "reference",
										"typeArguments": [
											{
												"type": "array",
												"elementType": {
													"type": "intrinsic",
													"name": "any"
												}
											}
										],
										"name": "Promise"
									}
								}
							],
							"sources": [
								{
									"fileName": "chains/ethereum/ethereum/src/api.ts",
									"line": 2912,
									"character": 28
								}
							]
						},
						{
							"id": 370,
							"name": "shh_getMessages",
							"kind": 2048,
							"kindString": "Method",
							"flags": {
								"isExported": true
							},
							"decorators": [
								{
									"name": "assertArgLength",
									"type": {
										"type": "reference",
										"name": "assertArgLength"
									},
									"arguments": {
										"min": "1"
									}
								}
							],
							"signatures": [
								{
									"id": 371,
									"name": "shh_getMessages",
									"kind": 4096,
									"kindString": "Call signature",
									"flags": {
										"isExported": true
									},
									"comment": {
										"shortText": "Get all messages matching a filter. Unlike shh_getFilterChanges this returns all messages.",
										"returns": "See: `shh_getFilterChanges`.",
										"tags": [
											{
												"tag": "example",
												"text": "\n```javascript\nconsole.log(await provider.send(\"shh_getMessages\", [\"0x0\"] ));\n```\n"
											}
										]
									},
									"parameters": [
										{
											"id": 372,
											"name": "id",
											"kind": 32768,
											"kindString": "Parameter",
											"flags": {
												"isExported": true
											},
											"comment": {
												"text": "The filter id. Ex: \"0x7\""
											},
											"type": {
												"type": "reference",
												"name": "QUANTITY"
											}
										}
									],
									"type": {
										"type": "reference",
										"typeArguments": [
											{
												"type": "intrinsic",
												"name": "boolean"
											}
										],
										"name": "Promise"
									}
								}
							],
							"sources": [
								{
									"fileName": "chains/ethereum/ethereum/src/api.ts",
									"line": 2927,
									"character": 23
								}
							]
						},
						{
							"id": 352,
							"name": "shh_hasIdentity",
							"kind": 2048,
							"kindString": "Method",
							"flags": {
								"isExported": true
							},
							"decorators": [
								{
									"name": "assertArgLength",
									"type": {
										"type": "reference",
										"name": "assertArgLength"
									},
									"arguments": {
										"min": "1"
									}
								}
							],
							"signatures": [
								{
									"id": 353,
									"name": "shh_hasIdentity",
									"kind": 4096,
									"kindString": "Call signature",
									"flags": {
										"isExported": true
									},
									"comment": {
										"shortText": "Checks if the client hold the private keys for a given identity.",
										"returns": "Returns `true` if the client holds the private key for that identity, otherwise `false`.",
										"tags": [
											{
												"tag": "example",
												"text": "\n```javascript\nconsole.log(await provider.send(\"shh_hasIdentity\", [\"0x0\"] ));\n```\n"
											}
										]
									},
									"parameters": [
										{
											"id": 354,
											"name": "address",
											"kind": 32768,
											"kindString": "Parameter",
											"flags": {
												"isExported": true
											},
											"comment": {
												"text": "The identity address to check."
											},
											"type": {
												"type": "reference",
												"name": "DATA"
											}
										}
									],
									"type": {
										"type": "reference",
										"typeArguments": [
											{
												"type": "intrinsic",
												"name": "boolean"
											}
										],
										"name": "Promise"
									}
								}
							],
							"sources": [
								{
									"fileName": "chains/ethereum/ethereum/src/api.ts",
									"line": 2839,
									"character": 23
								}
							]
						},
						{
							"id": 360,
							"name": "shh_newFilter",
							"kind": 2048,
							"kindString": "Method",
							"flags": {
								"isExported": true
							},
							"decorators": [
								{
									"name": "assertArgLength",
									"type": {
										"type": "reference",
										"name": "assertArgLength"
									},
									"arguments": {
										"min": "2"
									}
								}
							],
							"signatures": [
								{
									"id": 361,
									"name": "shh_newFilter",
									"kind": 4096,
									"kindString": "Call signature",
									"flags": {
										"isExported": true
									},
									"comment": {
										"shortText": "Creates filter to notify, when client receives whisper message matching the filter options.",
										"returns": "Returns `true` if the identity was successfully added to the group, otherwise `false`.",
										"tags": [
											{
												"tag": "example",
												"text": "\n```javascript\nconsole.log(await provider.send(\"shh_newFilter\", [\"0x0\", []] ));\n```\n"
											}
										]
									},
									"parameters": [
										{
											"id": 362,
											"name": "to",
											"kind": 32768,
											"kindString": "Parameter",
											"flags": {
												"isExported": true
											},
											"comment": {
												"text": "(optional) Identity of the receiver. When present it will try to decrypt any incoming message\n if the client holds the private key to this identity."
											},
											"type": {
												"type": "reference",
												"name": "DATA"
											}
										},
										{
											"id": 363,
											"name": "topics",
											"kind": 32768,
											"kindString": "Parameter",
											"flags": {
												"isExported": true
											},
											"comment": {
												"text": "Array of topics which the incoming message's topics should match."
											},
											"type": {
												"type": "array",
												"elementType": {
													"type": "reference",
													"name": "DATA"
												}
											}
										}
									],
									"type": {
										"type": "reference",
										"typeArguments": [
											{
												"type": "intrinsic",
												"name": "boolean"
											}
										],
										"name": "Promise"
									}
								}
							],
							"sources": [
								{
									"fileName": "chains/ethereum/ethereum/src/api.ts",
									"line": 2881,
									"character": 21
								}
							]
						},
						{
							"id": 355,
							"name": "shh_newGroup",
							"kind": 2048,
							"kindString": "Method",
							"flags": {
								"isExported": true
							},
							"decorators": [
								{
									"name": "assertArgLength",
									"type": {
										"type": "reference",
										"name": "assertArgLength"
									},
									"arguments": {
										"min": "0"
									}
								}
							],
							"signatures": [
								{
									"id": 356,
									"name": "shh_newGroup",
									"kind": 4096,
									"kindString": "Call signature",
									"flags": {
										"isExported": true
									},
									"comment": {
										"shortText": "Creates a new group.",
										"returns": "The address of the new group.\n"
									},
									"type": {
										"type": "reference",
										"typeArguments": [
											{
												"type": "intrinsic",
												"name": "string"
											}
										],
										"name": "Promise"
									}
								}
							],
							"sources": [
								{
									"fileName": "chains/ethereum/ethereum/src/api.ts",
									"line": 2849,
									"character": 20
								}
							]
						},
						{
							"id": 350,
							"name": "shh_newIdentity",
							"kind": 2048,
							"kindString": "Method",
							"flags": {
								"isExported": true
							},
							"decorators": [
								{
									"name": "assertArgLength",
									"type": {
										"type": "reference",
										"name": "assertArgLength"
									},
									"arguments": {
										"min": "0"
									}
								}
							],
							"signatures": [
								{
									"id": 351,
									"name": "shh_newIdentity",
									"kind": 4096,
									"kindString": "Call signature",
									"flags": {
										"isExported": true
									},
									"comment": {
										"shortText": "Creates new whisper identity in the client.",
										"returns": "The address of the new identity.",
										"tags": [
											{
												"tag": "example",
												"text": "\n```javascript\nconsole.log(await provider.send(\"shh_newIdentity\"));\n```\n"
											}
										]
									},
									"type": {
										"type": "reference",
										"typeArguments": [
											{
												"type": "intrinsic",
												"name": "string"
											}
										],
										"name": "Promise"
									}
								}
							],
							"sources": [
								{
									"fileName": "chains/ethereum/ethereum/src/api.ts",
									"line": 2824,
									"character": 23
								}
							]
						},
						{
							"id": 373,
							"name": "shh_post",
							"kind": 2048,
							"kindString": "Method",
							"flags": {
								"isExported": true
							},
							"decorators": [
								{
									"name": "assertArgLength",
									"type": {
										"type": "reference",
										"name": "assertArgLength"
									},
									"arguments": {
										"min": "1"
									}
								}
							],
							"signatures": [
								{
									"id": 374,
									"name": "shh_post",
									"kind": 4096,
									"kindString": "Call signature",
									"flags": {
										"isExported": true
									},
									"comment": {
										"shortText": "Creates a whisper message and injects it into the network for distribution.",
										"returns": "Returns `true` if the message was sent, otherwise `false`.",
										"tags": [
											{
												"tag": "example",
												"text": "\n```javascript\nconsole.log(await provider.send(\"shh_post\", [{}] ));\n```\n"
											}
										]
									},
									"parameters": [
										{
											"id": 375,
											"name": "postData",
											"kind": 32768,
											"kindString": "Parameter",
											"flags": {
												"isExported": true
											},
											"comment": {},
											"type": {
												"type": "reference",
												"name": "WhisperPostObject"
											}
										}
									],
									"type": {
										"type": "reference",
										"typeArguments": [
											{
												"type": "intrinsic",
												"name": "boolean"
											}
										],
										"name": "Promise"
									}
								}
							],
							"sources": [
								{
									"fileName": "chains/ethereum/ethereum/src/api.ts",
									"line": 2942,
									"character": 16
								}
							]
						},
						{
							"id": 364,
							"name": "shh_uninstallFilter",
							"kind": 2048,
							"kindString": "Method",
							"flags": {
								"isExported": true
							},
							"decorators": [
								{
									"name": "assertArgLength",
									"type": {
										"type": "reference",
										"name": "assertArgLength"
									},
									"arguments": {
										"min": "1"
									}
								}
							],
							"signatures": [
								{
									"id": 365,
									"name": "shh_uninstallFilter",
									"kind": 4096,
									"kindString": "Call signature",
									"flags": {
										"isExported": true
									},
									"comment": {
										"shortText": "Uninstalls a filter with given id. Should always be called when watch is no longer needed.\nAdditionally filters timeout when they aren't requested with `shh_getFilterChanges` for a period of time.",
										"returns": "`true` if the filter was successfully uninstalled, otherwise `false`.",
										"tags": [
											{
												"tag": "example",
												"text": "\n```javascript\nconsole.log(await provider.send(\"shh_uninstallFilter\", [\"0x0\"] ));\n```\n"
											}
										]
									},
									"parameters": [
										{
											"id": 366,
											"name": "id",
											"kind": 32768,
											"kindString": "Parameter",
											"flags": {
												"isExported": true
											},
											"comment": {
												"text": "The filter id. Ex: \"0x7\""
											},
											"type": {
												"type": "reference",
												"name": "QUANTITY"
											}
										}
									],
									"type": {
										"type": "reference",
										"typeArguments": [
											{
												"type": "intrinsic",
												"name": "boolean"
											}
										],
										"name": "Promise"
									}
								}
							],
							"sources": [
								{
									"fileName": "chains/ethereum/ethereum/src/api.ts",
									"line": 2897,
									"character": 27
								}
							]
						},
						{
							"id": 376,
							"name": "shh_version",
							"kind": 2048,
							"kindString": "Method",
							"flags": {
								"isExported": true
							},
							"decorators": [
								{
									"name": "assertArgLength",
									"type": {
										"type": "reference",
										"name": "assertArgLength"
									},
									"arguments": {
										"min": "0"
									}
								}
							],
							"signatures": [
								{
									"id": 377,
									"name": "shh_version",
									"kind": 4096,
									"kindString": "Call signature",
									"flags": {
										"isExported": true
									},
									"comment": {
										"shortText": "Returns the current whisper protocol version.",
										"returns": "The current whisper protocol version.",
										"tags": [
											{
												"tag": "example",
												"text": "\n```javascript\nconsole.log(await provider.send(\"shh_version\"));\n```\n"
											}
										]
									},
									"type": {
										"type": "reference",
										"typeArguments": [
											{
												"type": "intrinsic",
												"name": "string"
											}
										],
										"name": "Promise"
									}
								}
							],
							"sources": [
								{
									"fileName": "chains/ethereum/ethereum/src/api.ts",
									"line": 2956,
									"character": 19
								}
							]
						},
						{
							"id": 92,
							"name": "web3_clientVersion",
							"kind": 2048,
							"kindString": "Method",
							"flags": {
								"isExported": true
							},
							"decorators": [
								{
									"name": "assertArgLength",
									"type": {
										"type": "reference",
										"name": "assertArgLength"
									},
									"arguments": {
										"min": "0"
									}
								}
							],
							"signatures": [
								{
									"id": 93,
									"name": "web3_clientVersion",
									"kind": 4096,
									"kindString": "Call signature",
									"flags": {
										"isExported": true
									},
									"comment": {
										"shortText": "Returns the current client version.",
										"returns": "The current client version.",
										"tags": [
											{
												"tag": "example",
												"text": "\n```javascript\nconsole.log(await provider.send(\"web3_clientVersion\"));\n```\n"
											}
										]
									},
									"type": {
										"type": "reference",
										"typeArguments": [
											{
												"type": "intrinsic",
												"name": "string"
											}
										],
										"name": "Promise"
									}
								}
							],
							"sources": [
								{
									"fileName": "chains/ethereum/ethereum/src/api.ts",
									"line": 634,
									"character": 26
								}
							]
						},
						{
							"id": 94,
							"name": "web3_sha3",
							"kind": 2048,
							"kindString": "Method",
							"flags": {
								"isExported": true
							},
							"decorators": [
								{
									"name": "assertArgLength",
									"type": {
										"type": "reference",
										"name": "assertArgLength"
									},
									"arguments": {
										"min": "1"
									}
								}
							],
							"signatures": [
								{
									"id": 95,
									"name": "web3_sha3",
									"kind": 4096,
									"kindString": "Call signature",
									"flags": {
										"isExported": true
									},
									"comment": {
										"shortText": "Returns Keccak-256 (not the standardized SHA3-256) of the given data.",
										"returns": "The SHA3 result of the given string.",
										"tags": [
											{
												"tag": "example",
												"text": "\n```javascript\nconst data = \"hello trufflers\";\nconst sha3 = await provider.send(\"web3_sha3\", [data] );\nconsole.log(sha3);\n```\n"
											}
										]
									},
									"parameters": [
										{
											"id": 96,
											"name": "data",
											"kind": 32768,
											"kindString": "Parameter",
											"flags": {
												"isExported": true
											},
											"comment": {
												"text": "The data to convert into a SHA3 hash."
											},
											"type": {
												"type": "reference",
												"name": "DATA"
											}
										}
									],
									"type": {
										"type": "reference",
										"typeArguments": [
											{
												"type": "reference",
												"name": "Data"
											}
										],
										"name": "Promise"
									}
								}
							],
							"sources": [
								{
									"fileName": "chains/ethereum/ethereum/src/api.ts",
									"line": 650,
									"character": 17
								}
							]
						}
					],
					"groups": [
						{
							"title": "Constructors",
							"kind": 512,
							"children": [
								21
							]
						},
						{
							"title": "Properties",
							"kind": 1024,
							"children": [
								19,
								9,
								8,
								18,
								15,
								20
							]
						},
						{
							"title": "Methods",
							"kind": 2048,
							"children": [
								44,
								46,
								40,
								31,
								35,
								26,
								309,
								305,
								169,
								171,
								301,
								173,
								111,
								103,
								167,
								175,
								117,
								113,
								124,
								121,
								179,
								127,
								265,
								271,
								284,
								183,
								129,
								133,
								188,
								297,
								206,
								143,
								147,
								137,
								140,
								151,
								165,
								163,
								258,
								262,
								260,
								107,
								238,
								232,
								241,
								235,
								245,
								159,
								154,
								249,
								109,
								268,
								255,
								60,
								75,
								48,
								66,
								56,
								63,
								69,
								71,
								86,
								89,
								83,
								78,
								81,
								99,
								101,
								97,
								321,
								316,
								325,
								318,
								333,
								337,
								328,
								341,
								357,
								367,
								370,
								352,
								360,
								355,
								350,
								373,
								364,
								376,
								92,
								94
							]
						}
					],
					"sources": [
						{
							"fileName": "chains/ethereum/ethereum/src/api.ts",
							"line": 111,
							"character": 32
						}
					],
					"implementedTypes": [
						{
							"type": "reference",
							"name": "Api"
						}
					]
				},
				{
					"id": 391,
					"name": "TypedData",
					"kind": 4194304,
					"kindString": "Type alias",
					"flags": {},
					"sources": [
						{
							"fileName": "chains/ethereum/ethereum/src/api.ts",
							"line": 72,
							"character": 14
						}
					],
					"type": {
						"type": "reference",
						"typeArguments": [
							{
								"type": "indexedAccess",
								"indexType": {
									"type": "stringLiteral",
									"value": "data"
								},
								"objectType": {
									"type": "indexedAccess",
									"indexType": {
										"type": "unknown",
										"name": "1"
									},
									"objectType": {
										"type": "reference",
										"typeArguments": [
											{
												"type": "query",
												"queryType": {
													"type": "reference",
													"name": "signTypedData_v4"
												}
											}
										],
										"name": "Parameters"
									}
								}
							},
							{
								"type": "reference",
								"name": "NotTypedData"
							}
						],
						"name": "Exclude"
					}
				},
				{
					"id": 381,
					"name": "CLIENT_VERSION",
					"kind": 32,
					"kindString": "Variable",
					"flags": {
						"isConst": true
					},
					"sources": [
						{
							"fileName": "chains/ethereum/ethereum/src/api.ts",
							"line": 59,
							"character": 20
						}
					],
					"type": {
						"type": "intrinsic",
						"name": "string"
					},
					"defaultValue": "`Ganache/v${version}/EthereumJS TestRPC/v${version}/ethereum-js`"
				},
				{
					"id": 382,
					"name": "PROTOCOL_VERSION",
					"kind": 32,
					"kindString": "Variable",
					"flags": {
						"isConst": true
					},
					"sources": [
						{
							"fileName": "chains/ethereum/ethereum/src/api.ts",
							"line": 60,
							"character": 22
						}
					],
					"type": {
						"type": "reference",
						"name": "Data"
					},
					"defaultValue": "Data.from(\"0x3f\")"
				},
				{
					"id": 380,
					"name": "RPCQUANTITY_ZERO",
					"kind": 32,
					"kindString": "Variable",
					"flags": {},
					"sources": [
						{
							"fileName": "chains/ethereum/ethereum/src/api.ts",
							"line": 58,
							"character": 24
						}
					],
					"type": {
						"type": "reference",
						"name": "Quantity"
					}
				},
				{
					"id": 383,
					"name": "RPC_MODULES",
					"kind": 32,
					"kindString": "Variable",
					"flags": {
						"isConst": true
					},
					"sources": [
						{
							"fileName": "chains/ethereum/ethereum/src/api.ts",
							"line": 61,
							"character": 17
						}
					],
					"type": {
						"type": "reflection",
						"declaration": {
							"id": 384,
							"name": "__type",
							"kind": 65536,
							"kindString": "Type literal",
							"flags": {},
							"children": [
								{
									"id": 385,
									"name": "eth",
									"kind": 32,
									"kindString": "Variable",
									"flags": {},
									"sources": [
										{
											"fileName": "chains/ethereum/ethereum/src/api.ts",
											"line": 62,
											"character": 5
										}
									],
									"type": {
										"type": "stringLiteral",
										"value": "1.0"
									},
									"defaultValue": "\"1.0\""
								},
								{
									"id": 389,
									"name": "evm",
									"kind": 32,
									"kindString": "Variable",
									"flags": {},
									"sources": [
										{
											"fileName": "chains/ethereum/ethereum/src/api.ts",
											"line": 66,
											"character": 5
										}
									],
									"type": {
										"type": "stringLiteral",
										"value": "1.0"
									},
									"defaultValue": "\"1.0\""
								},
								{
									"id": 386,
									"name": "net",
									"kind": 32,
									"kindString": "Variable",
									"flags": {},
									"sources": [
										{
											"fileName": "chains/ethereum/ethereum/src/api.ts",
											"line": 63,
											"character": 5
										}
									],
									"type": {
										"type": "stringLiteral",
										"value": "1.0"
									},
									"defaultValue": "\"1.0\""
								},
								{
									"id": 390,
									"name": "personal",
									"kind": 32,
									"kindString": "Variable",
									"flags": {},
									"sources": [
										{
											"fileName": "chains/ethereum/ethereum/src/api.ts",
											"line": 67,
											"character": 10
										}
									],
									"type": {
										"type": "stringLiteral",
										"value": "1.0"
									},
									"defaultValue": "\"1.0\""
								},
								{
									"id": 387,
									"name": "rpc",
									"kind": 32,
									"kindString": "Variable",
									"flags": {},
									"sources": [
										{
											"fileName": "chains/ethereum/ethereum/src/api.ts",
											"line": 64,
											"character": 5
										}
									],
									"type": {
										"type": "stringLiteral",
										"value": "1.0"
									},
									"defaultValue": "\"1.0\""
								},
								{
									"id": 388,
									"name": "web3",
									"kind": 32,
									"kindString": "Variable",
									"flags": {},
									"sources": [
										{
											"fileName": "chains/ethereum/ethereum/src/api.ts",
											"line": 65,
											"character": 6
										}
									],
									"type": {
										"type": "stringLiteral",
										"value": "1.0"
									},
									"defaultValue": "\"1.0\""
								}
							],
							"groups": [
								{
									"title": "Variables",
									"kind": 32,
									"children": [
										385,
										389,
										386,
										390,
										387,
										388
									]
								}
							]
						}
					},
					"defaultValue": "{\n  eth: \"1.0\",\n  net: \"1.0\",\n  rpc: \"1.0\",\n  web3: \"1.0\",\n  evm: \"1.0\",\n  personal: \"1.0\"\n} as const"
				},
				{
					"id": 379,
					"name": "keccak",
					"kind": 32,
					"kindString": "Variable",
					"flags": {},
					"sources": [
						{
							"fileName": "chains/ethereum/ethereum/src/api.ts",
							"line": 54,
							"character": 14
						}
					],
					"type": {
						"type": "reference",
						"name": "keccak"
					}
				},
				{
					"id": 378,
					"name": "version",
					"kind": 32,
					"kindString": "Variable",
					"flags": {},
					"sources": [
						{
							"fileName": "chains/ethereum/ethereum/src/api.ts",
							"line": 53,
							"character": 15
						}
					],
					"type": {
						"type": "intrinsic",
						"name": "any"
					}
				},
				{
					"id": 392,
					"name": "assertExceptionalTransactions",
					"kind": 64,
					"kindString": "Function",
					"flags": {},
					"signatures": [
						{
							"id": 393,
							"name": "assertExceptionalTransactions",
							"kind": 4096,
							"kindString": "Call signature",
							"flags": {},
							"parameters": [
								{
									"id": 394,
									"name": "transactions",
									"kind": 32768,
									"kindString": "Parameter",
									"flags": {},
									"type": {
										"type": "array",
										"elementType": {
											"type": "reference",
											"name": "RuntimeTransaction"
										}
									}
								}
							],
							"type": {
								"type": "intrinsic",
								"name": "void"
							}
						}
					],
					"sources": [
						{
							"fileName": "chains/ethereum/ethereum/src/api.ts",
							"line": 79,
							"character": 38
						}
					]
				}
			],
			"groups": [
				{
					"title": "Classes",
					"kind": 128,
					"children": [
						2
					]
				},
				{
					"title": "Type aliases",
					"kind": 4194304,
					"children": [
						391
					]
				},
				{
					"title": "Variables",
					"kind": 32,
					"children": [
						381,
						382,
						380,
						383,
						379,
						378
					]
				},
				{
					"title": "Functions",
					"kind": 64,
					"children": [
						392
					]
				}
			],
			"sources": [
				{
					"fileName": "chains/ethereum/ethereum/src/api.ts",
					"line": 1,
					"character": 0
				}
			]
		}
	],
	"groups": [
		{
			"title": "Modules",
			"kind": 1,
			"children": [
				1
			]
		}
	]
}<|MERGE_RESOLUTION|>--- conflicted
+++ resolved
@@ -1049,12 +1049,9 @@
 											"flags": {
 												"isExported": true
 											},
-<<<<<<< HEAD
-=======
 											"comment": {
 												"text": "Integer of the transaction index position."
 											},
->>>>>>> 3c9cf8c5
 											"type": {
 												"type": "intrinsic",
 												"name": "number"
@@ -1084,12 +1081,9 @@
 											"flags": {
 												"isExported": true
 											},
-<<<<<<< HEAD
-=======
 											"comment": {
 												"text": "Hash of the start key for grabbing storage entries."
 											},
->>>>>>> 3c9cf8c5
 											"type": {
 												"type": "reference",
 												"name": "DATA"
@@ -6764,13 +6758,8 @@
 										"type": "reference",
 										"typeArguments": [
 											{
-<<<<<<< HEAD
-												"tag": "example",
-												"text": "\n```javascript\nconst nonce = \"0x3e8\";\nconst [address] = await provider.request({ method: \"eth_accounts\", params: [] });\nconst result = await provider.send(\"evm_setAccountNonce\", [address, nonce] );\nconsole.log(result);\n```\n"
-=======
 												"type": "intrinsic",
 												"name": "boolean"
->>>>>>> 3c9cf8c5
 											}
 										],
 										"name": "Promise"

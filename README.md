--- conflicted
+++ resolved
@@ -61,12 +61,8 @@
 ```javascript
 const ganache = require("ganache-core");
 const server = ganache.server();
-<<<<<<< HEAD
 const provider = server.provider;
-server.listen(port, function(err, blockchain) {...});
-=======
 server.listen(port, function(err, blockchain) { ... });
->>>>>>> 5e8ec8ba
 ```
 
 ## Options

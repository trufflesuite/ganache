--- conflicted
+++ resolved
@@ -1,10 +1,6 @@
 {
 	"name": "ganache",
-<<<<<<< HEAD
-	"version": "7.7.5",
-=======
 	"version": "7.7.6",
->>>>>>> ca4a5588
 	"lockfileVersion": 1,
 	"requires": true,
 	"dependencies": {

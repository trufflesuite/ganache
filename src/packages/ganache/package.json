--- conflicted
+++ resolved
@@ -89,14 +89,10 @@
     "webpack-cli": "4.9.1"
   },
   "dependencies": {
-<<<<<<< HEAD
     "@trufflesuite/bigint-buffer": "1.1.10",
-=======
-    "@trufflesuite/bigint-buffer": "1.1.9",
     "@types/bn.js": "^5.1.0",
     "@types/lru-cache": "5.1.1",
     "@types/seedrandom": "3.0.1",
->>>>>>> 9416c037
     "emittery": "0.10.0",
     "keccak": "3.0.1",
     "leveldown": "6.1.0",

--- conflicted
+++ resolved
@@ -56,14 +56,8 @@
     "truffle"
   ],
   "devDependencies": {
-<<<<<<< HEAD
     "@ganache/cli": "0.9.0",
     "@ganache/core": "0.9.0",
-=======
-    "@ganache/cli": "0.10.0",
-    "@ganache/core": "0.10.0",
-    "@ganache/flavors": "0.10.0",
->>>>>>> cb66fef4
     "@microsoft/api-extractor": "7.20.1",
     "@types/abstract-leveldown": "7.2.0",
     "@types/mocha": "9.0.0",

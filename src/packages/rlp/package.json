{
  "name": "@ganache/rlp",
  "publishConfig": {
    "access": "public"
  },
  "version": "0.5.1",
  "description": "Recursive Length Prefix Encoding Module",
  "author": "David Murdoch",
  "homepage": "https://github.com/trufflesuite/ganache/tree/develop/src/packages/rlp#readme",
  "license": "MIT",
  "main": "lib/index.js",
  "typings": "typings",
  "source": "index.ts",
  "directories": {
    "lib": "lib",
    "test": "test"
  },
  "files": [
    "lib",
    "typings"
  ],
  "repository": {
    "type": "git",
    "url": "https://github.com/trufflesuite/ganache.git",
    "directory": "src/packages/rlp"
  },
  "scripts": {
    "tsc": "tsc --build",
    "test": "nyc npm run mocha",
    "mocha": "cross-env DE_FILES=true mocha --exit --check-leaks --throw-deprecation --trace-warnings --require ts-node/register 'tests/**/*.test.ts'"
  },
  "bugs": {
    "url": "https://github.com/trufflesuite/ganache/issues"
  },
  "keywords": [
    "ganache",
    "ganache-rlp",
    "ethereum",
    "evm",
    "blockchain",
    "smart contracts",
    "dapps",
    "solidity",
    "vyper",
    "fe",
    "web3",
    "tooling",
    "truffle"
  ],
  "dependencies": {
<<<<<<< HEAD
    "@ganache/utils": "0.5.0",
    "rlp": "2.2.7"
=======
    "@ganache/utils": "0.5.1",
    "rlp": "2.2.6"
>>>>>>> 5787f156
  },
  "devDependencies": {
    "@types/mocha": "9.0.0",
    "cross-env": "7.0.3",
    "mocha": "9.1.3",
    "nyc": "15.1.0",
    "ts-node": "10.4.0",
    "typescript": "4.6.4"
  }
}<|MERGE_RESOLUTION|>--- conflicted
+++ resolved
@@ -48,13 +48,8 @@
     "truffle"
   ],
   "dependencies": {
-<<<<<<< HEAD
-    "@ganache/utils": "0.5.0",
+    "@ganache/utils": "0.5.1",
     "rlp": "2.2.7"
-=======
-    "@ganache/utils": "0.5.1",
-    "rlp": "2.2.6"
->>>>>>> 5787f156
   },
   "devDependencies": {
     "@types/mocha": "9.0.0",

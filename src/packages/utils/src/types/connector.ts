import { Provider } from "./provider";
import {
  RecognizedString,
  WebSocket,
<<<<<<< HEAD
  HttpRequest,
  TemplatedApp
} from "uWebSockets.js";
=======
  HttpRequest
} from "@trufflesuite/uws-js-unofficial";
>>>>>>> 5cbf4e2c
import { Api } from "./api";
import { KnownKeys } from "../types";
import Emittery from "emittery";

/**
 * Connects an arbitrary public chain provider to ganache-core
 */
export interface Connector<
  ApiImplementation extends Api,
  RequestFormat,
  ResponseFormat
> extends Emittery.Typed<undefined, "ready" | "close"> {
  provider: Provider<ApiImplementation>;

  /**
<<<<<<< HEAD
   * Adds http routes
   * @param app
   */
  addRoutes(app: TemplatedApp): void;
=======
   * Instructs the connector to initialize its internal components. Must return
   * a promise that resolves once it has fully started, or reject if it couldn't
   * start.
   */
  connect: () => Promise<void>;
>>>>>>> 5cbf4e2c

  /**
   * Parses a raw message into something that can be handled by `handle`
   * @param message
   */
  parse(message: Buffer): RequestFormat;

  /**
   * Handles a parsed message
   * @param payload
   */
  handle:
    | ((
        payload: RequestFormat,
        connection: HttpRequest
      ) => Promise<{ value: ReturnType<Api[KnownKeys<Api>]> }>)
    | ((
        payload: RequestFormat[],
        connection: HttpRequest
      ) => Promise<{ value: ReturnType<Api[KnownKeys<Api>]>[] }>)
    | ((
        payload: RequestFormat,
        connection: WebSocket
      ) => Promise<{ value: ReturnType<Api[KnownKeys<Api>]> }>)
    | ((
        payload: RequestFormat[],
        connection: WebSocket
      ) => Promise<{ value: ReturnType<Api[KnownKeys<Api>]>[] }>);

  /**
   * Formats the response (returned from `handle`)
   * @param response
   * @param payload
   */
  format(result: ResponseFormat, payload: RequestFormat): RecognizedString;

  /**
   * Formats the error response
   * @param error
   * @param payload
   */
  formatError(error: Error, payload: RequestFormat): RecognizedString;

  close(): void;
}<|MERGE_RESOLUTION|>--- conflicted
+++ resolved
@@ -2,14 +2,9 @@
 import {
   RecognizedString,
   WebSocket,
-<<<<<<< HEAD
   HttpRequest,
   TemplatedApp
-} from "uWebSockets.js";
-=======
-  HttpRequest
 } from "@trufflesuite/uws-js-unofficial";
->>>>>>> 5cbf4e2c
 import { Api } from "./api";
 import { KnownKeys } from "../types";
 import Emittery from "emittery";
@@ -25,18 +20,17 @@
   provider: Provider<ApiImplementation>;
 
   /**
-<<<<<<< HEAD
    * Adds http routes
    * @param app
    */
   addRoutes(app: TemplatedApp): void;
-=======
+  
+  /** 
    * Instructs the connector to initialize its internal components. Must return
    * a promise that resolves once it has fully started, or reject if it couldn't
    * start.
    */
   connect: () => Promise<void>;
->>>>>>> 5cbf4e2c
 
   /**
    * Parses a raw message into something that can be handled by `handle`

{
  "name": "@ganache/flavors",
  "publishConfig": {
    "access": "public"
  },
  "version": "0.1.1-canary.1335",
  "description": "Ganache's flavors enumeration and TypeScript types",
  "author": "David Murdoch <david@trufflesuite.com> (https://davidmurdoch.com)",
  "homepage": "https://github.com/trufflesuite/ganache-core/tree/develop/src/packages/flavors#readme",
  "license": "MIT",
  "main": "lib/index.js",
  "typings": "typings",
  "source": "index.ts",
  "directories": {
    "lib": "lib",
    "test": "tests"
  },
  "files": [
    "lib",
    "typings"
  ],
  "repository": {
    "type": "git",
    "url": "https://github.com/trufflesuite/ganache-core.git",
    "directory": "src/packages/flavors"
  },
  "scripts": {
    "tsc": "ttsc --build"
  },
  "bugs": {
    "url": "https://github.com/trufflesuite/ganache-core/issues"
  },
  "keywords": [
    "ganache",
    "ganache-flavors",
    "ethereum",
    "evm",
    "blockchain",
    "smart contracts",
    "dapps",
    "solidity",
    "vyper",
    "fe",
    "web3",
    "tooling"
  ],
  "dependencies": {
<<<<<<< HEAD
    "@ganache/ethereum": "^0.1.0",
    "@ganache/ethereum-options": "0.1.0",
    "@ganache/tezos-options": "0.1.0",
    "@ganache/options": "0.1.0",
    "@ganache/tezos": "^0.1.0",
    "@ganache/utils": "^0.1.0"
=======
    "@ganache/colors": "0.1.1-canary.1335",
    "@ganache/ethereum": "0.1.1-canary.1335",
    "@ganache/ethereum-options": "0.1.1-canary.1335",
    "@ganache/filecoin": "0.1.1-canary.1335",
    "@ganache/filecoin-options": "0.1.1-canary.1335",
    "@ganache/options": "0.1.1-canary.1335",
    "@ganache/tezos": "0.1.1-canary.1335",
    "@ganache/utils": "0.1.1-canary.1335",
    "chalk": "4.1.0"
  },
  "devDependencies": {
    "@types/mocha": "8.2.2",
    "cross-env": "7.0.3",
    "mocha": "8.4.0",
    "ts-node": "9.1.1",
    "ttypescript": "1.5.12",
    "typescript": "4.1.3"
>>>>>>> 5cbf4e2c
  }
}<|MERGE_RESOLUTION|>--- conflicted
+++ resolved
@@ -45,21 +45,14 @@
     "tooling"
   ],
   "dependencies": {
-<<<<<<< HEAD
-    "@ganache/ethereum": "^0.1.0",
-    "@ganache/ethereum-options": "0.1.0",
-    "@ganache/tezos-options": "0.1.0",
-    "@ganache/options": "0.1.0",
-    "@ganache/tezos": "^0.1.0",
-    "@ganache/utils": "^0.1.0"
-=======
     "@ganache/colors": "0.1.1-canary.1335",
     "@ganache/ethereum": "0.1.1-canary.1335",
     "@ganache/ethereum-options": "0.1.1-canary.1335",
     "@ganache/filecoin": "0.1.1-canary.1335",
     "@ganache/filecoin-options": "0.1.1-canary.1335",
+    "@ganache/tezos": "0.1.0",
+    "@ganache/tezos-options": "0.1.0",
     "@ganache/options": "0.1.1-canary.1335",
-    "@ganache/tezos": "0.1.1-canary.1335",
     "@ganache/utils": "0.1.1-canary.1335",
     "chalk": "4.1.0"
   },
@@ -70,6 +63,5 @@
     "ts-node": "9.1.1",
     "ttypescript": "1.5.12",
     "typescript": "4.1.3"
->>>>>>> 5cbf4e2c
   }
 }
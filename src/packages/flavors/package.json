{
  "name": "@ganache/flavors",
  "publishConfig": {
    "access": "public"
  },
  "version": "0.5.1",
  "description": "Ganache's flavors enumeration and TypeScript types",
  "author": "David Murdoch <david@trufflesuite.com> (https://davidmurdoch.com)",
  "homepage": "https://github.com/trufflesuite/ganache/tree/develop/src/packages/flavors#readme",
  "license": "MIT",
  "main": "lib/index.js",
  "typings": "typings",
  "source": "index.ts",
  "directories": {
    "lib": "lib",
    "test": "tests"
  },
  "files": [
    "lib",
    "typings"
  ],
  "repository": {
    "type": "git",
    "url": "https://github.com/trufflesuite/ganache.git",
    "directory": "src/packages/flavors"
  },
  "scripts": {
    "tsc": "tsc --build",
    "test": "echo 'no tests'"
  },
  "bugs": {
    "url": "https://github.com/trufflesuite/ganache/issues"
  },
  "keywords": [
    "ganache",
    "ganache-flavors",
    "ethereum",
    "evm",
    "blockchain",
    "smart contracts",
    "dapps",
    "solidity",
    "vyper",
    "fe",
    "web3",
    "tooling"
  ],
  "dependencies": {
    "@ganache/colors": "0.3.0",
<<<<<<< HEAD
    "@ganache/ethereum": "0.4.2",
    "@ganache/ethereum-options": "0.4.2",
    "@ganache/options": "0.4.2",
    "@ganache/utils": "0.4.2",
=======
    "@ganache/ethereum": "0.5.1",
    "@ganache/ethereum-options": "0.5.1",
    "@ganache/filecoin": "0.5.1",
    "@ganache/filecoin-options": "0.5.1",
    "@ganache/options": "0.5.1",
    "@ganache/tezos": "0.5.1",
    "@ganache/utils": "0.5.1",
>>>>>>> 3a776b5b
    "chalk": "4.1.0"
  },
  "devDependencies": {
    "@types/mocha": "9.0.0",
    "cross-env": "7.0.3",
    "mocha": "9.1.3",
    "ts-node": "10.4.0",
    "typescript": "4.6.4"
  }
}<|MERGE_RESOLUTION|>--- conflicted
+++ resolved
@@ -47,20 +47,10 @@
   ],
   "dependencies": {
     "@ganache/colors": "0.3.0",
-<<<<<<< HEAD
-    "@ganache/ethereum": "0.4.2",
-    "@ganache/ethereum-options": "0.4.2",
-    "@ganache/options": "0.4.2",
-    "@ganache/utils": "0.4.2",
-=======
     "@ganache/ethereum": "0.5.1",
     "@ganache/ethereum-options": "0.5.1",
-    "@ganache/filecoin": "0.5.1",
-    "@ganache/filecoin-options": "0.5.1",
     "@ganache/options": "0.5.1",
-    "@ganache/tezos": "0.5.1",
     "@ganache/utils": "0.5.1",
->>>>>>> 3a776b5b
     "chalk": "4.1.0"
   },
   "devDependencies": {

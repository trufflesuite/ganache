{
  "name": "@ganache/flavors",
  "publishConfig": {
    "access": "public"
  },
  "version": "0.1.1-beta.1",
  "description": "Ganache's flavors enumeration and TypeScript types",
  "author": "David Murdoch <david@trufflesuite.com> (https://davidmurdoch.com)",
  "homepage": "https://github.com/trufflesuite/ganache/tree/develop/src/packages/flavors#readme",
  "license": "MIT",
  "main": "lib/index.js",
  "typings": "typings",
  "source": "index.ts",
  "directories": {
    "lib": "lib",
    "test": "tests"
  },
  "files": [
    "lib",
    "typings"
  ],
  "repository": {
    "type": "git",
    "url": "https://github.com/trufflesuite/ganache.git",
    "directory": "src/packages/flavors"
  },
  "scripts": {
    "tsc": "ttsc --build",
    "test": "echo 'no tests'"
  },
  "bugs": {
    "url": "https://github.com/trufflesuite/ganache/issues"
  },
  "keywords": [
    "ganache",
    "ganache-flavors",
    "ethereum",
    "evm",
    "blockchain",
    "smart contracts",
    "dapps",
    "solidity",
    "vyper",
    "fe",
    "web3",
    "tooling"
  ],
  "dependencies": {
<<<<<<< HEAD
    "@ganache/colors": "0.1.1-canary.1335",
    "@ganache/ethereum": "0.1.1-canary.1335",
    "@ganache/ethereum-options": "0.1.1-canary.1335",
    "@ganache/filecoin": "0.1.1-canary.1335",
    "@ganache/filecoin-options": "0.1.1-canary.1335",
    "@ganache/options": "0.1.1-canary.1335",
    "@ganache/utils": "0.1.1-canary.1335",
=======
    "@ganache/colors": "0.1.1-beta.1",
    "@ganache/ethereum": "0.1.1-beta.1",
    "@ganache/ethereum-options": "0.1.1-beta.1",
    "@ganache/filecoin": "0.1.1-beta.1",
    "@ganache/filecoin-options": "0.1.1-beta.1",
    "@ganache/options": "0.1.1-beta.1",
    "@ganache/tezos": "0.1.1-beta.1",
    "@ganache/utils": "0.1.1-beta.1",
>>>>>>> fd31f6b7
    "chalk": "4.1.0"
  },
  "devDependencies": {
    "@types/mocha": "9.0.0",
    "cross-env": "7.0.3",
    "mocha": "9.1.3",
    "ts-node": "9.1.1",
    "ttypescript": "1.5.12",
    "typescript": "4.1.3"
  }
}<|MERGE_RESOLUTION|>--- conflicted
+++ resolved
@@ -3,7 +3,7 @@
   "publishConfig": {
     "access": "public"
   },
-  "version": "0.1.1-beta.1",
+  "version": "0.1.1-canary.1335",
   "description": "Ganache's flavors enumeration and TypeScript types",
   "author": "David Murdoch <david@trufflesuite.com> (https://davidmurdoch.com)",
   "homepage": "https://github.com/trufflesuite/ganache/tree/develop/src/packages/flavors#readme",
@@ -46,7 +46,6 @@
     "tooling"
   ],
   "dependencies": {
-<<<<<<< HEAD
     "@ganache/colors": "0.1.1-canary.1335",
     "@ganache/ethereum": "0.1.1-canary.1335",
     "@ganache/ethereum-options": "0.1.1-canary.1335",
@@ -54,16 +53,6 @@
     "@ganache/filecoin-options": "0.1.1-canary.1335",
     "@ganache/options": "0.1.1-canary.1335",
     "@ganache/utils": "0.1.1-canary.1335",
-=======
-    "@ganache/colors": "0.1.1-beta.1",
-    "@ganache/ethereum": "0.1.1-beta.1",
-    "@ganache/ethereum-options": "0.1.1-beta.1",
-    "@ganache/filecoin": "0.1.1-beta.1",
-    "@ganache/filecoin-options": "0.1.1-beta.1",
-    "@ganache/options": "0.1.1-beta.1",
-    "@ganache/tezos": "0.1.1-beta.1",
-    "@ganache/utils": "0.1.1-beta.1",
->>>>>>> fd31f6b7
     "chalk": "4.1.0"
   },
   "devDependencies": {

--- conflicted
+++ resolved
@@ -142,12 +142,8 @@
 
 export default class HttpServer {
   #connector: Connector;
-<<<<<<< HEAD
   #options: HttpServerOptions;
-=======
   #isClosing = false;
-
->>>>>>> 917503b0
   constructor(
     app: TemplatedApp,
     connector: Connector,

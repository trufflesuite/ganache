--- conflicted
+++ resolved
@@ -112,51 +112,6 @@
   // machines are unpredictible and may behave in ways that we don't care
   // about.
   (process.env.GITHUB_ACTION ? describe : describe.skip)("listen", function () {
-<<<<<<< HEAD
-=======
-    /**
-     * Sends a post request to the server and returns the response.
-     * @param address
-     * @param port
-     * @param json
-     * @returns
-     */
-    function post(host: string, port: number, json: any) {
-      const data = JSON.stringify(json);
-      // We use http.request instead of superagent because superagent doesn't
-      // support the interface name in ipv6 addresses, and in GitHub Actions the
-      // Mac tests would fail because one of the available ipv6 addresses
-      // requires the interface name (`fe80::1%lo0`)
-      const req = http.request({
-        method: "POST",
-        protocol: "http:",
-        host,
-        port,
-        headers: {
-          accept: "application/json",
-          "content-type": "application/json",
-          "content-length": Buffer.byteLength(data)
-        }
-      });
-      let resolve: any;
-      let reject: any;
-      const deferred = new Promise<any>((_resolve, _reject) => {
-        resolve = _resolve;
-        reject = _reject;
-      });
-      req.on("response", (res: http.IncomingMessage) => {
-        let data = "";
-        res
-          .on("data", d => data += d.toString("utf8"))
-          .on("end", () => resolve({ status: 200, body: JSON.parse(data) }));
-      });
-      req.on("error", (err) => reject(err));
-      req.write(data);
-      req.end();
-      return deferred;
-    }
-
->>>>>>> 386771d8
     function getHost(info: NetworkInterfaceInfo, interfaceName: string) {
       // a link-local ipv6 address starts with fe80:: and _must_ include a "zone_id"
       if (info.family === "IPv6" && info.address.startsWith("fe80::")) {

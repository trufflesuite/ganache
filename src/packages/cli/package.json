{
  "name": "@ganache/cli",
  "version": "0.1.0",
  "description": "",
  "author": "David Murdoch",
  "homepage": "https://github.com/trufflesuite/ganache-core/tree/develop/src/packages/cli#readme",
  "license": "MIT",
  "main": "lib/index.js",
  "types": "lib/index.d.ts",
  "source": "index.ts",
  "bin": {
    "ganache": "./lib/src/cli.js",
    "ganache-cli": "./lib/src/cli.js"
  },
  "directories": {
    "lib": "/lib",
    "test": "/tests"
  },
  "files": [
    "/lib"
  ],
  "repository": {
    "type": "git",
    "url": "https://github.com/trufflesuite/ganache-core.git",
    "directory": "src/packages/cli"
  },
  "scripts": {
    "tsc": "ttsc --build",
    "test": "nyc npm run mocha",
    "mocha": "cross-env TS_NODE_COMPILER=ttypescript TS_NODE_FILES=true mocha --exit --check-leaks --throw-deprecation --trace-warnings --require ts-node/register 'tests/**/*.test.ts'",
    "start": "cross-env TS_NODE_COMPILER=ttypescript node --require ts-node/register --inspect src/cli.ts"
  },
  "bugs": {
    "url": "https://github.com/trufflesuite/ganache-core/issues"
  },
  "keywords": [
    "ganache",
    "ganache-cli",
    "ethereum",
    "evm",
    "blockchain",
    "smart contracts",
    "dapps",
    "solidity",
    "vyper",
    "fe",
    "web3",
    "tooling",
    "truffle"
  ],
<<<<<<< HEAD
=======
  "devDependencies": {
    "@ganache/core": "0.1.0",
    "@ganache/filecoin-types": "0.1.5"
  },
>>>>>>> d72cff65
  "dependencies": {
    "@ganache/core": "0.1.0",
    "@ganache/colors": "^0.1.0",
    "@ganache/ethereum": "0.1.0",
    "@ganache/flavors": "0.1.0",
    "@ganache/options": "0.1.0",
    "@ganache/utils": "0.1.0",
    "@types/node": "14.14.6",
    "chalk": "4.1.0",
    "ethereumjs-util": "7.0.7",
    "marked-terminal": "4.1.0"
  }
}<|MERGE_RESOLUTION|>--- conflicted
+++ resolved
@@ -48,15 +48,11 @@
     "tooling",
     "truffle"
   ],
-<<<<<<< HEAD
-=======
   "devDependencies": {
     "@ganache/core": "0.1.0",
     "@ganache/filecoin-types": "0.1.5"
   },
->>>>>>> d72cff65
   "dependencies": {
-    "@ganache/core": "0.1.0",
     "@ganache/colors": "^0.1.0",
     "@ganache/ethereum": "0.1.0",
     "@ganache/flavors": "0.1.0",

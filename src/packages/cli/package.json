--- conflicted
+++ resolved
@@ -3,7 +3,7 @@
   "publishConfig": {
     "access": "public"
   },
-  "version": "0.1.1-beta.1",
+  "version": "0.1.1-canary.1335",
   "description": "",
   "author": "David Murdoch",
   "homepage": "https://github.com/trufflesuite/ganache/tree/develop/src/packages/cli#readme",
@@ -53,8 +53,8 @@
     "truffle"
   ],
   "devDependencies": {
-    "@ganache/ethereum": "0.1.1-beta.1",
-    "@ganache/filecoin": "0.1.1-beta.1",
+    "@ganache/ethereum": "0.1.1-canary.1335",
+    "@ganache/filecoin": "0.1.1-canary.1335",
     "@types/mocha": "9.0.0",
     "cross-env": "7.0.3",
     "mocha": "9.1.3",
@@ -63,7 +63,6 @@
     "typescript": "4.1.3"
   },
   "dependencies": {
-<<<<<<< HEAD
     "@ganache/colors": "0.1.1-canary.1335",
     "@ganache/core": "0.1.1-canary.1335",
     "@ganache/ethereum-options": "0.1.1-canary.1335",
@@ -71,14 +70,6 @@
     "@ganache/options": "0.1.1-canary.1335",
     "@ganache/utils": "0.1.1-canary.1335",
     "@types/node": "14.14.6",
-=======
-    "@ganache/colors": "0.1.1-beta.1",
-    "@ganache/core": "0.1.1-beta.1",
-    "@ganache/flavors": "0.1.1-beta.1",
-    "@ganache/options": "0.1.1-beta.1",
-    "@ganache/utils": "0.1.1-beta.1",
-    "@types/node": "16.11.6",
->>>>>>> fd31f6b7
     "chalk": "4.1.0",
     "ethereumjs-util": "7.1.3",
     "marked-terminal": "4.1.0"

{
  "name": "@ganache/ethereum-transaction",
  "publishConfig": {
    "access": "public"
  },
  "version": "0.1.1-alpha.0",
  "description": "",
  "author": "David Murdoch",
  "homepage": "https://github.com/trufflesuite/ganache/tree/develop/src/chains/ethereum/transaction#readme",
  "license": "MIT",
  "main": "lib/index.js",
  "typings": "typings",
  "source": "index.ts",
  "directories": {
    "lib": "lib",
    "test": "test"
  },
  "files": [
    "lib",
    "typings"
  ],
  "repository": {
    "type": "git",
    "url": "https://github.com/trufflesuite/ganache.git",
    "directory": "src/chains/ethereum/transaction"
  },
  "scripts": {
    "tsc": "ttsc --build",
    "test": "nyc npm run mocha",
    "mocha": "cross-env TS_NODE_COMPILER=ttypescript TS_NODE_FILES=true mocha --exit --check-leaks --throw-deprecation --trace-warnings --require ts-node/register 'tests/**/*.test.ts'"
  },
  "bugs": {
    "url": "https://github.com/trufflesuite/ganache/issues"
  },
  "keywords": [
    "ganache",
    "ganache-ethereum-transaction",
    "ethereum",
    "evm",
    "blockchain",
    "smart contracts",
    "dapps",
    "solidity",
    "vyper",
    "fe",
    "web3",
    "tooling",
    "truffle"
  ],
  "dependencies": {
<<<<<<< HEAD
    "@ganache/ethereum-address": "0.1.1-canary.1335",
    "@ganache/ethereum-utils": "0.1.1-canary.1335",
    "@ganache/rlp": "0.1.1-canary.1335",
    "@ganache/utils": "0.1.1-canary.1335",
    "@ethereumjs/common": "2.4.0",
    "ethereumjs-util": "7.1.0",
=======
    "@ethereumjs/common": "2.3.0",
    "@ganache/ethereum-address": "0.1.1-alpha.0",
    "@ganache/ethereum-utils": "0.1.1-alpha.0",
    "@ganache/rlp": "0.1.1-alpha.0",
    "@ganache/utils": "0.1.1-alpha.0",
    "ethereumjs-util": "7.0.9",
>>>>>>> eb41cfdd
    "node-gyp-build": "4.2.3"
  },
  "devDependencies": {
    "@ethereumjs/vm": "5.5.0",
    "@types/mocha": "8.2.2",
    "cross-env": "7.0.3",
    "mocha": "8.4.0",
    "nyc": "15.1.0",
    "ts-node": "9.1.1",
    "ttypescript": "1.5.12",
    "typescript": "4.1.3"
  }
}<|MERGE_RESOLUTION|>--- conflicted
+++ resolved
@@ -48,21 +48,12 @@
     "truffle"
   ],
   "dependencies": {
-<<<<<<< HEAD
-    "@ganache/ethereum-address": "0.1.1-canary.1335",
-    "@ganache/ethereum-utils": "0.1.1-canary.1335",
-    "@ganache/rlp": "0.1.1-canary.1335",
-    "@ganache/utils": "0.1.1-canary.1335",
     "@ethereumjs/common": "2.4.0",
-    "ethereumjs-util": "7.1.0",
-=======
-    "@ethereumjs/common": "2.3.0",
     "@ganache/ethereum-address": "0.1.1-alpha.0",
     "@ganache/ethereum-utils": "0.1.1-alpha.0",
     "@ganache/rlp": "0.1.1-alpha.0",
     "@ganache/utils": "0.1.1-alpha.0",
-    "ethereumjs-util": "7.0.9",
->>>>>>> eb41cfdd
+    "ethereumjs-util": "7.1.0",
     "node-gyp-build": "4.2.3"
   },
   "devDependencies": {

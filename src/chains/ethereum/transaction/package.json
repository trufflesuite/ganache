{
  "name": "@ganache/ethereum-transaction",
  "publishConfig": {
    "access": "public"
  },
  "version": "0.5.1",
  "description": "",
  "author": "David Murdoch",
  "homepage": "https://github.com/trufflesuite/ganache/tree/develop/src/chains/ethereum/transaction#readme",
  "license": "MIT",
  "main": "lib/index.js",
  "typings": "typings",
  "source": "index.ts",
  "directories": {
    "lib": "lib",
    "test": "test"
  },
  "files": [
    "lib",
    "typings"
  ],
  "repository": {
    "type": "git",
    "url": "https://github.com/trufflesuite/ganache.git",
    "directory": "src/chains/ethereum/transaction"
  },
  "scripts": {
    "tsc": "tsc --build",
    "test": "nyc --reporter lcov npm run mocha",
    "mocha": "cross-env TS_NODE_FILES=true mocha --timeout 5000 --exit --check-leaks --throw-deprecation --trace-warnings --require ts-node/register 'tests/**/*.test.ts'"
  },
  "bugs": {
    "url": "https://github.com/trufflesuite/ganache/issues"
  },
  "keywords": [
    "ganache",
    "ganache-ethereum-transaction",
    "ethereum",
    "evm",
    "blockchain",
    "smart contracts",
    "dapps",
    "solidity",
    "vyper",
    "fe",
    "web3",
    "tooling",
    "truffle"
  ],
  "dependencies": {
<<<<<<< HEAD
    "@ethereumjs/common": "2.6.5",
    "@ganache/ethereum-address": "0.5.0",
    "@ganache/ethereum-utils": "0.5.0",
    "@ganache/rlp": "0.5.0",
    "@ganache/secp256k1": "0.4.0",
    "@ganache/utils": "0.5.0",
    "ethereumjs-util": "7.1.5",
    "node-gyp-build": "4.5.0"
=======
    "@ethereumjs/common": "2.6.4",
    "@ganache/ethereum-address": "0.5.1",
    "@ganache/ethereum-utils": "0.5.1",
    "@ganache/rlp": "0.5.1",
    "@ganache/secp256k1": "0.4.0",
    "@ganache/utils": "0.5.1",
    "ethereumjs-util": "7.1.4",
    "node-gyp-build": "4.2.3"
>>>>>>> 5787f156
  },
  "devDependencies": {
    "@ethereumjs/vm": "5.9.3",
    "@types/mocha": "9.0.0",
    "cross-env": "7.0.3",
    "mocha": "9.1.3",
    "nyc": "15.1.0",
    "ts-node": "10.4.0",
    "typescript": "4.6.4"
  }
}<|MERGE_RESOLUTION|>--- conflicted
+++ resolved
@@ -48,25 +48,14 @@
     "truffle"
   ],
   "dependencies": {
-<<<<<<< HEAD
     "@ethereumjs/common": "2.6.5",
-    "@ganache/ethereum-address": "0.5.0",
-    "@ganache/ethereum-utils": "0.5.0",
-    "@ganache/rlp": "0.5.0",
-    "@ganache/secp256k1": "0.4.0",
-    "@ganache/utils": "0.5.0",
-    "ethereumjs-util": "7.1.5",
-    "node-gyp-build": "4.5.0"
-=======
-    "@ethereumjs/common": "2.6.4",
     "@ganache/ethereum-address": "0.5.1",
     "@ganache/ethereum-utils": "0.5.1",
     "@ganache/rlp": "0.5.1",
     "@ganache/secp256k1": "0.4.0",
     "@ganache/utils": "0.5.1",
-    "ethereumjs-util": "7.1.4",
-    "node-gyp-build": "4.2.3"
->>>>>>> 5787f156
+    "ethereumjs-util": "7.1.5",
+    "node-gyp-build": "4.5.0"
   },
   "devDependencies": {
     "@ethereumjs/vm": "5.9.3",

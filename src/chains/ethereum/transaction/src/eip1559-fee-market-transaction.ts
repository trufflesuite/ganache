--- conflicted
+++ resolved
@@ -180,11 +180,7 @@
        */
       getBaseFee: () => {
         const fee = this.calculateIntrinsicGas();
-<<<<<<< HEAD
-        return new BN(Quantity.from(fee + this.accessListDataFee).toBuffer());
-=======
-        return new BN(Quantity.toBuffer(fee));
->>>>>>> 279ab6dc
+        return new BN(Quantity.toBuffer(fee + this.accessListDataFee));
       },
       getUpfrontCost: (baseFee: BN = new BN(0)) => {
         const { gas, maxPriorityFeePerGas, maxFeePerGas, value } = this;

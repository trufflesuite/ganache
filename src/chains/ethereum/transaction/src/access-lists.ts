--- conflicted
+++ resolved
@@ -37,11 +37,7 @@
 
       for (let i = 0; i < accessList.length; i++) {
         const item: AccessListItem = accessList[i];
-<<<<<<< HEAD
-        const addressBuffer = Data.from(item.address, 20).toBuffer();
-=======
         const addressBuffer = Address.toBuffer(item.address);
->>>>>>> 279ab6dc
         const storageItems: Buffer[] = [];
         const storageKeysLength = item.storageKeys.length;
         slots += storageKeysLength;
@@ -59,11 +55,7 @@
       const json: AccessList = [];
       for (let i = 0; i < bufferAccessList.length; i++) {
         const data = bufferAccessList[i];
-<<<<<<< HEAD
-        const address = Data.from(data[0], 20).toString();
-=======
         const address = Address.toString(data[0]);
->>>>>>> 279ab6dc
         const storageKeys: string[] = [];
         const storageKeysLength = data[1].length;
         slots += storageKeysLength;

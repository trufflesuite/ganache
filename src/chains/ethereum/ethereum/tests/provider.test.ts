--- conflicted
+++ resolved
@@ -141,7 +141,6 @@
       await provider.disconnect();
     });
 
-<<<<<<< HEAD
     describe("uses timestamp adjustment in subsequent blocks after calling `evm_mine` with a `timestamp` argument", () => {
       const timestampIncrement = 5; // seconds
       const timeArgumentSeconds = 100;
@@ -159,7 +158,66 @@
           params: ["latest", false]
         });
         // mine a block without a specified timestamp
-=======
+        await provider.request({
+          method: "evm_mine",
+          params: []
+        });
+        const unspecifiedBlock = await provider.request({
+          method: "eth_getBlockByNumber",
+          params: ["latest", false]
+        });
+
+        return [specifiedBlock.timestamp, unspecifiedBlock.timestamp];
+      }
+      it("should work with `timestampIncrement` of `clock`", async () => {
+        const provider = await getProvider({
+          miner: { timestampIncrement: "clock" }
+        });
+
+        const [specifiedBlock, unspecifiedBlock] =
+          await mineBlocksForTimestamps(provider);
+
+        assert.strictEqual(
+          specifiedBlock,
+          `0x${timeArgumentSeconds.toString(16)}`,
+          "Unexpected timestamp for block mined with specified timestamp"
+        );
+
+        assert(
+          +unspecifiedBlock >= timeArgumentSeconds &&
+            +unspecifiedBlock <= timeArgumentSeconds + 1000,
+          `Unexpected timestamp for block mined without specified timestamp - expected a value between ${timeArgumentSeconds} and ${
+            timeArgumentSeconds + 1000
+          }, got ${+unspecifiedBlock}`
+        );
+
+        await provider.disconnect();
+      });
+
+      it("should work with a numeric `timestampIncrement`", async () => {
+        const provider = await getProvider({
+          miner: { timestampIncrement }
+        });
+
+        const [specifiedBlock, unspecifiedBlock] =
+          await mineBlocksForTimestamps(provider);
+
+        assert.strictEqual(
+          specifiedBlock,
+          `0x${timeArgumentSeconds.toString(16)}`,
+          "Unexpected timestamp for block mined with specified timestamp"
+        );
+
+        assert.strictEqual(
+          unspecifiedBlock,
+          `0x${(timeArgumentSeconds + timestampIncrement).toString(16)}`,
+          "Unexpected timestamp for block mined without specified timestamp"
+        );
+
+        await provider.disconnect();
+      });
+    });
+
     it("applies the adjustment only once when `timestampIncrement` is used", async () => {
       const time = new Date("2019-01-01T00:00:00.000Z");
       const timestampIncrement = 5; // seconds
@@ -178,68 +236,10 @@
         expectedTimestampSeconds: number,
         message?: string
       ) => {
->>>>>>> 591d0256
         await provider.request({
           method: "evm_mine",
           params: []
         });
-<<<<<<< HEAD
-        const unspecifiedBlock = await provider.request({
-          method: "eth_getBlockByNumber",
-          params: ["latest", false]
-        });
-
-        return [specifiedBlock.timestamp, unspecifiedBlock.timestamp];
-      }
-
-      it("should work with `timestampIncrement` of `clock`", async () => {
-        const provider = await getProvider({
-          miner: { timestampIncrement: "clock" }
-        });
-
-        const [specifiedBlock, unspecifiedBlock] =
-          await mineBlocksForTimestamps(provider);
-
-        assert.strictEqual(
-          specifiedBlock,
-          `0x${timeArgumentSeconds.toString(16)}`,
-          "Unexpected timestamp for block mined with specified timestamp"
-        );
-
-        assert(
-          +unspecifiedBlock >= timeArgumentSeconds &&
-            +unspecifiedBlock <= timeArgumentSeconds + 1000,
-          `Unexpected timestamp for block mined without specified timestamp - expected a value between ${timeArgumentSeconds} and ${
-            timeArgumentSeconds + 1000
-          }, got ${+unspecifiedBlock}`
-        );
-
-        await provider.disconnect();
-      });
-
-      it("should work with a numeric `timestampIncrement`", async () => {
-        const provider = await getProvider({
-          miner: { timestampIncrement }
-        });
-
-        const [specifiedBlock, unspecifiedBlock] =
-          await mineBlocksForTimestamps(provider);
-
-        assert.strictEqual(
-          specifiedBlock,
-          `0x${timeArgumentSeconds.toString(16)}`,
-          "Unexpected timestamp for block mined with specified timestamp"
-        );
-
-        assert.strictEqual(
-          unspecifiedBlock,
-          `0x${(timeArgumentSeconds + timestampIncrement).toString(16)}`,
-          "Unexpected timestamp for block mined without specified timestamp"
-        );
-
-        await provider.disconnect();
-      });
-=======
         const { timestamp } = await provider.request({
           method: "eth_getBlockByNumber",
           params: ["latest", false]
@@ -262,10 +262,9 @@
         "unexpected timestamp for the second block mined"
       );
       await mineAndAssertTimestamp(
-        startTimeSeconds + fastForwardSeconds + timestampIncrement * 3
-      ),
-        "unexpected timestamp for the third block mined";
->>>>>>> 591d0256
+        startTimeSeconds + fastForwardSeconds + timestampIncrement * 3,
+        "unexpected timestamp for the third block mined"
+      );
     });
 
     it("uses the `timestampIncrement` for the first block when forking", async () => {

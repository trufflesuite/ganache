--- conflicted
+++ resolved
@@ -582,11 +582,10 @@
     }
   };
 
-<<<<<<< HEAD
   public toggleStepEvent(enable: boolean) {
     this.#emitStepEvent = enable;
   }
-=======
+
   /**
    * Sets the #currentBlockBaseFeePerGas property if the current block
    * has a baseFeePerGas property
@@ -599,5 +598,4 @@
         ? undefined
         : Quantity.from(baseFeePerGas.buf);
   };
->>>>>>> ded8b376
 }
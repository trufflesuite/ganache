--- conflicted
+++ resolved
@@ -277,8 +277,6 @@
       : this.blockNumber;
   }
 
-<<<<<<< HEAD
-=======
   /**
    * If the `blockNumber` is before our `fork.blockNumber`, return a `Common`
    * instance, applying the rules from the remote chain's `common` via its
@@ -291,7 +289,6 @@
    * @param common -
    * @param blockNumber -
    */
->>>>>>> 893b01b6
   public getCommonForBlock(
     common: Common,
     block: { number: bigint; timestamp: bigint }
@@ -309,11 +306,6 @@
             const hfTimestamp = BigInt(hf.timestamp);
             if (block.timestamp >= hfTimestamp) {
               hardfork = hf.name;
-<<<<<<< HEAD
-            }
-          } else if (hf.block && block.number >= BigInt(hf.block)) {
-            hardfork = hf.name;
-=======
             } else {
               break;
             }
@@ -323,7 +315,6 @@
             } else {
               break;
             }
->>>>>>> 893b01b6
           }
         }
 

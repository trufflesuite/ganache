--- conflicted
+++ resolved
@@ -48,12 +48,8 @@
       // try to connect again...
       // Issue: https://github.com/trufflesuite/ganache/issues/3476
       // TODO: backoff and eventually fail
-<<<<<<< HEAD
       // Issue: https://github.com/trufflesuite/ganache/issues/3477
-      this.open = this.connect(this.connection);
-=======
       this.open = this.connect(this.connection, logging);
->>>>>>> 1592b1d1
     };
     this.abortSignal.addEventListener("abort", () => {
       this.connection.onclose = null;

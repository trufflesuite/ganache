import { EOL } from "os";
import Miner, { Capacity } from "./miner/miner";
import Database from "./database";
import Emittery from "emittery";
import {
  BlockLogs,
  Account,
  ITraceData,
  TraceDataFactory,
  TraceStorageMap,
  RuntimeError,
  CallError,
  StorageKeys,
  StorageRangeAtResult,
  StorageRecords,
  StructLog,
  TraceTransactionOptions,
  EthereumRawAccount,
  TraceTransactionResult
} from "@ganache/ethereum-utils";
import type { InterpreterStep } from "@ethereumjs/evm";
import { decode } from "@ganache/rlp";
import { KECCAK256_RLP } from "@ethereumjs/util";
import { Common } from "@ethereumjs/common";
import { EEI, VM } from "@ethereumjs/vm";
import {
  EvmError as VmError,
  EvmErrorMessage as ERROR,
  EVMResult,
  EVM
} from "@ethereumjs/evm";
import { EthereumInternalOptions, Hardfork } from "@ganache/ethereum-options";
import {
  Quantity,
  Data,
  BUFFER_EMPTY,
  BUFFER_32_ZERO,
  BUFFER_256_ZERO,
  KNOWN_CHAINIDS,
  keccak
} from "@ganache/utils";
import AccountManager from "./data-managers/account-manager";
import BlockManager from "./data-managers/block-manager";
import BlockLogManager from "./data-managers/blocklog-manager";
import TransactionManager from "./data-managers/transaction-manager";
import { Fork } from "./forking/fork";
import { Address } from "@ganache/ethereum-address";
import {
  calculateIntrinsicGas,
  InternalTransactionReceipt,
  VmTransaction,
  TypedTransaction
} from "@ganache/ethereum-transaction";
import { Block, RuntimeBlock, Snapshots } from "@ganache/ethereum-block";
import {
  SimulationTransaction,
  applySimulationOverrides,
  CallOverrides
} from "./helpers/run-call";
import { ForkStateManager } from "./forking/state-manager";
import { DefaultStateManager } from "@ethereumjs/statemanager";
import { GanacheTrie } from "./helpers/trie";
import { ForkTrie } from "./forking/trie";
import { activatePrecompiles, warmPrecompiles } from "./helpers/precompiles";
import TransactionReceiptManager from "./data-managers/transaction-receipt-manager";
import {
  makeStepEvent,
  VmAfterTransactionEvent,
  VmBeforeTransactionEvent,
  VmConsoleLogEvent,
  VmStepEvent
} from "./provider-events";

import mcl from "mcl-wasm";
import { maybeGetLogs } from "@ganache/console.log";
import { dumpTrieStorageDetails } from "./helpers/storage-range-at";
import { GanacheStateManager } from "./state-manager";
import { TrieDB } from "./trie-db";
import { Trie } from "@ethereumjs/trie";

const mclInitPromise = mcl.init(mcl.BLS12_381).then(() => {
  mcl.setMapToMode(mcl.IRTF); // set the right map mode; otherwise mapToG2 will return wrong values.
  mcl.verifyOrderG1(true); // subgroup checks for G1
  mcl.verifyOrderG2(true); // subgroup checks for G2
});

export enum Status {
  // Flags
  started = 1, // 0000 0001
  starting = 2, // 0000 0010
  stopped = 4, // 0000 0100
  stopping = 8, // 0000 1000
  paused = 16 // 0001 0000
}

type BlockchainTypedEvents = {
  block: Block;
  blockLogs: BlockLogs;
  pendingTransaction: TypedTransaction;
  "ganache:vm:tx:step": VmStepEvent;
  "ganache:vm:tx:before": VmBeforeTransactionEvent;
  "ganache:vm:tx:after": VmAfterTransactionEvent;
  "ganache:vm:tx:console.log": VmConsoleLogEvent;
  ready: undefined;
  stop: undefined;
};

interface Logger {
  log(message?: any, ...optionalParams: any[]): void;
}

export type BlockchainOptions = {
  db?: string | object;
  db_path?: string;
  initialAccounts?: Account[];
  hardfork?: string;
  allowUnlimitedContractSize?: boolean;
  gasLimit?: Quantity;
  time?: Date;
  blockTime?: number;
  coinbase: Account;
  chainId: number;
  common: Common;
  instamine: "eager" | "strict";
  vmErrorsOnRPCResponse: boolean;
  logger: Logger;
};

/**
 * Sets the provided VM state manager's state root *without* first
 * checking for checkpoints or flushing the existing cache.
 *
 * Useful if you know the state manager is not in a checkpoint and its internal
 * cache is safe to discard.
 *
 * @param stateManager -
 * @param stateRoot -
 */
function setStateRootSync(
  stateManager: DefaultStateManager,
  stateRoot: Buffer
) {
  stateManager._trie.root(stateRoot);
  stateManager._cache.clear();
  stateManager._storageTries = {};
}

function makeTrie(blockchain: Blockchain, trieDB: TrieDB, root: Data) {
  if (blockchain.fallback) {
    return new ForkTrie(trieDB, root ? root.toBuffer() : null, blockchain);
  } else {
    return new GanacheTrie(trieDB, root ? root.toBuffer() : null, blockchain);
  }
}

function createCommon(chainId: number, networkId: number, hardfork: Hardfork) {
  const common = Common.custom(
    {
      name: "ganache",
      networkId: networkId,
      chainId: chainId,
      comment: "Local test network",
      defaultHardfork: hardfork
    },
    // if we were given a chain id that matches a real chain, use it
    // NOTE: I don't think Common serves a purpose other than instructing the
    // VM what hardfork is in use. But just incase things change in the future
    // its configured "more correctly" here.
    { baseChain: KNOWN_CHAINIDS.has(chainId) ? chainId : 1 }
  );

  // the VM likes to listen to "hardforkChanged" events from common, but:
  //  a) we don't currently support changing hardforks
  //  b) it can cause `MaxListenersExceededWarning`.
  // Since we don't need it we overwrite .on to make it be quiet.
  (common as any).on = () => {};
  return common;
}

export default class Blockchain extends Emittery<BlockchainTypedEvents> {
  #state: Status = Status.starting;
  #miner: Miner;
  #blockBeingSavedPromise: Promise<{ block: Block; blockLogs: BlockLogs }>;
  /**
   * When not instamining (blockTime > 0) this value holds the timeout timer.
   */
  #timer: NodeJS.Timer | null = null;

  /**
   * Because step events are expensive to create and emit, CPU-wise, we do it
   * conditionally.
   */
  #emitStepEvent: boolean = false;
  public blocks: BlockManager;
  public blockLogs: BlockLogManager;
  public transactions: TransactionManager;
  public transactionReceipts: TransactionReceiptManager;
  public storageKeys: Database["storageKeys"];
  public accounts: AccountManager;
  public vm: VM;
  public trie: GanacheTrie;

  readonly #database: Database;
  readonly #options: EthereumInternalOptions;
  readonly #instamine: boolean;
  public common: Common;

  public fallback: Fork;

  /**
   * Initializes the underlying Database and handles synchronization between
   * the API and the database.
   *
   * Emits a `ready` event once the database and all dependencies are fully
   * initialized.
   * @param options -
   */
  constructor(
    options: EthereumInternalOptions,
    coinbase: Address,
    fallback?: Fork
  ) {
    super();

    this.#options = options;
    this.fallback = fallback;
    this.coinbase = coinbase;
    this.#instamine = !options.miner.blockTime || options.miner.blockTime <= 0;
    this.#database = new Database(options.database, this);
  }

  async initialize(initialAccounts: Account[]) {
    const database = this.#database;
    const options = this.#options;
    const instamine = this.#instamine;

    try {
      let common: Common;
      if (this.fallback) {
        await this.fallback.initialize();
        await database.initialize();

        common = this.common = this.fallback.common;
        options.fork.blockNumber = this.fallback.blockNumber.toNumber();
        options.chain.networkId = Number(common.networkId());
        options.chain.chainId = Number(common.chainId());
      } else {
        await database.initialize();
        common = this.common = createCommon(
          options.chain.chainId,
          options.chain.networkId,
          options.chain.hardfork
        );
      }

      this.isPostMerge = this.common.gteHardfork("merge");

      const blocks = (this.blocks = await BlockManager.initialize(
        this,
        common,
        database.blockIndexes,
        database.blocks
      ));

      this.blockLogs = new BlockLogManager(database.blockLogs, this);
      this.transactions = new TransactionManager(
        options.miner,
        common,
        this,
        database.transactions
      );
      this.transactionReceipts = new TransactionReceiptManager(
        database.transactionReceipts,
        this
      );
      this.accounts = new AccountManager(this);
      this.storageKeys = database.storageKeys;

      // if we have a latest block, use it to set up the trie.
      const { latest } = blocks;
      {
        let stateRoot: Data | null;
        if (latest) {
          this.#blockBeingSavedPromise = Promise.resolve({
            block: latest,
            blockLogs: null
          });
          ({ stateRoot } = latest.header);
        } else {
          stateRoot = null;
        }
        this.trie = makeTrie(this, database.trie, stateRoot);
      }

      // create VM and listen to step events
      this.vm = await this.createVmFromStateTrie(
        this.trie,
        options.chain.allowUnlimitedContractSize,
        true
      );

      {
        // Grab current time once to be used in all references to "now", to avoid
        // any discrepancies. See https://github.com/trufflesuite/ganache/issues/3271
        const startTime = new Date();

        // if we don't have a time from the user get one now
        if (options.chain.time == null) options.chain.time = startTime;

        // create first block
        const timestamp = options.chain.time.getTime();
        const firstBlockTime = Math.floor(timestamp / 1000);

        // if we are using clock time we need to record the time offset so
        // other blocks can have timestamps relative to our initial time.
        if (options.miner.timestampIncrement === "clock") {
          this.#timeAdjustment = timestamp - +startTime;
        }

        // if we don't already have a latest block, create a genesis block!
        if (!latest) {
          if (initialAccounts.length > 0) {
            await this.#commitAccounts(initialAccounts);
          }

          this.#blockBeingSavedPromise = this.#initializeGenesisBlock(
            firstBlockTime,
            options.miner.blockGasLimit,
            initialAccounts
          );
          blocks.latest = await this.#blockBeingSavedPromise.then(
            ({ block }) => block
          );
          // when we are forking, blocks.earliest is already set to what was
          // retrieved from the fork
          if (!blocks.earliest) {
            blocks.earliest = blocks.latest;
          }
        }
      }

      {
        // configure and start miner
        const txPool = this.transactions.transactionPool;
        const minerOpts = options.miner;
        const miner = (this.#miner = new Miner(
          minerOpts,
          txPool.executables,
          this.vm,
          this.#readyNextBlock
        ));

        //#region re-emit miner events:
        miner.on("ganache:vm:tx:before", event => {
          this.emit("ganache:vm:tx:before", event);
        });
        miner.on("ganache:vm:tx:step", event => {
          if (!this.#emitStepEvent) return;
          this.emit("ganache:vm:tx:step", event);
        });
        miner.on("ganache:vm:tx:after", event => {
          this.emit("ganache:vm:tx:after", event);
        });
        miner.on("ganache:vm:tx:console.log", event => {
          options.logging.logger.log(...event.logs);
          this.emit("ganache:vm:tx:console.log", event);
        });
        //#endregion

        //#region automatic mining
        const nullResolved = Promise.resolve(null);
        const mineAll = (maxTransactions: Capacity, onlyOneBlock?: boolean) =>
          this.#isPaused()
            ? nullResolved
            : this.mine(maxTransactions, onlyOneBlock);
        if (instamine) {
          // insta mining
          // whenever the transaction pool is drained mine the txs into blocks
          // only one transaction should be added per block
          txPool.on("drain", mineAll.bind(null, Capacity.Single));
        } else {
          // interval mining
          const wait = () =>
            (this.#timer = setTimeout(next, minerOpts.blockTime * 1e3));
          // when interval mining, only one block should be mined. the block
          // can, however, be filled
          const next = () => {
            mineAll(Capacity.FillBlock, true).then(wait);
          };
          wait();
        }
        //#endregion

        miner.on("block", this.#handleNewBlockData);

        this.once("stop").then(() => miner.clearListeners());
      }
    } catch (e) {
      // we failed to start up :-( bail!
      this.#state = Status.stopping;
      // ignore errors while stopping here, since we are already in an
      // exceptional case
      await this.stop().catch(_ => {});

      throw e;
    }

    this.#state = Status.started;
    this.emit("ready");
  }

  #saveNewBlock = ({
    block,
    serialized,
    storageKeys,
    transactions
  }: {
    block: Block;
    serialized: Buffer;
    storageKeys: StorageKeys;
    transactions: TypedTransaction[];
  }) => {
    const { blocks } = this;
    blocks.latest = block;
    return this.#database.batch(() => {
      const blockHash = block.hash();
      const blockHeader = block.header;
      const blockNumberQ = blockHeader.number;
      const blockNumber = blockNumberQ.toBuffer();
      const blockLogs = BlockLogs.create(blockHash);
      const timestamp = blockHeader.timestamp;
      const timestampStr = new Date(timestamp.toNumber() * 1000).toString();
      const logOutput: string[] = [];
      transactions.forEach((tx: TypedTransaction, i: number) => {
        const hash = tx.hash.toBuffer();
        const index = Quantity.from(i);

        // save transaction to the database
        const serialized = tx.serializeForDb(blockHash, blockNumberQ, index);
        this.transactions.set(hash, serialized);

        // save receipt to the database
        const receipt = tx.getReceipt();
        const encodedReceipt = receipt.serialize(true);
        this.transactionReceipts.set(hash, encodedReceipt);

        // collect block logs
        tx.getLogs().forEach(blockLogs.append.bind(blockLogs, index, tx.hash));

        // prepare log output
        logOutput.push(
          this.#getTransactionLogOutput(
            hash,
            receipt,
            blockHeader.number,
            timestampStr,
            tx.execException
          )
        );
      });

      // save storage keys to the database
      storageKeys.forEach(value => {
        this.storageKeys.put(value.hashedKey, value.key);
      });

      blockLogs.blockNumber = blockHeader.number;

      // save block logs to the database
      this.blockLogs.set(blockNumber, blockLogs.serialize());

      // save block to the database
      blocks.putBlock(blockNumber, blockHash, serialized);

      // update the "latest" index
      blocks.updateLatestIndex(blockNumber);

      // output to the log, if we have data to output
      if (logOutput.length > 0)
        this.#options.logging.logger.log(logOutput.join(EOL));

      return { block, blockLogs, transactions };
    });
  };

  /**
   * Emit the block now that everything has been fully saved to the database
   */
  #emitNewBlock = async (blockInfo: {
    block: Block;
    blockLogs: BlockLogs;
    transactions: TypedTransaction[];
  }) => {
    const options = this.#options;
    const { block, blockLogs, transactions } = blockInfo;

    transactions.forEach(transaction => {
      transaction.finalize("confirmed", transaction.execException);
    });

    if (options.miner.instamine === "eager") {
      // in eager instamine mode we must delay the broadcast of new blocks
      await new Promise(resolve => {
        // we delay emitting blocks and blockLogs because we need to allow for:
        // ```
        //  await provider.request({"method": "eth_sendTransaction"...)
        //  await provider.once("message") // <- should work
        // ```
        // If we don't have this delay here the messages will be sent before
        // the call has a chance to listen to the event.
        setImmediate(async () => {
          // emit block logs first so filters can pick them up before
          // block listeners are notified
          await Promise.all([
            this.emit("blockLogs", blockLogs),
            this.emit("block", block)
          ]);
          resolve(void 0);
        });
      });
    } else {
      // emit block logs first so filters can pick them up before
      // block listeners are notified
      await Promise.all([
        this.emit("blockLogs", blockLogs),
        this.emit("block", block)
      ]);
    }

    return blockInfo;
  };

  #getTransactionLogOutput = (
    hash: Buffer,
    receipt: InternalTransactionReceipt,
    blockNumber: Quantity,
    timestamp: string,
    error: RuntimeError | undefined
  ) => {
    let str = `${EOL}  Transaction: ${Data.from(hash)}${EOL}`;

    const contractAddress = receipt.contractAddress;
    if (contractAddress != null) {
      str += `  Contract created: ${Address.from(contractAddress)}${EOL}`;
    }

    str += `  Gas usage: ${Quantity.toNumber(receipt.raw[1])}
  Block number: ${blockNumber.toNumber()}
  Block time: ${timestamp}${EOL}`;

    if (error) {
      str += `  Runtime error: ${error.data.message}${EOL}`;
      if (error.data.reason) {
        str += `  Revert reason: ${error.data.reason}${EOL}`;
      }
    }

    return str;
  };

  #handleNewBlockData = async (blockData: {
    block: Block;
    serialized: Buffer;
    storageKeys: StorageKeys;
    transactions: TypedTransaction[];
  }) => {
    this.#blockBeingSavedPromise = this.#blockBeingSavedPromise.then(() => {
      const saveBlockProm = this.#saveNewBlock(blockData);
      saveBlockProm.then(this.#emitNewBlock);
      // blockBeingSavedPromise should await the block being _saved_, but doesn't
      // need to await the block being emitted.
      return saveBlockProm;
    });

    await this.#blockBeingSavedPromise;
  };

  coinbase: Address;

  #readyNextBlock = (previousBlock: Block, timestamp?: number) => {
    const previousHeader = previousBlock.header;
    const previousNumber = previousHeader.number.toBigInt() || 0n;
    const minerOptions = this.#options.miner;
    if (timestamp == null) {
      timestamp = this.#adjustedTime(previousHeader.timestamp);
    }

    return new RuntimeBlock(
      Quantity.from(previousNumber + 1n),
      previousBlock.hash(),
      this.coinbase,
      minerOptions.blockGasLimit,
      Quantity.Zero,
      Quantity.from(timestamp),
      this.isPostMerge ? Quantity.Zero : minerOptions.difficulty,
      previousHeader.totalDifficulty,
      this.getMixHash(previousBlock.hash().toBuffer()),
      Block.calcNextBaseFee(previousBlock)
    );
  };

  getMixHash(data: Buffer) {
    // mixHash is used as an RNG post merge hardfork
    return this.isPostMerge ? keccak(data) : BUFFER_32_ZERO;
  }

  isStarted = () => {
    return this.#state === Status.started;
  };

  mine = async (
    maxTransactions: number | Capacity,
    onlyOneBlock: boolean = false,
    timestamp?: number
  ) => {
    const nextBlock = this.#readyNextBlock(this.blocks.latest, timestamp);

    const transactions = await this.#miner.mine(
      nextBlock,
      maxTransactions,
      onlyOneBlock
    );
    await this.#blockBeingSavedPromise;

    if (this.#options.miner.timestampIncrement !== "clock") {
      // if block time is incremental, adjustments should only apply once,
      // otherwise they accumulate with each block.
      this.#timeAdjustment = 0;
    } else if (timestamp !== undefined) {
      // when miner.timestampIncrement is a number, the previous block timestamp
      // is used as a reference for the next block, so this call is not
      // required.
      this.setTimeDiff(timestamp * 1000);
    }

    return {
      transactions,
      blockNumber: nextBlock.header.number
    };
  };

  #isPaused = () => {
    return (this.#state & Status.paused) !== 0;
  };

  pause() {
    this.#state |= Status.paused;
  }

  resume(_threads: number = 1) {
    if (!this.#isPaused()) {
      this.#options.logging.logger.log(
        "Warning: startMining called when miner was already started"
      );
      return;
    }

    // toggles the `paused` bit
    this.#state ^= Status.paused;

    // if we are instamining mine a block right away
    if (this.#instamine) {
      return this.mine(Capacity.FillBlock);
    }
  }

  createVmFromStateTrie = async (
    stateTrie: GanacheTrie | ForkTrie,
    allowUnlimitedContractSize: boolean,
    activatePrecompile: boolean,
    common?: Common
  ) => {
    const blocks = this.blocks;
    // ethereumjs vm doesn't use the callback style anymore
    const blockchain = {
      getBlock: async (number: bigint) => {
        const block = await blocks
          .get(Quantity.toBuffer(number))
          .catch(_ => null);
        return block ? { hash: () => block.hash().toBuffer() } : null;
      }
    } as any;
    // ethereumjs-vm wants to "copy" the blockchain when `vm.copy` is called.
    blockchain.copy = () => {
      return blockchain;
    };

    common = common || this.common;

    // TODO: prefixCodeHashes should eventually be conditional
    // https://github.com/trufflesuite/ganache/issues/3701
    const stateManager = this.fallback
      ? new ForkStateManager({
          trie: stateTrie as ForkTrie,
          prefixCodeHashes: false
        })
      : new GanacheStateManager({ trie: stateTrie, prefixCodeHashes: false });

    const eei = new EEI(stateManager, common, blockchain);
    const evm = new EVM({ common, allowUnlimitedContractSize, eei });
    const vm = await VM.create({
      activatePrecompiles: false,
      common,
      blockchain,
      stateManager,
      evm
    });

    if (activatePrecompile) {
      await activatePrecompiles(vm.eei);

      if (common.isActivatedEIP(2537)) {
        // BLS12-381 curve, not yet included in any supported hardforks
        // but probably will be in the Shanghai hardfork
        // TODO: remove above comment once Shanghai is supported!
        await mclInitPromise; // ensure that mcl is initialized!
      }
    }
<<<<<<< HEAD
    // skip `vm.init`, since we don't use any of it
    (vm as any)._isInitialized = true;
    return vm as VM & { stateManager: GanacheStateManager };
=======
    return vm;
>>>>>>> 533f0022
  };

  #commitAccounts = (accounts: Account[]) => {
    return Promise.all<void>(
      accounts.map(account =>
        this.trie.put(account.address.toBuffer(), account.serialize())
      )
    );
  };

  #initializeGenesisBlock = async (
    timestamp: number,
    blockGasLimit: Quantity,
    initialAccounts: Account[]
  ) => {
    if (this.fallback != null) {
      const { block: fallbackBlock } = this.fallback;
      const { miner: minerOptions } = this.#options;

      // commit accounts, but for forking.
      const stateManager = <DefaultStateManager>this.vm.stateManager;
      await stateManager.checkpoint();
      initialAccounts.forEach(account => {
        this.vm.eei.putAccount(account.address, account as any);
      });
      await stateManager.commit();

      // create the genesis block
      let baseFeePerGas: bigint;
      if (this.common.isActivatedEIP(1559)) {
        if (fallbackBlock.header.baseFeePerGas === undefined) {
          baseFeePerGas = Block.INITIAL_BASE_FEE_PER_GAS;
        } else {
          baseFeePerGas = fallbackBlock.header.baseFeePerGas.toBigInt();
        }
      }
      const genesis = new RuntimeBlock(
        Quantity.from(fallbackBlock.header.number.toBigInt() + 1n),
        fallbackBlock.hash(),
        this.coinbase,
        blockGasLimit,
        Quantity.Zero,
        Quantity.from(timestamp),
        this.isPostMerge ? Quantity.Zero : minerOptions.difficulty,
        fallbackBlock.header.totalDifficulty,
        this.getMixHash(fallbackBlock.hash().toBuffer()),
        baseFeePerGas
      );

      // store the genesis block in the database
      const { block, serialized } = genesis.finalize(
        KECCAK256_RLP,
        KECCAK256_RLP,
        BUFFER_256_ZERO,
        this.trie.root(),
        0n,
        minerOptions.extraData,
        [],
        new Map()
      );
      const hash = block.hash();
      return this.blocks
        .putBlock(block.header.number.toBuffer(), hash, serialized)
        .then(_ => ({
          block,
          blockLogs: BlockLogs.create(hash)
        }));
    }

    await this.#commitAccounts(initialAccounts);

    // README: block `0` is weird in that a `0` _should_ be hashed as `[]`,
    // instead of `[0]`, so we set it to `Quantity.Empty` instead of
    // `Quantity.Zero` here. A few lines down in this function we swap
    // this `Quantity.Empty` for `Quantity.Zero`. This is all so we don't
    // have to have a "treat empty as 0` check in every function that uses the
    // "latest" block (which this genesis block will be for brief moment).
    const rawBlockNumber = Quantity.Empty;

    // create the genesis block
    const baseFeePerGas = this.common.isActivatedEIP(1559)
      ? Block.INITIAL_BASE_FEE_PER_GAS
      : undefined;

    const genesis = new RuntimeBlock(
      rawBlockNumber,
      Data.from(BUFFER_32_ZERO),
      this.coinbase,
      blockGasLimit,
      Quantity.Zero,
      Quantity.from(timestamp),
      this.isPostMerge ? Quantity.Zero : this.#options.miner.difficulty,
      Quantity.Zero, // we start the totalDifficulty at 0
      // we use the initial trie root as the genesis block's mixHash as it
      // is deterministic based on initial wallet conditions
      this.isPostMerge ? keccak(this.trie.root()) : BUFFER_32_ZERO,
      baseFeePerGas
    );

    // store the genesis block in the database
    const { block, serialized } = genesis.finalize(
      KECCAK256_RLP,
      KECCAK256_RLP,
      BUFFER_256_ZERO,
      this.trie.root(),
      0n,
      this.#options.miner.extraData,
      [],
      new Map()
    );
    // README: set the block number to an actual 0 now.
    block.header.number = Quantity.Zero;
    const hash = block.hash();
    return this.blocks
      .putBlock(block.header.number.toBuffer(), hash, serialized)
      .then(_ => ({
        block,
        blockLogs: BlockLogs.create(hash)
      }));
  };

  /**
   * The number of milliseconds time should be adjusted by when computing the
   * "time" for a block.
   */
  #timeAdjustment: number = 0;

  /**
   * Returns the timestamp, adjusted by the timeAdjustment offset, in seconds.
   * @param precedingTimestamp - the timestamp of the block to be used as the
   * time source if `timestampIncrement` is not "clock".
   */
  #adjustedTime = (precedingTimestamp: Quantity) => {
    const timeAdjustment = this.#timeAdjustment;
    const timestampIncrement = this.#options.miner.timestampIncrement;
    if (timestampIncrement === "clock") {
      return Math.floor((Date.now() + timeAdjustment) / 1000);
    } else {
      return (
        precedingTimestamp.toNumber() +
        Math.floor(timeAdjustment / 1000) +
        timestampIncrement.toNumber()
      );
    }
  };

  /**
   * @param milliseconds - the number of milliseconds to adjust the time by.
   * Negative numbers are treated as 0.
   * @returns the total time offset *in milliseconds*
   */
  public increaseTime(milliseconds: number) {
    if (milliseconds < 0) {
      milliseconds = 0;
    }
    return (this.#timeAdjustment += milliseconds);
  }

  /**
   * Adjusts the internal time adjustment such that the provided time is considered the "current" time.
   * @param newTime - the time (in milliseconds) that will be considered the "current" time
   * @returns the total time offset *in milliseconds*
   */
  public setTimeDiff(newTime: number) {
    // when using clock time use Date.now(), otherwise use the timestamp of the
    // current latest block
    const currentTime =
      this.#options.miner.timestampIncrement === "clock"
        ? Date.now()
        : this.blocks.latest.header.timestamp.toNumber() * 1000;
    return (this.#timeAdjustment = newTime - currentTime);
  }

  #deleteBlockData = async (
    blocksToDelete: Block[],
    newLatestBlockNumber: Buffer
  ) => {
    // if we are forking we need to make sure we clean up the forking related
    // metadata that isn't stored in the trie
    if ("revertMetaData" in this.trie) {
      await (this.trie as ForkTrie).revertMetaData(
        blocksToDelete[blocksToDelete.length - 1].header.number,
        blocksToDelete[0].header.number
      );
    }
    await this.#database.batch(() => {
      const { blocks, transactions, transactionReceipts, blockLogs } = this;
      // point to the new "latest" again
      blocks.updateLatestIndex(newLatestBlockNumber);
      // clean up old blocks
      blocksToDelete.forEach(block => {
        block.getTransactions().forEach(tx => {
          const txHash = tx.hash.toBuffer();
          transactions.del(txHash);
          transactionReceipts.del(txHash);
        });
        const blockNum = block.header.number.toBuffer();
        blocks.del(blockNum);
        blocks.del(block.hash().toBuffer());
        blockLogs.del(blockNum);
      });
    });
  };

  // TODO(stability): this.#snapshots is a potential unbound memory suck. Caller
  // could call `evm_snapshot` over and over to grow the snapshot stack
  // indefinitely. `this.#snapshots.blocks` is even worse. To solve this we
  // might need to store in the db. An unlikely real problem, but possible.
  #snapshots: Snapshots = {
    snaps: [],
    blocks: null,
    unsubscribeFromBlocks: null
  };

  public snapshot() {
    const snapshots = this.#snapshots;
    const snaps = snapshots.snaps;

    // Subscription ids are based on the number of active snapshots. Weird? Yes.
    // But it's the way it's been since the beginning so it just hasn't been
    // changed. Feel free to change it so ids are unique if it bothers you
    // enough.
    const id = snaps.push({
      block: this.blocks.latest,
      timeAdjustment: this.#timeAdjustment
    });

    // start listening to new blocks if this is the first snapshot
    if (id === 1) {
      snapshots.unsubscribeFromBlocks = this.on("block", block => {
        snapshots.blocks = {
          current: block.hash().toBuffer(),
          next: snapshots.blocks
        };
      });
    }

    this.#options.logging.logger.log("Saved snapshot #" + id);

    return id;
  }

  public async revert(snapshotId: Quantity) {
    if (snapshotId.isNull()) {
      throw new Error("invalid snapshotId");
    }

    const rawValue = snapshotId.toBigInt();
    this.#options.logging.logger.log("Reverting to snapshot #" + snapshotId);

    const snapshots = this.#snapshots;
    const snaps = snapshots.snaps;
    const snapshotIndex = Number(rawValue - 1n);
    const snapshot = snaps[snapshotIndex];

    if (!snapshot) {
      return false;
    }

    // pause processing new transactions...
    await this.transactions.pause();

    // then pause the miner, too.
    await this.#miner.pause();

    // wait for anything in the process of being saved to finish up
    await this.#blockBeingSavedPromise;

    // Pending transactions are always removed when you revert, even if they
    // were present before the snapshot was created. Ideally, we'd remove only
    // the new transactions.. but we'll leave that for another day.
    this.transactions.clear();

    const blocks = this.blocks;
    const currentHash = blocks.latest.hash().toBuffer();
    const snapshotBlock = snapshot.block;
    const snapshotHeader = snapshotBlock.header;
    const snapshotHash = snapshotBlock.hash().toBuffer();

    // remove this and all stored snapshots after this snapshot
    snaps.splice(snapshotIndex);

    // if there are no more listeners, stop listening to new blocks
    if (snaps.length === 0) {
      snapshots.unsubscribeFromBlocks();
    }

    // if the snapshot's hash is different than the latest block's hash we've
    // got new blocks to clean up.
    if (!currentHash.equals(snapshotHash)) {
      // if we've added blocks since we snapshotted we need to delete them and put
      // some things back the way they were.
      const blockPromises: Promise<Block>[] = [];
      let blockList = snapshots.blocks;
      while (blockList !== null) {
        if (blockList.current.equals(snapshotHash)) break;
        blockPromises.push(blocks.getByHash(blockList.current));
        blockList = blockList.next;
      }
      snapshots.blocks = blockList;

      const blockData = await Promise.all(blockPromises);
      await this.#deleteBlockData(blockData, snapshotHeader.number.toBuffer());

      setStateRootSync(
        this.vm.stateManager as DefaultStateManager,
        snapshotHeader.stateRoot.toBuffer()
      );
      blocks.latest = snapshotBlock;
    }

    // put our time adjustment back
    this.#timeAdjustment = snapshot.timeAdjustment;

    // resume mining
    this.#miner.resume();

    // resume processing transactions
    this.transactions.resume();

    return true;
  }

  public async queueTransaction(
    transaction: TypedTransaction,
    secretKey?: Data
  ) {
    // NOTE: this.transactions.add *must* be awaited before returning the
    // `transaction.hash()`, as the transactionPool may change the transaction
    // (and thus its hash!)
    // It may also throw Errors that must be returned to the caller.
    const isExecutable =
      (await this.transactions.add(transaction, secretKey)) === true;
    if (isExecutable) {
      process.nextTick(this.emit.bind(this), "pendingTransaction", transaction);
    }

    const hash = transaction.hash;
    if (this.#isPaused() || !this.#instamine) {
      return hash;
    } else {
      if (this.#instamine && this.#options.miner.instamine === "eager") {
        // in eager instamine mode we must wait for the transaction to be saved
        // before we can return the hash
        const { status, error } = await transaction.once("finalized");
        // in eager instamine mode we must throw on all rejected transaction
        // errors. We must also throw on `confirmed` transactions when
        // vmErrorsOnRPCResponse is enabled.
        if (
          error &&
          (status === "rejected" || this.#options.chain.vmErrorsOnRPCResponse)
        )
          throw error;
      }
      return hash;
    }
  }

  public async simulateTransaction(
    transaction: SimulationTransaction,
    parentBlock: Block,
    overrides: CallOverrides
  ) {
    let result: EVMResult;

    const data = transaction.data;
    let gasLimit = transaction.gas.toBigInt();
    // subtract out the transaction's base fee from the gas limit before
    // simulating the tx, because `runCall` doesn't account for raw gas costs.
    const hasToAddress = transaction.to != null;
    const to = hasToAddress ? new Address(transaction.to.toBuffer()) : null;

    const common = this.fallback
      ? this.fallback.getCommonForBlockNumber(
          this.common,
          BigInt(transaction.block.header.number.toString())
        )
      : this.common;

    const gasLeft =
      gasLimit - calculateIntrinsicGas(data, hasToAddress, common);

    const transactionContext = {};
    this.emit("ganache:vm:tx:before", {
      context: transactionContext
    });

    if (gasLeft >= 0n) {
      const stateTrie = this.trie.copy(false);
      stateTrie.setContext(
        parentBlock.header.stateRoot.toBuffer(),
        null,
        parentBlock.header.number
      );
      const options = this.#options;

      const vm = await this.createVmFromStateTrie(
        stateTrie,
        options.chain.allowUnlimitedContractSize,
        false, // precompiles have already been initialized in the stateTrie
        common
      );

      // take a checkpoint so the `runCall` never writes to the trie. We don't
      // commit/revert later because this stateTrie is ephemeral anyway.
      await vm.eei.checkpoint();

      vm.evm.events.on("step", (event: InterpreterStep) => {
        const logs = maybeGetLogs(event);
        if (logs) {
          options.logging.logger.log(...logs);
          this.emit("ganache:vm:tx:console.log", {
            context: transactionContext,
            logs
          });
        }

        if (!this.#emitStepEvent) return;
        const ganacheStepEvent = makeStepEvent(transactionContext, event);
        this.emit("ganache:vm:tx:step", ganacheStepEvent);
      });

      const caller = transaction.from.toBuffer();
      const callerAddress = new Address(caller);

      if (common.isActivatedEIP(2929)) {
        const eei = vm.eei;
        // handle Berlin hardfork warm storage reads
        warmPrecompiles(eei);
        eei.addWarmedAddress(caller);
        if (to) eei.addWarmedAddress(to.buf);
      }

      // If there are any overrides requested for eth_call, apply
      // them now before running the simulation.
      await applySimulationOverrides(stateTrie, vm, overrides);

      // we need to update the balance and nonce of the sender _before_
      // we run this transaction so that things that rely on these values
      // are correct (like contract creation!).
      const fromAccount = await vm.eei.getAccount(callerAddress);
      fromAccount.nonce += 1n;
      const txCost = gasLimit * transaction.gasPrice.toBigInt();
      const startBalance = fromAccount.balance;
      // TODO: should we throw if insufficient funds?
      fromAccount.balance = txCost > startBalance ? 0n : startBalance - txCost;
      await vm.eei.putAccount(callerAddress, fromAccount);

      // finally, run the call
      result = await vm.evm.runCall({
        caller: callerAddress,
        data: transaction.data && transaction.data.toBuffer(),
        gasPrice: transaction.gasPrice.toBigInt(),
        gasLimit: gasLeft,
        to,
        value: transaction.value == null ? 0n : transaction.value.toBigInt(),
        block: transaction.block as any
      });
    } else {
      result = {
        execResult: {
          runState: { programCounter: 0 },
          exceptionError: new VmError(ERROR.OUT_OF_GAS),
          returnValue: BUFFER_EMPTY
        }
      } as EVMResult;
    }
    this.emit("ganache:vm:tx:after", {
      context: transactionContext
    });
    if (result.execResult.exceptionError) {
      throw new CallError(result);
    } else {
      return Data.from(result.execResult.returnValue || "0x");
    }
  }

  /**
   * Creates a new VM with it's internal state set to that of the given `block`,
   * up to, but _not_ including, the transaction at the given
   * `transactionIndex`.
   *
   * Note: the VM is returned in a "checkpointed" state.
   *
   * @param transactionIndex
   * @param trie
   * @param block
   */
  #createFastForwardVm = async (
    transactionIndex: number,
    trie: GanacheTrie,
    block: RuntimeBlock & { transactions: VmTransaction[] }
  ): Promise<VM & { stateManager: GanacheStateManager }> => {
    const blocks = this.blocks;
    // ethereumjs vm doesn't use the callback style anymore
    const blockchain = {
      getBlock: async (number: bigint) => {
        const block = await blocks
          .get(Quantity.toBuffer(number))
          .catch(_ => null);
        return block ? { hash: () => block.hash().toBuffer() } : null;
      }
    } as any;

    const common = this.fallback
      ? this.fallback.getCommonForBlockNumber(
          this.common,
          BigInt(block.header.number.toString())
        )
      : this.common;

    // TODO: prefixCodeHashes should eventually be conditional
    // https://github.com/trufflesuite/ganache/issues/3701
    const stateManager = this.fallback
      ? new ForkStateManager({
          trie: trie as ForkTrie,
          prefixCodeHashes: false
        })
      : new GanacheStateManager({ trie, prefixCodeHashes: false });

    const eei = new EEI(stateManager, common, blockchain);
    const evm = new EVM({
      common,
      allowUnlimitedContractSize:
        this.#options.chain.allowUnlimitedContractSize,
      eei
    });
    const vm = await VM.create({
      activatePrecompiles: false,
      common,
      blockchain,
      stateManager,
      evm
    });

    // Don't even let the vm try to flush the block's _cache to the stateTrie.
    // When forking some of the data that the traced function may request will
    // exist only on the main chain. Because we pretty much lie to the VM by
    // telling it we DO have data in our Trie, when we really don't, it gets
    // lost during the commit phase when it traverses the "borrowed" datum's
    // trie (as it may not have a valid root). Because this is a trace, and we
    // don't need to commit the data, duck punching the `flush` method (the
    // simplest method I could find) is fine.
    // Remove this and you may see the infamous
    // `Uncaught TypeError: Cannot read property 'pop' of undefined` error!
    (vm.stateManager as GanacheStateManager)._cache.flush = async () => {};

    // Process the block without committing the data.
    await vm.stateManager.checkpoint();

    for (let i = 0; i < transactionIndex; i++) {
      const tx = block.transactions[i] as any;
      const transactionEventContext = {};
      this.emit("ganache:vm:tx:before", {
        context: transactionEventContext
      });
      await vm.runTx({ tx, block: block as any });
      this.emit("ganache:vm:tx:after", {
        context: transactionEventContext
      });
    }
    return vm as VM & { stateManager: GanacheStateManager };
  };

  #traceTransaction = async (
    transactionIndex: number,
    trie: GanacheTrie,
    newBlock: RuntimeBlock & { transactions: VmTransaction[] },
    options: TraceTransactionOptions
  ): Promise<TraceTransactionResult> => {
    const vm = await this.#createFastForwardVm(
      transactionIndex,
      trie,
      newBlock
    );

    let currentDepth = -1;
    const storageStack: TraceStorageMap[] = [];

    const storage: StorageRecords = {};

    let gas = 0n;
    const structLogs: Array<StructLog> = [];
    const TraceData = TraceDataFactory();

    const transaction = newBlock.transactions[transactionIndex];
    const transactionEventContext = {};

    const stepListener = async (
      event: InterpreterStep,
      next: (error?: any, cb?: any) => void
    ) => {
      // See these docs:
      // https://github.com/ethereum/go-ethereum/wiki/Management-APIs
      if (this.#emitStepEvent) {
        this.emit(
          "ganache:vm:tx:step",
          makeStepEvent(transactionEventContext, event)
        );
      }

      const gasLeft = event.gasLeft;
      const totalGasUsedAfterThisStep = transaction.gasLimit - gasLeft;
      const gasUsedPreviousStep = totalGasUsedAfterThisStep - gas;
      gas += gasUsedPreviousStep;

      const memory: ITraceData[] = [];
      if (options.disableMemory !== true) {
        // We get the memory as one large array.
        // Let's cut it up into 32 byte chunks as required by the spec.
        let index = 0;
        while (index < event.memory.length) {
          const slice = event.memory.slice(index, index + 32);
          memory.push(TraceData.from(Buffer.from(slice)));
          index += 32;
        }
      }

      const stack: ITraceData[] = [];
      if (options.disableStack !== true) {
        for (const stackItem of event.stack) {
          stack.push(TraceData.from(Quantity.toBuffer(stackItem)));
        }
      }

      const structLog: StructLog = {
        depth: event.depth + 1,
        error: "",
        gas: Quantity.from(gasLeft),
        gasCost: 0,
        memory,
        op: event.opcode.name,
        pc: event.pc,
        stack,
        storage: null
      };

      // The gas difference calculated for each step is indicative of gas consumed in
      // the previous step. Gas consumption in the final step will always be zero.
      if (structLogs.length) {
        structLogs[structLogs.length - 1].gasCost = Number(gasUsedPreviousStep);
      }

      if (options.disableStorage === true) {
        // Add the struct log as is - nothing more to do.
        structLogs.push(structLog);
        next();
      } else {
        const { depth: eventDepth } = event;
        if (currentDepth > eventDepth) {
          storageStack.pop();
        } else if (currentDepth < eventDepth) {
          storageStack.push(new TraceStorageMap());
        }

        currentDepth = eventDepth;

        switch (event.opcode.name) {
          case "SSTORE": {
            const key = stack[stack.length - 1];
            const value = stack[stack.length - 2];

            // new TraceStorageMap() here creates a shallow clone, to prevent other steps from overwriting
            structLog.storage = new TraceStorageMap(storageStack[eventDepth]);

            // Tell vm to move on to the next instruction. See below.
            structLogs.push(structLog);
            next();

            // assign after callback because this storage change actually takes
            // effect _after_ this opcode executes
            storageStack[eventDepth].set(key, value);
            break;
          }
          case "SLOAD": {
            const key = stack[stack.length - 1];
            const result = await vm.stateManager.getContractStorage(
              event.address,
              key.toBuffer()
            );
            const value = TraceData.from(result);
            storageStack[eventDepth].set(key, value);

            // new TraceStorageMap() here creates a shallow clone, to prevent other steps from overwriting
            structLog.storage = new TraceStorageMap(storageStack[eventDepth]);
            structLogs.push(structLog);
            next();
            break;
          }
          default:
            // new TraceStorageMap() here creates a shallow clone, to prevent other steps from overwriting
            structLog.storage = new TraceStorageMap(storageStack[eventDepth]);
            structLogs.push(structLog);
            next();
        }
      }
    };

    vm.evm.events.on("step", stepListener);
    this.emit("ganache:vm:tx:before", {
      context: transactionEventContext
    });
    await vm.runTx({
      tx: transaction as any,
      block: newBlock as any
    });
    this.emit("ganache:vm:tx:after", {
      context: transactionEventContext
    });
    vm.evm.events.removeListener("step", stepListener);

    // send state results back
    return {
      gas: Quantity.from(gas),
      structLogs,
      returnValue: "",
      storage
    };
  };

  isPostMerge: boolean;

  /**
   * Creates a block based on the given `targetBlock` that contains only the
   * transactions from `targetBlock` up to and including the transaction at
   * `transactionIndex`.
   *
   * @param targetBlock
   * @param parentBlock
   * @param transactionIndex
   * @returns
   */
  #prepareNextBlock = (
    targetBlock: Block,
    parentBlock: Block,
    transactionIndex: number
  ): RuntimeBlock & {
    uncleHeaders: [];
    transactions: VmTransaction[];
  } => {
    targetBlock.header.parentHash;
    // Prepare the "next" block with necessary transactions
    const newBlock = new RuntimeBlock(
      Quantity.from((parentBlock.header.number.toBigInt() || 0n) + 1n),
      parentBlock.hash(),
      Address.from(parentBlock.header.miner.toString()),
      parentBlock.header.gasLimit,
      Quantity.Zero,
      // make sure we use the same timestamp as the target block
      targetBlock.header.timestamp,
      this.isPostMerge ? Quantity.Zero : this.#options.miner.difficulty,
      parentBlock.header.totalDifficulty,
      this.getMixHash(parentBlock.hash().toBuffer()),
      Block.calcNextBaseFee(parentBlock)
    ) as RuntimeBlock & {
      uncleHeaders: [];
      transactions: VmTransaction[];
    };
    newBlock.transactions = [];
    newBlock.uncleHeaders = [];

    const transactions = targetBlock.getTransactions();
    for (let i = 0; i <= transactionIndex; i++) {
      const tx = transactions[i];
      newBlock.transactions.push(tx.toVmTransaction());
    }

    return newBlock;
  };

  /**
   * traceTransaction
   *
   * Run a previously-run transaction in the same state in which it occurred at the time it was run.
   * This will return the vm-level trace output for debugging purposes.
   *
   * Strategy:
   *
   *  1. Find block where transaction occurred
   *  2. Set state root of that block
   *  3. Rerun every transaction in that block prior to and including the requested transaction
   *  4. Send trace results back.
   *
   * @param transactionHash -
   * @param options -
   */
  public async traceTransaction(
    transactionHash: string,
    options: TraceTransactionOptions
  ) {
    const transactionHashBuffer = Data.toBuffer(transactionHash);
    // #1 - get block via transaction object
    const transaction = await this.transactions.get(transactionHashBuffer);

    if (!transaction) {
      throw new Error("Unknown transaction " + transactionHash);
    }

    const targetBlock = await this.blocks.getByHash(
      transaction.blockHash.toBuffer()
    );
    const parentBlock = await this.blocks.getByHash(
      targetBlock.header.parentHash.toBuffer()
    );

    const txIndex = transaction.index.toNumber();
    const newBlock = this.#prepareNextBlock(targetBlock, parentBlock, txIndex);

    // #2 - Set state root of original block
    //
    // TODO: Forking needs the forked block number passed during this step:
    // https://github.com/trufflesuite/ganache/blob/develop/lib/blockchain_double.js#L917
    const trie = this.trie.copy();
    trie.setContext(
      parentBlock.header.stateRoot.toBuffer(),
      null,
      parentBlock.header.number
    );

    // #3 - Rerun every transaction in block prior to and including the requested transaction
    const { gas, structLogs, returnValue, storage } =
      await this.#traceTransaction(txIndex, trie, newBlock, options);

    // #4 - Send results back
    return { gas, structLogs, returnValue, storage };
  }

  /**
   * storageRangeAt
   *
   * Returns a contract's storage given a starting key and max number of
   * entries to return.
   *
   *
   * @param blockHash -
   * @param txIndex -
   * @param contractAddress -
   * @param startKey -
   * @param maxResult -
   */
  public async storageRangeAt(
    blockHash: string,
    txIndex: number,
    contractAddress: string,
    startKey: string,
    maxResult: number
  ): Promise<StorageRangeAtResult> {
    // get block information
    const targetBlock = await this.blocks.getByHash(blockHash);

    // get transaction using txIndex
    const transactions = targetBlock.getTransactions();
    const transaction = transactions[txIndex];
    if (!transaction) {
      throw new Error(
        `transaction index ${txIndex} is out of range for block ${blockHash}`
      );
    }

    const parentBlock = await this.blocks.getByHash(
      targetBlock.header.parentHash.toBuffer()
    );
    const { trie: trieDb, storageKeys: storageKeysDb } = this.#database;
    const trie = makeTrie(this, trieDb, parentBlock.header.stateRoot);

    // get the contractAddress account storage trie
    const contractAddressBuffer = Address.toBuffer(contractAddress);
    const rawAccount = await trie.get(contractAddressBuffer);
    if (!rawAccount) {
      throw new Error(`account ${contractAddress} doesn't exist`);
    }
    let storageTrie: Trie;
    if (txIndex === 0) {
      // there are no transactions to run, so let's just grab what we need
      // from the last block's trie
      const [, , stateRoot] = decode<EthereumRawAccount>(rawAccount);
      trie.setContext(
        stateRoot,
        contractAddressBuffer,
        parentBlock.header.number
      );
      storageTrie = trie;
    } else {
      // prepare block to be run in traceTransaction
      const newBlock = this.#prepareNextBlock(
        targetBlock,
        parentBlock,
        txIndex
      );

      // run every transaction in that block prior to the requested transaction
      const vm = await this.#createFastForwardVm(txIndex, trie, newBlock);

      storageTrie = await vm.stateManager.getStorageTrie(contractAddressBuffer);
    }

    return await dumpTrieStorageDetails(
      Data.toBuffer(startKey),
      maxResult,
      storageTrie,
      storageKeysDb
    );
  }

  public toggleStepEvent(enable: boolean) {
    this.#emitStepEvent = enable;
    this.#miner.toggleStepEvent(enable);
  }

  /**
   * Gracefully shuts down the blockchain service and all of its dependencies.
   */
  public async stop() {
    // If the blockchain is still initializing we don't want to shut down
    // yet because there may still be database calls in flight. Leveldb may
    // cause a segfault due to a race condition between a db write and the close
    // call.
    if (this.#state === Status.starting) {
      await this.once("ready");
    }

    this.#state = Status.stopping;

    // stop the polling miner, if necessary
    clearTimeout(this.#timer);

    // clean up listeners
    if (this.vm) {
      this.vm.events.removeAllListeners();
      this.vm.evm && this.vm.evm.events.removeAllListeners();
    }

    // pause processing new transactions...
    this.transactions && (await this.transactions.pause());

    // then pause the miner, too.
    this.#miner && (await this.#miner.pause());

    // wait for anything in the process of being saved to finish up
    await this.#blockBeingSavedPromise;

    this.fallback && (await this.fallback.close());

    await this.emit("stop");

    this.#database && (await this.#database.close());
    this.#state = Status.stopped;
  }
}<|MERGE_RESOLUTION|>--- conflicted
+++ resolved
@@ -716,13 +716,7 @@
         await mclInitPromise; // ensure that mcl is initialized!
       }
     }
-<<<<<<< HEAD
-    // skip `vm.init`, since we don't use any of it
-    (vm as any)._isInitialized = true;
-    return vm as VM & { stateManager: GanacheStateManager };
-=======
     return vm;
->>>>>>> 533f0022
   };
 
   #commitAccounts = (accounts: Account[]) => {

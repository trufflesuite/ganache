--- conflicted
+++ resolved
@@ -660,21 +660,12 @@
       const { miner: minerOptions } = this.#options;
 
       // commit accounts, but for forking.
-<<<<<<< HEAD
-      const sm = this.vm.stateManager;
-      this.vm.stateManager.checkpoint();
-      initialAccounts.forEach(acc => {
-        const a = { buf: acc.address.toBuffer() } as any;
-        (sm as any)._cache.put(a, acc);
-        sm.touchAccount(a);
-=======
       const stateManager = <DefaultStateManager>this.vm.stateManager;
       stateManager.checkpoint();
       initialAccounts.forEach(acc => {
         const a = { buf: acc.address.toBuffer() } as any;
         (stateManager as any)._cache.put(a, acc);
         stateManager.touchAccount(a);
->>>>>>> ded8b376
       });
       await stateManager.commit();
 

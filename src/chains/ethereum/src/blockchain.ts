import ExecutionError, { RETURN_TYPES } from "./things/execution-error";
import Miner from "./miner";
import Database from "./database";
import Emittery from "emittery";
import BlockManager, {Block} from "./components/block-manager";
import BlockLogs from "./things/blocklogs";
import TransactionManager from "./components/transaction-manager";
import CheckpointTrie from "merkle-patricia-tree";
import {BN} from "ethereumjs-util";
import Account from "./things/account";
import {promisify} from "util";
import {Quantity, Data} from "@ganache/utils";
import EthereumJsAccount from "ethereumjs-account";
import AccountManager from "./components/account-manager";
import {utils} from "@ganache/utils";
import Transaction from "./things/transaction";
import Manager from "./components/manager";
import TransactionReceipt from "./things/transaction-receipt";
import {encode as rlpEncode} from "rlp";
import Common from "ethereumjs-common";
import {Block as EthereumBlock} from "ethereumjs-block";
import VM from "ethereumjs-vm";
import Address from "./things/address";
import BlockLogManager from "./components/blocklog-manager";
<<<<<<< HEAD
import params from "./things/params";
=======
import RejectionError from "./things/rejection-error";
>>>>>>> 7b0260bf

const unref = utils.unref;

export enum Status {
  // Flags
  started = 1,		// 0000 0001
  starting = 2,		// 0000 0010
  stopped = 4,		// 0000 0100
  stopping = 8,		// 0000 1000
  paused = 16			// 0001 0000
}

<<<<<<< HEAD
export type TransactionTraceOptions = {
  disableStorage?:boolean, 
  disableMemory?:boolean, 
  disableStack?:boolean, 
  tracer?:string
};

export type StructLog = {
  depth: number, 
  error: string, 
  gas: number, 
  gasCost: number, 
  memory: Array<string>, 
  op: string, 
  pc: number, 
  stack: Array<string>, 
  storage: Array<string>
}


=======
interface Logger {
  log(message?: any, ...optionalParams: any[]): void;
}

>>>>>>> 7b0260bf
export type BlockchainOptions = {
  db?: string | object;
  db_path?: string;
  initialAccounts?: Account[];
  hardfork?: string;
  allowUnlimitedContractSize?: boolean;
  gasLimit?: Quantity;
  time?: Date;
  blockTime?: number;
  coinbase: Account;
  chainId: number;
  common: Common;
  legacyInstamine: boolean;
  vmErrorsOnRPCResponse: boolean;
  logger: Logger
};

type BlockchainTypedEvents = {block: Block, blockLogs: BlockLogs, pendingTransaction: Transaction};
type BlockchainEvents = "start" | "stop" | "step";

export default class Blockchain extends Emittery.Typed<BlockchainTypedEvents, BlockchainEvents> {
  #state: Status = Status.starting;
  #miner: Miner;
  #processingBlock: Promise<{block: Block, blockLogs: BlockLogs}>;
  public blocks: BlockManager;
  public blockLogs: BlockLogManager;
  public transactions: TransactionManager;
  public transactionReceipts: Manager<TransactionReceipt>;
  public accounts: AccountManager;
  public vm: VM;
  public trie: CheckpointTrie;
  readonly #database: Database;
  readonly #options: BlockchainOptions;
  readonly #instamine: boolean;

  /**
   * Initializes the underlying Database and handles synchronization between
   * the API and the database.
   *
   * Emits a `ready` event once the database and all dependencies are fully
   * initialized.
   * @param options
   */
  constructor(options: BlockchainOptions) {
    super();
    this.#options = options;

    const logger = options.logger;
    const instamine = this.#instamine = !options.blockTime || options.blockTime <= 0;
    const legacyInstamine = options.legacyInstamine;
    const database = (this.#database = new Database(options, this));

    { // warnings
      if (legacyInstamine) {
        console.warn("Legacy instamining, where transactions are fully mined before the hash is returned, is deprecated and will be removed in the future.");
      }

      if (instamine === false) {
        if (legacyInstamine === true) {
          console.warn("Setting legacyInstamine to true has no effect when not instamining, i.e., blockTime > 0.");
        }

        if (this.#options.vmErrorsOnRPCResponse === true) {
          console.warn("Setting vmErrorsOnRPCResponse to true has no effect when not instamining, i.e., blockTime > 0.");
        }
      }
    }

    database.once("ready").then(async () => {
      const blocks = this.blocks = await BlockManager.initialize(database.blockIndexes, database.blocks, {common: options.common});

      // if we have a latest block, use it to set up the trie.
      const latest = blocks.latest;
      if (latest) {
        this.#processingBlock = Promise.resolve({block: latest, blockLogs: null});
        this.trie = new CheckpointTrie(database.trie, latest.value.header.stateRoot);
      } else {
        this.trie = new CheckpointTrie(database.trie, null);
      }
      
      this.blockLogs = new BlockLogManager(database.blockLogs);
      this.transactions = new TransactionManager(this, database.transactions, options);
      this.transactionReceipts = new Manager(
        database.transactionReceipts,
        TransactionReceipt
      );
      this.accounts = new AccountManager(this, database.trie);

      this.coinbase = options.coinbase.address;
      this.vm = this.createVmFromStateTrie(this.trie, options.allowUnlimitedContractSize);

      await this.#commitAccounts(options.initialAccounts);

      const gasLimit = options.gasLimit = Quantity.from(options.gasLimit as any);

      { // create first block
        let firstBlockTime: number;
        if (options.time != null) {
          firstBlockTime = +options.time
          this.setTime(firstBlockTime);
        } else {
          firstBlockTime = this.#currentTime();
        }

        // if we don't already have a latest block, create a genesis block!
        if (!latest) {
          this.#processingBlock = this.#initializeGenesisBlock(firstBlockTime, gasLimit);
          blocks.earliest = blocks.latest = await this.#processingBlock.then(({block}) => block);
        }
      }

      { // configure and start miner
        const miner = this.#miner = new Miner(this.vm, this.#readyNextBlock, {legacyInstamine, instamine, gasLimit});

        { // automatic mining
          const mineAll = async () => this.#isPaused() ? null : this.mine(1);
          if (instamine) {
            // whenever the transaction pool is drained mine the txs into blocks
            this.transactions.transactionPool.on("drain", mineAll);
          } else {
            const wait = () => unref(setTimeout(mineNext, options.blockTime * 1000));
            const mineNext = () => mineAll().then(wait);
            wait();
          }
        }

        miner.on("transaction-failure", (failureData: any) => {
          const txHash = Data.from(failureData.txHash, 32).toString();
          return this.emit("transaction:" + txHash as any, new RejectionError(txHash.toString(), failureData.errorMessage));
        });

        miner.on("block", async (blockData: any) => {
          await this.#processingBlock;
          const previousBlock = blocks.latest;
          const previousHeader = previousBlock.value.header;
          const previousNumber = Quantity.from(previousHeader.number).toBigInt() || 0n;
          const block = blocks.createBlock({
            parentHash: previousHeader.hash(),
            number: Quantity.from(previousNumber + 1n).toBuffer(),
            coinbase: this.coinbase.toBuffer(),
            timestamp: blockData.timestamp,
            // difficulty:
            gasLimit: options.gasLimit.toBuffer(),
            transactionsTrie: blockData.transactionsTrie.root,
            receiptTrie: blockData.receiptTrie.root,
            stateRoot: this.trie.root,
            gasUsed: Quantity.from(blockData.gasUsed).toBuffer()
          });

          blocks.latest = block;
          const value = block.value;
          const header = value.header;
          this.#processingBlock = database.batch(() => {
            const blockHash = value.hash();
            const blockNumber = header.number;
            const blockNumberQ = Quantity.from(blockNumber);
            const blockLogs = BlockLogs.create(blockHash);
            const timestamp = new Date(Quantity.from(header.timestamp).toNumber() * 1000).toString();
            blockData.blockTransactions.forEach((tx: Transaction, i: number) => {
              const hash = tx.hash();
              // TODO: clean up transaction extra data stuffs because this is gross:
              const extraData = [...tx.raw, blockHash, blockNumber, Quantity.from(i).toBuffer()];
              const encodedTx = rlpEncode(extraData);
              this.transactions.set(hash, encodedTx);

              const receipt = tx.getReceipt();
              const encodedReceipt = receipt.serialize(true);
              this.transactionReceipts.set(hash, encodedReceipt);

              tx.getLogs().forEach(log => {
                blockLogs.append(
                  Quantity.from(i).toBuffer(),
                  hash,
                  log
                );
              });

              logger.log("");
              logger.log("  Transaction: " + hash);

              const contractAddress = receipt.contractAddress;
              if (contractAddress != null) {
                logger.log("  Contract created: " + contractAddress);
              }

              const raw = receipt.raw;
              logger.log("  Gas usage: " + Quantity.from(raw[1]));
              logger.log("  Block Number: " + blockNumberQ);
              logger.log("  Block Time: " + timestamp);

              const error = tx.execException;
              if (error) {
                logger.log("  Runtime Error: " + error.message);
                if ((error as any).reason) {
                  logger.log("  Revert reason: " + (error as any).reason);
                }
              }

              logger.log("");
            });
            blockLogs.blockNumber = blockNumberQ;
            this.blockLogs.set(blockNumber, blockLogs.serialize());
            value.transactions = blockData.blockTransactions;
            blocks.putBlock(block);
            return {block, blockLogs};
          });

          return this.#processingBlock.then(({block, blockLogs}) => {
            blocks.latest = block;

            if (instamine && options.legacyInstamine) {
              block.value.transactions.forEach(transaction => {
                this.emit("transaction:" + Data.from(transaction.hash(), 32).toString() as any, transaction.execException);
              });

              // in legacy instamine mode we must delay the broadcast of new blocks
              process.nextTick(() => {
                // emit the block once everything has been fully saved to the database
                this.emit("block", block);
                this.emit("blockLogs", blockLogs);
              });
            } else {
              this.emit("block", block);
              this.emit("blockLogs", blockLogs);
            }
          });
        });

        this.once("stop").then(() => miner.clearListeners());
      }

      this.#state = Status.started;
      this.emit("start");
    });
  }

  coinbase: Address;

  #readyNextBlock = (previousBlock: EthereumBlock, timestamp?: number) => {
    const previousHeader = previousBlock.header;
    const previousNumber = Quantity.from(previousHeader.number).toBigInt() || 0n;
    return this.blocks.createBlock({
      number: Quantity.from(previousNumber + 1n).toBuffer(),
      gasLimit: this.#options.gasLimit.toBuffer(),
      timestamp: timestamp == null ? this.#currentTime(): timestamp,
      parentHash: previousHeader.hash()
    }).value;
  }

  isMining = () => {
    return this.#state === Status.started;
  }

  mine = async (maxTransactions: number, timestamp?: number, onlyOneBlock: boolean = false) => {
    await this.#processingBlock;
    const nextBlock = this.#readyNextBlock(this.blocks.latest.value, timestamp);
    return this.#miner.mine(this.transactions.transactionPool.executables, nextBlock, maxTransactions, onlyOneBlock);
  }

  #isPaused = () => {
    return (this.#state & Status.paused) !== 0;
  }

  pause() {
    this.#state |= Status.paused;
  }

  resume(_threads: number = 1) {
    if (!this.#isPaused()) {
      console.log("Warning: startMining called when miner was already started");
      return;
    }

    // toggles the `paused` bit
    this.#state ^= Status.paused;

    // if we are instamining mine a block right away
    if (this.#instamine) {
      return this.mine(-1);
    }
  }

  createVmFromStateTrie = (stateTrie: CheckpointTrie, allowUnlimitedContractSize: boolean): any => {
    const blocks = this.blocks;
    // ethereumjs vm doesn't use the callback style anymore
    const getBlock = class T {
      static async [promisify.custom] (number: BN) {
        const block = await blocks.get(number.toBuffer()).catch(_ => null);
        return block ? block.value : null;
      }
    };

    const vm = new VM({
      state: stateTrie,
      activatePrecompiles: true,
      common: this.#options.common,
      allowUnlimitedContractSize,
      blockchain: {
        getBlock
      } as any
    });
    vm.on("step", this.emit.bind(this, "step"));
    return vm;
  };

  #commitAccounts = async (accounts: Account[]): Promise<void> => {
    const stateManager = this.vm.stateManager;
    const putAccount = promisify(stateManager.putAccount.bind(stateManager));
    const checkpoint = promisify(stateManager.checkpoint.bind(stateManager));
    const commit = promisify(stateManager.commit.bind(stateManager));
    await checkpoint();
    const l = accounts.length;
    const pendingAccounts = Array(l);
    for (let i = 0; i < l; i++) {
      const account = accounts[i];
      const ethereumJsAccount = new EthereumJsAccount();
      (ethereumJsAccount.nonce = account.nonce.toBuffer()), (ethereumJsAccount.balance = account.balance.toBuffer());
      pendingAccounts[i] = putAccount(account.address.toBuffer(), ethereumJsAccount);
    }
    await Promise.all(pendingAccounts);
    await commit();
  };

  #initializeGenesisBlock = async (timestamp: number, blockGasLimit: Quantity) => {
    // create the genesis block
    const genesis = this.blocks.next({
      // If we were given a timestamp, use it instead of the `_currentTime`
      timestamp,
      gasLimit: blockGasLimit.toBuffer(),
      stateRoot: this.trie.root,
      number: "0x0"
    });

    // store the genesis block in the database
    return this.blocks.putBlock(genesis).then(block => ({block, blockLogs: BlockLogs.create(block.value.hash())}));
  };

  #timeAdjustment: number = 0;

  #currentTime = () => {
    return Math.floor(Date.now() / 1000) + this.#timeAdjustment;
  };

  public increaseTime(seconds: number) {
    if (seconds < 0) {
      seconds = 0;
    }
    return this.#timeAdjustment += seconds;
  }
  
  public setTime(timestamp: number) {
    return this.#timeAdjustment = Math.floor((timestamp - Date.now()) / 1000);
  }

  // TODO(perf): this.#snapshots is a potential unbound memory suck. Caller could call `evm_snapshot` over and over
  // to grow the snapshot stack indefinitely
  #snapshots: any[] = [];
  public snapshot() {
    const currentBlockHeader = this.blocks.latest.value.header;
    const hash = currentBlockHeader.hash();
    const stateRoot = currentBlockHeader.stateRoot;

    // TODO: logger.log...
    // self.logger.log("Saved snapshot #" + self.snapshots.length);
    
    return this.#snapshots.push({
      hash,
      stateRoot,
      timeAdjustment: this.#timeAdjustment
    });
  }

  #deleteBlockData = (block: Block) => {
    const blocks = this.blocks;
    return this.#database.batch(() => {
      blocks.del(block.value.header.number);
      blocks.del(block.value.header.hash());
      this.blockLogs.del(block.value.header.number);
      block.value.transactions.forEach(tx => {
        const txHash = tx.hash();
        this.transactions.del(txHash);
        this.transactionReceipts.del(txHash);
      });
    });
  }
  public async revert(snapshotId: Quantity) {

    const rawValue = snapshotId.valueOf();
    if (rawValue === null || rawValue === undefined) {
      throw new Error("invalid snapshotId");
    }

    // TODO: logger.log...
    // this.logger.log("Reverting to snapshot #" + snapshotId);

    const snapshotNumber = rawValue - 1n;
    if (snapshotNumber < 0n) {
      return false;
    }

    const snapshotsToRemove = this.#snapshots.splice(Number(snapshotNumber));
    const snapshot = snapshotsToRemove.shift();

    if (!snapshot) {
      return false;
    }

    const blocks = this.blocks;
    const currentBlock = blocks.latest;
    const currentHash = currentBlock.value.header.hash();
    const snapshotHash = snapshot.hash;

    // if nothing was added since we snapshotted just return immediately.
    if (currentHash.equals(snapshotHash)) {
      return true;
    } else {
      const stateManager = this.vm.stateManager;
      // TODO: we may need to ensure nothing can be written to the blockchain
      // whilst setting the state root, otherwise we could get into weird states.
      // Additionally, if something has created a vm checkpoint `setStateRoot`
      // will fail anyway.
      const settingStateRootProm = promisify(stateManager.setStateRoot.bind(stateManager))(
        snapshot.stateRoot
      );
      const getBlockProm = this.blocks.getByHash(snapshotHash);

      // TODO(perf): lazily clean up the database. Get all blocks created since our reverted
      // snapshot was created, and delete them, and their transaction data.
      // TODO(perf): look into optimizing this to delete from all reverted snapshots.
      //   the current approach looks at each block, finds its parent, then
      //   finds its parent, and so on until we reach our target block. Whenever
      //   we revert a snapshot, we may also throwing away several others, and
      //   there may be an optimization here by querying for those other
      //   snapshots' blocks simultaneously.
      let nextBlock = currentBlock;
      const promises = [getBlockProm, settingStateRootProm] as [Promise<Block>, ...Promise<unknown>[]];
      do {
        promises.push(this.#deleteBlockData(nextBlock));
        const header = nextBlock.value.header
        if (header.parentHash.equals(snapshotHash)) {
          break;
        } else {
          nextBlock = await blocks.getByHash(header.parentHash);
        }
      } while(nextBlock);

      const [latest] = await Promise.all(promises);
      this.blocks.latest = latest as Block;
      // put our time back!
      this.#timeAdjustment = snapshot.timeAdjustment;
      // update our cached "latest" block
      return true;
    }
  }

  public async queueTransaction(transaction: any, secretKey?: Data) {
    // NOTE: this.transactions.push *must* be awaited before returning the
    // `transaction.hash()`, as the transactionPool may change the transaction
    // (and thus its hash!)
    // It may also throw Errors that must be returned to the caller.
    if ( (await this.transactions.push(transaction, secretKey) === true) ) {
      process.nextTick(this.emit.bind(this), "pendingTransaction", transaction);
    }

    const hash = Data.from(transaction.hash(), 32);
    if (this.#isPaused() || !this.#instamine) {
      return hash;
    } else {
      if (this.#instamine && this.#options.legacyInstamine) {
        const hashStr = hash.toString();
        const error = await this.once("transaction:" + hashStr as any);
        if (error) {
          throw error;
        }
      }
      return hash;
    }
  }

  public async simulateTransaction(transaction: any, parentBlock: Block, block: Block) {
    // TODO: this is just a prototype implementation
    const vm = this.vm.copy();
    const stateManager = vm.stateManager;
    const settingStateRootProm = promisify(stateManager.setStateRoot.bind(stateManager))(
      parentBlock.value.header.stateRoot
    );
    const tx = Transaction.fromJSON(transaction, this.#options.common, Transaction.types.fake);
    tx.block = block.value;
    tx.caller = Data.from(transaction.from || block.value.header.coinbase).toBuffer();
    await settingStateRootProm;
    const result = await vm.runCall(tx);
    if (result.execResult.exceptionError) {
      if (this.#options.vmErrorsOnRPCResponse) {
        throw new ExecutionError(transaction, result, RETURN_TYPES.RETURN_VALUE);
      } else {
        return Data.from(result.execResult.returnValue || "0x");
      }
    } else {
      return Data.from(result.execResult.returnValue || "0x");
    }
  }

  /**
   * traceTransaction
   *
   * Run a previously-run transaction in the same state in which it occurred at the time it was run.
   * This will return the vm-level trace output for debugging purposes.
   *
   * Strategy:
   *
   *  1. Find block where transaction occurred
   *  2. Set state root of that block
   *  3. Rerun every transaction in that block prior to and including the requested transaction
   *  4. Send trace results back.
   *
   * @param  {[type]}   tx       [description]
   * @param  {Function} callback [description]
   * @return [type]              [description]
   */
  public async traceTransaction(transactionHash:string, params:TransactionTraceOptions) {
    const storageStack = {
      currentDepth: -1,
      stack: []
    }

    const returnVal = {
      gas: 0,
      returnValue: "",
      structLogs: [] as Array<StructLog>
    }

    // #1 - get block via transaction object
    const transaction = await this.transactions.get(transactionHash);

    if (!transaction) {
      throw new Error("Unknown transaction " + transactionHash);
    }

    const targetBlock = await this.blocks.get(transaction._blockNum);
    const parentBlock = await this.blocks.getByHash(targetBlock.value.header.parentHash); 

    // #2 - Set state root of original block
    // 
    // TODO: Forking needs the forked block number passed during this step: 
    // https://github.com/trufflesuite/ganache-core/blob/develop/lib/blockchain_double.js#L917
    let trie = new CheckpointTrie(this.#database.trie, parentBlock.value.header.stateRoot);

    // Prepare the "next" block with necessary transactions
    let newBlock = this.blocks.createBlock(parentBlock.value.header);

    // make sure we use the same timestamp as the target block
    newBlock.value.header.timestamp = targetBlock.value.header.timestamp;

    for (const tx of targetBlock.value.transactions as Transaction[]) {
      newBlock.value.transactions.push(tx)

      // After including the target transaction, that's all we need to do.
      // Is there a better way of getting the fully qualified hash
      if (Data.from(tx.hash()).toString() === transactionHash) {
        break;
      }
    }

    type StepEvent = {
      gasLeft:BN;
      memory:string;
      stack:Array<BN>,
      depth:number,
      opcode: {
        name: string
      },
      pc: number,
      address:Buffer
    }

    // let stepListener = async (event:StepEvent, next:((error:any, cb?:any) => void)) => {
    //   asyncStepListener(event, next);
    // }

    // Note that this is async and 
    let stepListener = (event:StepEvent, next:((error?:any, cb?:any) => void)) => {
      // See these docs:
      // https://github.com/ethereum/go-ethereum/wiki/Management-APIs

      const gasLeft = event.gasLeft.toNumber();
      const totalGasUsedAfterThisStep = Quantity.from(transaction.gasLimit).toNumber() - gasLeft;
      const gasUsedPreviousStep = totalGasUsedAfterThisStep - returnVal.gas;
      returnVal.gas += gasUsedPreviousStep;

      let memory:string[] = null;
      if (!params.disableMemory) {
        let memoryAsString = Buffer.from(event.memory).toString("hex");
        memory = memoryAsString.match(/.{1,64}/g) || [] as Array<string>;

        if (memory.length > 0) {
          const lastItem = memory[memory.length - 1];
          if (lastItem.length < 64) {
            memory[memory.length - 1] = lastItem + new Array(64 - lastItem.length + 1).join("0");
          }
        }
      }

      let stack:string[] = [];
      if (!params.disableStack) {
        for (const stackItem of event.stack) {
          // Lots of conversions here: BN -> string -> Data -> string -> no-prefix string
          // TODO: Make this more direct
          stack.push(Data.from(stackItem.toBuffer(), 32).toString().replace("0x", ""));
        }
      }

      let structLog:StructLog = {
        depth: event.depth,
        error: "",
        gas: gasLeft,
        gasCost: 0,
        memory,
        op: event.opcode.name,
        pc: event.pc,
        stack,
        storage: null
      }

      // The gas difference calculated for each step is indicative of gas consumed in
      // the previous step. Gas consumption in the final step will always be zero.
      if (returnVal.structLogs.length) {
        returnVal.structLogs[returnVal.structLogs.length - 1].gasCost = gasUsedPreviousStep;
      }

      if (params.disableStorage) {
        // Add the struct log as is - nothing more to do.
        returnVal.structLogs.push(structLog);
        next();
      }

      // The rest of this function previously resided in its own function called processStorageTrace
      // I found it odd as its own function since it mutates variables of this function. 
      if (storageStack.currentDepth > event.depth) {
        storageStack.stack.pop();
      }
      if (storageStack.currentDepth < event.depth) {
        storageStack.stack.push({});
      }

      storageStack.currentDepth = event.depth;

      let key:string;
      let value:string = null;
      switch (event.opcode.name) {
        case "SSTORE":
          key = stack[stack.length - 1];
          value = stack[stack.length - 2];

          // use Object.assign to prevent future steps from overwriting this step's storage values
          structLog.storage = Object.assign({}, storageStack.stack[storageStack.currentDepth]);
          
          // Tell vm to move on to the next instruction. See below. 
          returnVal.structLogs.push(structLog);
          next();

          // assign after callback because this storage change actually takes
          // effect _after_ this opcode executes
          storageStack.stack[storageStack.currentDepth][key] = value;
          break;

        case "SLOAD":
          key = stack[stack.length - 1];
          vm.stateManager.getContractStorage(event.address, Buffer.from(key, "hex"), (err, result) => {
            if (err) {
              return next(err);
            }

            value = Data.from(result, 32).toString().replace("0x", "");
            storageStack.stack[storageStack.currentDepth][key] = value;

            // use Object.assign to prevent future steps from overwriting this step's storage values
            structLog.storage = Object.assign({}, storageStack.stack[storageStack.currentDepth]);
            returnVal.structLogs.push(structLog);
            next();
          });
          break;
        default:
          structLog.storage = Object.assign({}, storageStack.stack[storageStack.currentDepth]);
          returnVal.structLogs.push(structLog);
          next();
      }

    }

    let txHashCurrentlyProcessing:string = null;

    let beforeTxListener = (tx:Transaction) => {
      txHashCurrentlyProcessing = Data.from(tx.hash()).toString();
      if (txHashCurrentlyProcessing == transactionHash) {
        vm.on("step", stepListener);
      }
    }

    let afterTxListener = () => {
      if (txHashCurrentlyProcessing == transactionHash) {
        removeListeners();
      }
    }

    let removeListeners = () => {
      vm.removeListener("step", stepListener);
      vm.removeListener("beforeTx", beforeTxListener);
      vm.removeListener("afterTx", afterTxListener);
    }

    let blocks = this.blocks;

    // ethereumjs vm doesn't use the callback style anymore
    const getBlock = class T {
      static async [promisify.custom] (number: BN) {
        const block = await blocks.get(number.toBuffer()).catch(_ => null);
        return block ? block.value : null;
      }
    };

    let vm = new VM({
      state: trie,
      activatePrecompiles: true,
      common: this.#options.common,
      allowUnlimitedContractSize: this.#options.allowUnlimitedContractSize,
      blockchain: {
        getBlock
      } as any
    });


    // Listen to beforeTx and afterTx so we know when our target transaction
    // is processing. These events will add the event listener for getting the trace data.
    vm.on("beforeTx", beforeTxListener);
    vm.on("afterTx", afterTxListener);

    // Don't even let the vm try to flush the block's _cache to the stateTrie.
    // When forking some of the data that the traced function may request will
    // exist only on the main chain. Because we pretty much lie to the VM by
    // telling it we DO have data in our Trie, when we really don't, it gets
    // lost during the commit phase when it traverses the "borrowed" data's
    // trie (as it may not have a valid root). Because this is a trace, and we
    // don't need to commit the data, duck punching the `flush` method (the
    // simplest method I could find) is fine.
    // Remove this and you may see the infamous
    // `Uncaught TypeError: Cannot read property 'pop' of undefined` error!
    vm.stateManager._cache.flush = (cb) => cb();

    // #3 - Process the block without committing the data.
    
    // The vmerr key on the result appears to be removed. 
    // The previous implementation had specific error handling. 
    // It's possible we've removed handling specific cases in this implementation.
    // e.g., the previous incatation of RuntimeError
    let results = await vm.runBlock({
      block: newBlock.value, // .value is the object the vm expects
      generate: true,
      skipBlockValidation: true
    })

    // Just to be safe
    removeListeners();

    // #4 - send state results back
    return returnVal;
  }
  

  /**
   * Gracefully shuts down the blockchain service and all of its dependencies.
   */
  public async stop() {
    // If the blockchain is still initalizing we don't want to shut down
    // yet because there may still be database calls in flight. Leveldb may
    // cause a segfault due to a race condition between a db write and the close
    // call.
    if (this.#state === Status.starting) {
      await this.once("start");
    }

    // clean up listeners
    this.vm.removeAllListeners();
    this.transactions.transactionPool.clearListeners();
    await this.emit("stop");

    if (this.#state === Status.started) {
      this.#state = Status.stopping;
      await this.#database.close();
      this.#state = Status.stopped;
    }
  }
}<|MERGE_RESOLUTION|>--- conflicted
+++ resolved
@@ -22,11 +22,7 @@
 import VM from "ethereumjs-vm";
 import Address from "./things/address";
 import BlockLogManager from "./components/blocklog-manager";
-<<<<<<< HEAD
-import params from "./things/params";
-=======
 import RejectionError from "./things/rejection-error";
->>>>>>> 7b0260bf
 
 const unref = utils.unref;
 
@@ -39,7 +35,6 @@
   paused = 16			// 0001 0000
 }
 
-<<<<<<< HEAD
 export type TransactionTraceOptions = {
   disableStorage?:boolean, 
   disableMemory?:boolean, 
@@ -60,12 +55,10 @@
 }
 
 
-=======
 interface Logger {
   log(message?: any, ...optionalParams: any[]): void;
 }
 
->>>>>>> 7b0260bf
 export type BlockchainOptions = {
   db?: string | object;
   db_path?: string;

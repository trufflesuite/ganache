{
  "name": "@ganache/ethereum-block",
  "publishConfig": {
    "access": "public"
  },
  "version": "0.1.1-alpha.0",
  "description": "",
  "author": "David Murdoch",
  "homepage": "https://github.com/trufflesuite/ganache/tree/develop/src/chains/ethereum/block#readme",
  "license": "MIT",
  "main": "lib/index.js",
  "typings": "typings",
  "source": "index.ts",
  "directories": {
    "lib": "lib",
    "test": "test"
  },
  "files": [
    "lib",
    "typings"
  ],
  "repository": {
    "type": "git",
    "url": "https://github.com/trufflesuite/ganache.git",
    "directory": "src/chains/ethereum/block"
  },
  "scripts": {
    "tsc": "ttsc --build",
    "test": "nyc npm run mocha",
    "mocha": "cross-env TS_NODE_COMPILER=ttypescript TS_NODE_FILES=true mocha --exit --check-leaks --throw-deprecation --trace-warnings --require ts-node/register 'tests/**/*.test.ts'"
  },
  "bugs": {
    "url": "https://github.com/trufflesuite/ganache/issues"
  },
  "keywords": [
    "ganache",
    "ganache-ethereum-block",
    "ethereum",
    "evm",
    "blockchain",
    "smart contracts",
    "dapps",
    "solidity",
    "vyper",
    "fe",
    "web3",
    "tooling",
    "truffle"
  ],
  "devDependencies": {
    "@types/mocha": "8.2.2",
    "cross-env": "7.0.3",
    "mocha": "8.4.0",
    "nyc": "15.1.0",
    "ts-node": "9.1.1",
    "ttypescript": "1.5.12",
    "typescript": "4.1.3"
  },
  "dependencies": {
<<<<<<< HEAD
    "@ethereumjs/common": "2.4.0",
    "@ganache/ethereum-address": "0.1.1-canary.1335",
    "@ganache/ethereum-transaction": "0.1.1-canary.1335",
    "@ganache/ethereum-utils": "0.1.1-canary.1335",
    "@ganache/rlp": "0.1.1-canary.1335",
    "@ganache/utils": "0.1.1-canary.1335",
=======
    "@ethereumjs/common": "2.3.0",
    "@ganache/ethereum-address": "0.1.1-alpha.0",
    "@ganache/ethereum-transaction": "0.1.1-alpha.0",
    "@ganache/ethereum-utils": "0.1.1-alpha.0",
    "@ganache/rlp": "0.1.1-alpha.0",
    "@ganache/utils": "0.1.1-alpha.0",
>>>>>>> eb41cfdd
    "emittery": "0.7.2",
    "ethereumjs-util": "7.1.0"
  }
}<|MERGE_RESOLUTION|>--- conflicted
+++ resolved
@@ -57,21 +57,12 @@
     "typescript": "4.1.3"
   },
   "dependencies": {
-<<<<<<< HEAD
     "@ethereumjs/common": "2.4.0",
-    "@ganache/ethereum-address": "0.1.1-canary.1335",
-    "@ganache/ethereum-transaction": "0.1.1-canary.1335",
-    "@ganache/ethereum-utils": "0.1.1-canary.1335",
-    "@ganache/rlp": "0.1.1-canary.1335",
-    "@ganache/utils": "0.1.1-canary.1335",
-=======
-    "@ethereumjs/common": "2.3.0",
     "@ganache/ethereum-address": "0.1.1-alpha.0",
     "@ganache/ethereum-transaction": "0.1.1-alpha.0",
     "@ganache/ethereum-utils": "0.1.1-alpha.0",
     "@ganache/rlp": "0.1.1-alpha.0",
     "@ganache/utils": "0.1.1-alpha.0",
->>>>>>> eb41cfdd
     "emittery": "0.7.2",
     "ethereumjs-util": "7.1.0"
   }

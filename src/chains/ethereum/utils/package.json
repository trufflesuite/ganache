{
  "name": "@ganache/ethereum-utils",
  "publishConfig": {
    "access": "public"
  },
  "version": "0.5.1",
  "description": "",
  "author": "David Murdoch <david@trufflesuite.com> (https://davidmurdoch.com)",
  "homepage": "https://github.com/trufflesuite/ganache/tree/develop/src/chains/ethereum/utils#readme",
  "license": "MIT",
  "main": "lib/index.js",
  "typings": "typings",
  "source": "index.ts",
  "directories": {
    "lib": "lib",
    "test": "tests"
  },
  "files": [
    "lib",
    "typings"
  ],
  "repository": {
    "type": "git",
    "url": "https://github.com/trufflesuite/ganache.git",
    "directory": "src/chains/ethereum/utils"
  },
  "scripts": {
    "tsc": "tsc --build",
    "test": "nyc npm run mocha",
    "mocha": "cross-env TS_NODE_FILES=true mocha --timeout 5000 --exit --check-leaks --throw-deprecation --trace-warnings --require ts-node/register 'tests/**/*.test.ts'"
  },
  "bugs": {
    "url": "https://github.com/trufflesuite/ganache/issues"
  },
  "keywords": [
    "ganache",
    "ganache-ethereum-utils",
    "ethereum",
    "evm",
    "blockchain",
    "smart contracts",
    "dapps",
    "solidity",
    "vyper",
    "fe",
    "web3",
    "tooling",
    "truffle"
  ],
  "dependencies": {
<<<<<<< HEAD
    "@ethereumjs/common": "2.6.5",
    "@ethereumjs/tx": "3.5.2",
    "@ethereumjs/vm": "5.9.3",
    "@ganache/ethereum-address": "0.5.0",
    "@ganache/rlp": "0.5.0",
    "@ganache/utils": "0.5.0",
=======
    "@ethereumjs/common": "2.6.4",
    "@ethereumjs/tx": "3.5.1",
    "@ethereumjs/vm": "5.9.0",
    "@ganache/ethereum-address": "0.5.1",
    "@ganache/rlp": "0.5.1",
    "@ganache/utils": "0.5.1",
>>>>>>> 5787f156
    "emittery": "0.10.0",
    "ethereumjs-abi": "0.6.8",
    "ethereumjs-util": "7.1.5"
  },
  "devDependencies": {
    "@types/mocha": "9.0.0",
    "cross-env": "7.0.3",
    "mocha": "9.1.3",
    "ts-node": "10.4.0",
    "typescript": "4.6.4"
  }
}<|MERGE_RESOLUTION|>--- conflicted
+++ resolved
@@ -48,21 +48,12 @@
     "truffle"
   ],
   "dependencies": {
-<<<<<<< HEAD
     "@ethereumjs/common": "2.6.5",
     "@ethereumjs/tx": "3.5.2",
     "@ethereumjs/vm": "5.9.3",
-    "@ganache/ethereum-address": "0.5.0",
-    "@ganache/rlp": "0.5.0",
-    "@ganache/utils": "0.5.0",
-=======
-    "@ethereumjs/common": "2.6.4",
-    "@ethereumjs/tx": "3.5.1",
-    "@ethereumjs/vm": "5.9.0",
     "@ganache/ethereum-address": "0.5.1",
     "@ganache/rlp": "0.5.1",
     "@ganache/utils": "0.5.1",
->>>>>>> 5787f156
     "emittery": "0.10.0",
     "ethereumjs-abi": "0.6.8",
     "ethereumjs-util": "7.1.5"

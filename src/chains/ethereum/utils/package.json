{
  "name": "@ganache/ethereum-utils",
  "publishConfig": {
    "access": "public"
  },
  "version": "0.1.1-alpha.0",
  "description": "",
  "author": "David Murdoch <david@trufflesuite.com> (https://davidmurdoch.com)",
  "homepage": "https://github.com/trufflesuite/ganache/tree/develop/src/chains/ethereum/utils#readme",
  "license": "MIT",
  "main": "lib/index.js",
  "typings": "typings",
  "source": "index.ts",
  "directories": {
    "lib": "lib",
    "test": "tests"
  },
  "files": [
    "lib",
    "typings"
  ],
  "repository": {
    "type": "git",
    "url": "https://github.com/trufflesuite/ganache.git",
    "directory": "src/chains/ethereum/utils"
  },
  "scripts": {
    "tsc": "ttsc --build",
    "test": "nyc npm run mocha",
    "mocha": "cross-env TS_NODE_COMPILER=ttypescript TS_NODE_FILES=true mocha --exit --check-leaks --throw-deprecation --trace-warnings --require ts-node/register 'tests/**/*.test.ts'"
  },
  "bugs": {
    "url": "https://github.com/trufflesuite/ganache/issues"
  },
  "keywords": [
    "ganache",
    "ganache-ethereum-utils",
    "ethereum",
    "evm",
    "blockchain",
    "smart contracts",
    "dapps",
    "solidity",
    "vyper",
    "fe",
    "web3",
    "tooling",
    "truffle"
  ],
  "dependencies": {
<<<<<<< HEAD
    "@ganache/ethereum-address": "0.1.1-canary.1335",
    "@ganache/rlp": "0.1.1-canary.1335",
    "@ganache/utils": "0.1.1-canary.1335",
    "@ethereumjs/common": "2.4.0",
    "@ethereumjs/tx": "3.3.0",
    "@ethereumjs/vm": "5.5.0",
=======
    "@ethereumjs/common": "2.3.0",
    "@ethereumjs/tx": "3.1.1",
    "@ethereumjs/vm": "5.2.0",
    "@ganache/ethereum-address": "0.1.1-alpha.0",
    "@ganache/rlp": "0.1.1-alpha.0",
    "@ganache/utils": "0.1.1-alpha.0",
>>>>>>> eb41cfdd
    "emittery": "0.7.2",
    "ethereumjs-abi": "0.6.8",
    "ethereumjs-util": "7.1.0"
  },
  "devDependencies": {
    "@types/mocha": "8.2.2",
    "cross-env": "7.0.3",
    "mocha": "8.4.0",
    "ts-node": "9.1.1",
    "ttypescript": "1.5.12",
    "typescript": "4.1.3"
  }
}<|MERGE_RESOLUTION|>--- conflicted
+++ resolved
@@ -48,21 +48,12 @@
     "truffle"
   ],
   "dependencies": {
-<<<<<<< HEAD
-    "@ganache/ethereum-address": "0.1.1-canary.1335",
-    "@ganache/rlp": "0.1.1-canary.1335",
-    "@ganache/utils": "0.1.1-canary.1335",
     "@ethereumjs/common": "2.4.0",
     "@ethereumjs/tx": "3.3.0",
     "@ethereumjs/vm": "5.5.0",
-=======
-    "@ethereumjs/common": "2.3.0",
-    "@ethereumjs/tx": "3.1.1",
-    "@ethereumjs/vm": "5.2.0",
     "@ganache/ethereum-address": "0.1.1-alpha.0",
     "@ganache/rlp": "0.1.1-alpha.0",
     "@ganache/utils": "0.1.1-alpha.0",
->>>>>>> eb41cfdd
     "emittery": "0.7.2",
     "ethereumjs-abi": "0.6.8",
     "ethereumjs-util": "7.1.0"

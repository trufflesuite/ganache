--- conflicted
+++ resolved
@@ -1,12 +1,7 @@
-<<<<<<< HEAD
-import { normalize } from "./helpers";
 import type { Definitions } from "@ganache/flavor";
-=======
-import { Definitions } from "@ganache/options";
 import { openSync, PathLike } from "fs";
 import { Logger, InternalLogger, createLogger } from "@ganache/utils";
 import { EOL } from "os";
->>>>>>> cb66fef4
 
 export type LoggingConfig = {
   options: {

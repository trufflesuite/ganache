import assert from "assert";
import { FilecoinOptionsConfig } from "../src";
import sinon from "sinon";
import { resolve } from "path";
import { promises } from "fs";
const { unlink, open, readFile } = promises;
import { closeSync } from "fs";

import { URL } from "url";
describe("FilecoinOptionsConfig", () => {
  describe("logging", () => {
    const validFilePath = resolve("./tests/test-file.log");

    describe("options", () => {
      let spy: any;
      beforeEach(() => {
        spy = sinon.spy(console, "log");
      });

      afterEach(() => {
        spy.restore();
      });

      describe("logger", () => {
        it("uses console.log by default", () => {
          const message = "message";
          const options = FilecoinOptionsConfig.normalize({});
          options.logging.logger.log(message);
          assert.strictEqual(spy.withArgs(message).callCount, 1);
        });
      });

      describe("file", () => {
        it("resolves a file path to descriptor", async () => {
          const options = FilecoinOptionsConfig.normalize({
            logging: { file: validFilePath }
          });
          try {
            assert(typeof options.logging.file === "number");
            assert.doesNotThrow(
              () => closeSync(options.logging.file),
              "File descriptor not valid"
            );
          } finally {
            await unlink(validFilePath);
          }
        });

        it("resolves a file path as Buffer to descriptor", async () => {
          const options = FilecoinOptionsConfig.normalize({
            logging: { file: Buffer.from(validFilePath, "utf8") }
          });
          try {
            assert(typeof options.logging.file === "number");
            assert.doesNotThrow(
              () => closeSync(options.logging.file),
              "File descriptor not valid"
            );
          } finally {
            await unlink(validFilePath);
          }
        });

        it("resolves a file URL as Buffer to descriptor", async () => {
          const options = FilecoinOptionsConfig.normalize({
            logging: { file: new URL(`file://${validFilePath}`) }
          });
          try {
            assert(typeof options.logging.file === "number");
            assert.doesNotThrow(
              () => closeSync(options.logging.file),
              "File descriptor not valid"
            );
          } finally {
            await unlink(validFilePath);
          }
        });

        it("fails if the process doesn't have write access to the file path provided", async () => {
          const file = resolve("./eperm-file.log");
          try {
            const handle = await open(file, "w");
            // set no permissions on the file
            await handle.chmod(0);
            await handle.close();

            const error = {
              message: `Failed to open log file ${file}. Please check if the file path is valid and if the process has write permissions to the directory.`
            };

            assert.throws(
              () =>
                FilecoinOptionsConfig.normalize({
                  logging: { file }
                }),
              error
            );
          } finally {
            await unlink(file);
          }
        });
<<<<<<< HEAD
        it("uses the provided logger, and file when both `logger` and `file` are provided", async () => {
=======

        it("should append to the specified file", async () => {
          const message = "message";
          const handle = await open(validFilePath, "w");
          try {
            await handle.write("existing content");
            handle.close();

            const options = FilecoinOptionsConfig.normalize({
              logging: { file: validFilePath }
            });
            options.logging.logger.log(message);
            closeSync(options.logging.file);

            const readHandle = await open(validFilePath, "r");
            const content = await readHandle.readFile({ encoding: "utf8" });
            assert(
              content.startsWith("existing content"),
              "Existing content was overwritten by the logger"
            );
          } finally {
            await unlink(validFilePath);
          }
        });
        it("uses the provided logger when both `logger` and `file` are provided", async () => {
>>>>>>> 5a556d6e
          const calls: any[] = [];
          const logger = {
            log: (message: any, ...params: any[]) => {
              calls.push([message, ...params]);
            }
          };

          try {
            const options = FilecoinOptionsConfig.normalize({
              logging: {
                logger,
                file: validFilePath
              }
            });

            options.logging.logger.log("message", "param1", "param2");
            if ("getCompletionHandle" in options.logging.logger) {
              //wait for the logs to be written to disk
              await options.logging.logger.getCompletionHandle();
            } else {
              throw new Error("Expected options.logging.logger to be AsyncronousLogger");
            }
            closeSync(options.logging.file);

            assert.deepStrictEqual(calls, [["message", "param1", "param2"]]);

            const fromFile = await readFile(validFilePath, "utf8");
            assert(fromFile !== "", "Nothing written to the log file");

            const timestampPart = fromFile.substring(0, 24);

            const timestampRegex =
              /^\d{4}-\d{2}-\d{2}T\d{2}:\d{2}:\d{2}.\d{3}Z$/;
            assert(
              timestampPart.match(timestampRegex),
              `Unexpected timestamp from file ${timestampPart}`
            );

            const messagePart = fromFile.substring(25);

            assert.strictEqual(messagePart, "message param1 param2\n");
          } finally {
            await unlink(validFilePath);
          }
        });
      });
    });
  });
});<|MERGE_RESOLUTION|>--- conflicted
+++ resolved
@@ -99,9 +99,6 @@
             await unlink(file);
           }
         });
-<<<<<<< HEAD
-        it("uses the provided logger, and file when both `logger` and `file` are provided", async () => {
-=======
 
         it("should append to the specified file", async () => {
           const message = "message";
@@ -118,6 +115,7 @@
 
             const readHandle = await open(validFilePath, "r");
             const content = await readHandle.readFile({ encoding: "utf8" });
+            await readHandle.close();
             assert(
               content.startsWith("existing content"),
               "Existing content was overwritten by the logger"
@@ -126,8 +124,8 @@
             await unlink(validFilePath);
           }
         });
-        it("uses the provided logger when both `logger` and `file` are provided", async () => {
->>>>>>> 5a556d6e
+
+       it("uses the provided logger, and file when both `logger` and `file` are provided", async () => {
           const calls: any[] = [];
           const logger = {
             log: (message: any, ...params: any[]) => {

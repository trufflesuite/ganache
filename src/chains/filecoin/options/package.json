{
  "name": "@ganache/filecoin-options",
  "publishConfig": {
    "access": "public"
  },
  "version": "0.9.0",
  "description": "",
  "author": "Tim Coulter",
  "homepage": "https://github.com/trufflesuite/ganache/tree/develop/src/chains/filecoin/options#readme",
  "license": "MIT",
  "main": "lib/index.js",
  "typings": "typings",
  "source": "index.ts",
  "directories": {
    "lib": "lib",
    "test": "test"
  },
  "files": [
    "lib/index.*",
    "lib/src/index.d.ts",
    "dist"
  ],
  "repository": {
    "type": "git",
    "url": "https://github.com/trufflesuite/ganache.git",
    "directory": "src/chains/filecoin/options"
  },
  "scripts": {
    "build": "webpack",
    "tsc": "tsc --build",
    "test": "nyc npm run mocha",
    "mocha": "cross-env TS_NODE_FILES=true mocha --exit --check-leaks --throw-deprecation --trace-warnings --require ts-node/register 'tests/**/*.test.ts'"
  },
  "bugs": {
    "url": "https://github.com/trufflesuite/ganache/issues"
  },
  "keywords": [
    "ganache",
    "ganache-filecoin-options",
    "ethereum",
    "evm",
    "blockchain",
    "smart contracts",
    "dapps",
    "solidity",
    "vyper",
    "fe",
    "web3",
    "tooling",
    "truffle"
  ],
  "devDependencies": {
    "@ganache/options": "0.9.0",
    "@types/mocha": "9.0.0",
    "@types/seedrandom": "3.0.1",
    "@types/sinon": "10.0.13",
    "@types/terser-webpack-plugin": "5.0.2",
    "cross-env": "7.0.3",
    "mocha": "9.1.3",
    "node-loader": "1.0.2",
    "seedrandom": "3.0.5",
    "sinon": "12.0.1",
    "terser-webpack-plugin": "5.2.5",
    "tmp-promise": "3.0.2",
    "ts-loader": "9.3.1",
    "ts-node": "10.9.1",
    "typescript": "4.7.4",
    "webpack": "5.65.0",
    "webpack-cli": "4.9.1",
    "webpack-merge": "5.8.0"
  },
  "dependencies": {
<<<<<<< HEAD
    "@ganache/flavor": "0.9.0",
=======
    "@ganache/utils": "0.9.0",
>>>>>>> cb66fef4
    "keccak": "3.0.2"
  }
}<|MERGE_RESOLUTION|>--- conflicted
+++ resolved
@@ -51,6 +51,7 @@
   ],
   "devDependencies": {
     "@ganache/options": "0.9.0",
+    "@ganache/utils": "0.9.0",
     "@types/mocha": "9.0.0",
     "@types/seedrandom": "3.0.1",
     "@types/sinon": "10.0.13",
@@ -70,11 +71,7 @@
     "webpack-merge": "5.8.0"
   },
   "dependencies": {
-<<<<<<< HEAD
-    "@ganache/flavor": "0.9.0",
-=======
-    "@ganache/utils": "0.9.0",
->>>>>>> cb66fef4
+    "@ganache/flavor": "0.10.0",
     "keccak": "3.0.2"
   }
 }
{
  "extends": "../../../tsconfig-base.json",
  "compilerOptions": {
    "outDir": "lib",
    "declarationDir": "typings",
    "composite": true,
    "strictNullChecks": true,
    "noImplicitAny": true
  },
  "include": [
    "index.ts",
    "src"
  ],
  "references": [
    {
      "name": "@ganache/options",
      "path": "../../../packages/options"
    },
    {
<<<<<<< HEAD
      "name": "@ganache/flavor",
      "path": "../../../packages/flavor"
=======
      "name": "@ganache/utils",
      "path": "../../../packages/utils"
>>>>>>> cb66fef4
    }
  ]
}<|MERGE_RESOLUTION|>--- conflicted
+++ resolved
@@ -17,13 +17,12 @@
       "path": "../../../packages/options"
     },
     {
-<<<<<<< HEAD
       "name": "@ganache/flavor",
       "path": "../../../packages/flavor"
-=======
+    },
+    {
       "name": "@ganache/utils",
       "path": "../../../packages/utils"
->>>>>>> cb66fef4
     }
   ]
 }
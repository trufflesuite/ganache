--- conflicted
+++ resolved
@@ -57,15 +57,9 @@
     "@filecoin-shipyard/lotus-client-provider-browser": "0.0.14",
     "@filecoin-shipyard/lotus-client-rpc": "0.2.0",
     "@filecoin-shipyard/lotus-client-schema": "2.0.0",
-<<<<<<< HEAD
-    "@ganache/filecoin-options": "0.2.0",
-    "@ganache/utils": "0.2.0",
-    "@trufflesuite/uws-js-unofficial": "20.10.0-unofficial.0",
-=======
     "@ganache/filecoin-options": "0.3.0",
     "@ganache/utils": "0.3.0",
-    "@trufflesuite/uws-js-unofficial": "20.8.0-unofficial.0",
->>>>>>> 0d56f581
+    "@trufflesuite/uws-js-unofficial": "20.10.0-unofficial.0",
     "@types/abstract-leveldown": "7.2.0",
     "@types/bn.js": "5.1.0",
     "@types/deep-equal": "1.0.1",

--- conflicted
+++ resolved
@@ -59,15 +59,10 @@
   "devDependencies": {
     "@filecoin-shipyard/lotus-client-rpc": "0.2.0",
     "@filecoin-shipyard/lotus-client-schema": "2.0.0",
-<<<<<<< HEAD
-    "@ganache/filecoin-options": "0.8.0",
-    "@ganache/flavor": "0.9.0",
-    "@ganache/utils": "0.8.0",
-=======
     "@ganache/filecoin-options": "0.9.0",
+    "@ganache/flavor": "0.10.0",
     "@ganache/utils": "0.9.0",
     "@trufflesuite/uws-js-unofficial": "20.10.0-unofficial.2",
->>>>>>> cb66fef4
     "@types/abstract-leveldown": "7.2.0",
     "@types/bn.js": "5.1.0",
     "@types/deep-equal": "1.0.1",

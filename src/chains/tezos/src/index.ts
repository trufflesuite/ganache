import Emittery from "emittery";
import {utils, types} from "@ganache/utils";
<<<<<<< HEAD
import TezosProvider from "./provider";
=======
import Provider from "./provider";
import {ProviderOptions} from "@ganache/options";
>>>>>>> 3b172dd8
import TezosApi from "./api";
import { HttpRequest } from "uWebSockets.js";
import { TezosOptions } from "@ganache/options";

export type TezosProvider = Provider;
export const TezosProvider = Provider;

export class TezosConnector extends Emittery.Typed<undefined, "ready" | "close">
  implements types.Connector<TezosApi> {
  provider: Provider;
  #api: TezosApi;

  constructor(providerOptions: TezosOptions, requestCoordinator: utils.Executor) {
    super();

    const api = (this.#api = new TezosApi());
    this.provider = new Provider(providerOptions);
  }

  format(result: any) {
    return JSON.stringify(result);
  }

  parse(message: Buffer) {
    return JSON.parse(message);
  };

  handle (payload: any, _connection: HttpRequest): Promise<any> {
    return Promise.resolve(123);
  };

  close() {
    return {} as any;
  }
}
<|MERGE_RESOLUTION|>--- conflicted
+++ resolved
@@ -1,11 +1,6 @@
 import Emittery from "emittery";
 import {utils, types} from "@ganache/utils";
-<<<<<<< HEAD
-import TezosProvider from "./provider";
-=======
 import Provider from "./provider";
-import {ProviderOptions} from "@ganache/options";
->>>>>>> 3b172dd8
 import TezosApi from "./api";
 import { HttpRequest } from "uWebSockets.js";
 import { TezosOptions } from "@ganache/options";

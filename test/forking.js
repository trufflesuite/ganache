var Web3 = require("web3");
var Web3WsProvider = require("web3-providers-ws");
var assert = require("assert");
var Ganache = require(process.env.TEST_BUILD
  ? "../build/ganache.core." + process.env.TEST_BUILD + ".js"
  : "../index.js");
var fs = require("fs");
var solc = require("solc");
var to = require("../lib/utils/to.js");
var async = require("async");

// Thanks solc. At least this works!
// This removes solc's overzealous uncaughtException event handler.
process.removeAllListeners("uncaughtException");

var logger = {
  log: function(msg) {
    /* console.log(msg) */
  }
};

/**
 * NOTE: Naming in these tests is a bit confusing. Here, the "main chain"
 * is the main chain the tests interact with; and the "forked chain" is the
 * chain that _was forked_. This is in contrast to general naming, where the
 * main chain represents the main chain to be forked (like the Ethereum live
 * network) and the fork chaing being "the fork".
 */

describe("Forking", function() {
  var contract;
  var contractAddress;
  var secondContractAddress; // used sparingly
  var forkedServer;
  var mainAccounts;
  var forkedAccounts;

  var initialFallbackAccountState = {};

  var forkedWeb3 = new Web3();
  var mainWeb3 = new Web3();

  var forkedTargetUrl = "ws://localhost:21345";
  var forkBlockNumber;

  var initialDeployTransactionHash;

  before("set up test data", function() {
    this.timeout(10000);
    var source = fs.readFileSync("./test/Example.sol", { encoding: "utf8" });
    var result = solc.compile(source, 1);

    // Note: Certain properties of the following contract data are hardcoded to
    // maintain repeatable tests. If you significantly change the solidity code,
    // make sure to update the resulting contract data with the correct values.
    contract = {
      solidity: source,
      abi: result.contracts[":Example"].interface,
      binary: "0x" + result.contracts[":Example"].bytecode,
      position_of_value: "0x0000000000000000000000000000000000000000000000000000000000000000",
      expected_default_value: 5,
      call_data: {
        gas: "0x2fefd8",
        gasPrice: "0x1", // This is important, as passing it has exposed errors in the past.
        to: null, // set by test
        data: "0x3fa4f245"
      },
      transaction_data: {
        from: null, // set by test
        gas: "0x2fefd8",
        to: null, // set by test
        data: "0x552410770000000000000000000000000000000000000000000000000000000000000019" // sets value to 25 (base 10)
      }
    };
  });

  before("Initialize Fallback Ganache server", function(done) {
    this.timeout(10000);
    forkedServer = Ganache.server({
      // Do not change seed. Determinism matters for these tests.
      seed: "let's make this deterministic",
      ws: true,
      logger: logger
    });

    forkedServer.listen(21345, function(err) {
      if (err) {
        return done(err);
      }
      done();
    });
  });

  before("set forkedWeb3 provider", function(done) {
    forkedWeb3.setProvider(new Web3WsProvider(forkedTargetUrl));
    done();
  });

  before("Gather forked accounts", function(done) {
    this.timeout(5000);
    forkedWeb3.eth.getAccounts(function(err, f) {
      if (err) {
        return done(err);
      }
      forkedAccounts = f;
      done();
    });
  });

  before("Deploy initial contracts", function(done) {
    forkedWeb3.eth.sendTransaction(
      {
        from: forkedAccounts[0],
        data: contract.binary,
        gas: 3141592
      },
      function(err, tx) {
        if (err) {
          return done(err);
        }

        // Save this for a later test.
        initialDeployTransactionHash = tx;

<<<<<<< HEAD
    // Deploy a second one, which we won't use often.
    await forkedWeb3.eth.sendTransaction({
      from: forkedAccounts[0],
      data: contract.binary,
      gas: 3141592
    });
=======
        forkedWeb3.eth.getTransactionReceipt(tx, function(err, receipt) {
          if (err) {
            return done(err);
          }
>>>>>>> 0e6b865c

          contractAddress = receipt.contractAddress;

          forkedWeb3.eth.getCode(contractAddress, function(err, code) {
            if (err) {
              return done(err);
            }

            // Ensure there's *something* there.
            assert.notStrictEqual(code, null);
            assert.notStrictEqual(code, "0x");
            assert.notStrictEqual(code, "0x0");

            // Deploy a second one, which we won't use often.
            forkedWeb3.eth.sendTransaction(
              {
                from: forkedAccounts[0],
                data: contract.binary,
                gas: 3141592
              },
              function(err, tx) {
                if (err) {
                  return done(err);
                }
                forkedWeb3.eth.getTransactionReceipt(tx, function(err, receipt) {
                  if (err) {
                    return done(err);
                  }

                  secondContractAddress = receipt.contractAddress;
                  done();
                });
              }
            );
          });
        });
      }
    );
  });

  before("Make a transaction on the forked chain that produces a log", function(done) {
    this.timeout(10000);

    var forkedExample = new forkedWeb3.eth.Contract(JSON.parse(contract.abi), contractAddress);

    var event = forkedExample.events.ValueSet({});

    event.once("data", function(logs) {
      done();
    });

    forkedExample.methods.setValue(7).send({ from: forkedAccounts[0] }, function(err, tx) {
      if (err) {
        return done(err);
      }
    });
  });

  before("Get initial balance and nonce", function(done) {
    async.parallel(
      {
        balance: forkedWeb3.eth.getBalance.bind(forkedWeb3.eth, forkedAccounts[0]),
        nonce: forkedWeb3.eth.getTransactionCount.bind(forkedWeb3.eth, forkedAccounts[0])
      },
      function(err, result) {
        if (err) {
          return done(err);
        }
        initialFallbackAccountState = result;
        initialFallbackAccountState.nonce = to.number(initialFallbackAccountState.nonce);
        done();
      }
    );
  });

  before("Set main web3 provider, forking from forked chain at this point", function(done) {
    mainWeb3.setProvider(
      Ganache.provider({
        fork: forkedTargetUrl.replace("ws", "http"),
        logger,
        // Do not change seed. Determinism matters for these tests.
        seed: "a different seed"
      })
    );

    forkedWeb3.eth.getBlockNumber(function(err, number) {
      if (err) {
        return done(err);
      }
      forkBlockNumber = number;
      done();
    });
  });

  before("Gather main accounts", function(done) {
    this.timeout(5000);
    mainWeb3.eth.getAccounts(function(err, m) {
      if (err) {
        return done(err);
      }
      mainAccounts = m;
      done();
    });
  });

  it("should fetch a contract from the forked provider via the main provider", function(done) {
    mainWeb3.eth.getCode(contractAddress, function(err, mainCode) {
      if (err) {
        return done(err);
      }

      // Ensure there's *something* there.
      assert.notStrictEqual(mainCode, null);
      assert.notStrictEqual(mainCode, "0x");
      assert.notStrictEqual(mainCode, "0x0");

      // Now make sure it matches exactly.
      forkedWeb3.eth.getCode(contractAddress, function(err, forkedCode) {
        if (err) {
          return done(err);
        }

        assert.strictEqual(mainCode, forkedCode);
        done();
      });
    });
  });

  it("should get the balance of an address in the forked provider via the main provider", function(done) {
    // Assert preconditions
    var firstForkedAccount = forkedAccounts[0];
    assert(mainAccounts.indexOf(firstForkedAccount) < 0);

    // Now for the real test: Get the balance of a forked account through the main provider.
    mainWeb3.eth.getBalance(firstForkedAccount, function(err, balance) {
      if (err) {
        return done(err);
      }

      // We don't assert the exact balance as transactions cost eth
      assert(balance > 999999);
      done();
    });
  });

  it("should get storage values on the forked provider via the main provider", function(done) {
    mainWeb3.eth.getStorageAt(contractAddress, contract.position_of_value, function(err, result) {
      if (err) {
        return done(err);
      }
      assert.strictEqual(mainWeb3.utils.hexToNumber(result), 7);
      done();
    });
  });

  it("should execute calls against a contract on the forked provider via the main provider", function(done) {
    var example = new mainWeb3.eth.Contract(JSON.parse(contract.abi), contractAddress);

    example.methods.value().call({ from: mainAccounts[0] }, function(err, result) {
      if (err) {
        return done(err);
      }
      assert.strictEqual(mainWeb3.utils.hexToNumber(result), 7);

      // Make the call again to ensure caches updated and the call still works.
      example.methods.value().call({ from: mainAccounts[0] }, function(err, result) {
        if (err) {
          return done(err);
        }
        assert.strictEqual(mainWeb3.utils.hexToNumber(result), 7);
        done(err);
      });
    });
  });

  it("should make a transaction on the main provider while not transacting on the forked provider", (done) => {
    var example = new mainWeb3.eth.Contract(JSON.parse(contract.abi), contractAddress);

    var forkedExample = new forkedWeb3.eth.Contract(JSON.parse(contract.abi), contractAddress);

    // TODO: ugly workaround - not sure why this is necessary.
    if (!forkedExample._requestManager.provider) {
      forkedExample._requestManager.setProvider(forkedWeb3.eth._provider);
    }

    example.methods.setValue(25).send({ from: mainAccounts[0] }, function(err) {
      if (err) {
        return done(err);
      }

      // It insta-mines, so we can make a call directly after.
      example.methods.value().call({ from: mainAccounts[0] }, function(err, result) {
        if (err) {
          return done(err);
        }
        assert.strictEqual(mainWeb3.utils.hexToNumber(result), 25);

        // Now call back to the forked to ensure it's value stayed 5
        forkedExample.methods.value().call({ from: forkedAccounts[0] }, function(err, result) {
          if (err) {
            return done(err);
          }
          assert.strictEqual(forkedWeb3.utils.hexToNumber(result), 7);
          done();
        });
      });
    });
  });

  it("should ignore continued transactions on the forked blockchain by pegging the forked block number", (done) => {
    // In this test, we're going to use the second contract address that we haven't
    // used previously. This ensures the data hasn't been cached on the main web3 trie
    // yet, and it will require it forked to the forked provider at a specific block.
    // If that block handling is done improperly, this should fail.

    var example = new mainWeb3.eth.Contract(JSON.parse(contract.abi), secondContractAddress);

    var forkedExample = new forkedWeb3.eth.Contract(JSON.parse(contract.abi), secondContractAddress);

    // TODO: ugly workaround - not sure why this is necessary.
    if (!forkedExample._requestManager.provider) {
      forkedExample._requestManager.setProvider(forkedWeb3.eth._provider);
    }

    // This transaction happens entirely on the forked chain after forking.
    // It should be ignored by the main chain.
    forkedExample.methods.setValue(800).send({ from: forkedAccounts[0] }, function(err, result) {
      if (err) {
        return done(err);
      }
      // Let's assert the value was set correctly.
      forkedExample.methods.value().call({ from: forkedAccounts[0] }, function(err, result) {
        if (err) {
          return done(err);
        }
        assert.strictEqual(forkedWeb3.utils.hexToNumber(result), 800);

        // Now lets check the value on the main chain. It shouldn't be 800.
        example.methods.value().call({ from: mainAccounts[0] }, function(err, result) {
          if (err) {
            return done(err);
          }

          assert.strictEqual(mainWeb3.utils.hexToNumber(result), 5);
          done();
        });
      });
    });
  });

  it("should maintain a block number that includes new blocks PLUS the existing chain", function(done) {
    // Note: The main provider should be at block 5 at this test. Reasoning:
    // - The forked chain has an initial block, which is block 0.
    // - The forked chain performed a transaction that produced a log, resulting in block 1.
    // - The forked chain had two transactions initially, resulting blocks 2 and 3.
    // - The main chain forked from there, creating its own initial block, block 4.
    // - Then the main chain performed a transaction, putting it at block 5.

    mainWeb3.eth.getBlockNumber(function(err, result) {
      if (err) {
        return done(err);
      }

      assert.strictEqual(mainWeb3.utils.hexToNumber(result), 5);

      // Now lets get a block that exists on the forked chain.
      mainWeb3.eth.getBlock(0, function(err, mainBlock) {
        if (err) {
          return done(err);
        }

        // And compare it to the forked chain's block
        forkedWeb3.eth.getBlock(0, function(err, forkedBlock) {
          if (err) {
            return done(err);
          }

          // Block hashes should be the same.
          assert.strictEqual(mainBlock.hash, forkedBlock.hash);

          // Now make sure we can get the block by hash as well.
          mainWeb3.eth.getBlock(mainBlock.hash, function(err, mainBlockByHash) {
            if (err) {
              return done(err);
            }

            assert.strictEqual(mainBlock.hash, mainBlockByHash.hash);
            done();
          });
        });
      });
    });
  });

  it("should have a genesis block whose parent is the last block from the forked provider", function(done) {
    forkedWeb3.eth.getBlock(forkBlockNumber, function(err, forkedBlock) {
      if (err) {
        return done(err);
      }

      var parentHash = forkedBlock.hash;

      var mainGenesisNumber = mainWeb3.utils.hexToNumber(forkBlockNumber) + 1;
      mainWeb3.eth.getBlock(mainGenesisNumber, function(err, mainGenesis) {
        if (err) {
          return done(err);
        }

        assert.strictEqual(mainGenesis.parentHash, parentHash);
        done();
      });
    });
  });

  // Note: This test also puts a new contract on the forked chain, which is a good test.
  it(
    "should represent the block number correctly in the Oracle contract (oracle.blockhash0)," +
      " providing forked block hash and number",
<<<<<<< HEAD
    async function() {
=======
    function() {
>>>>>>> 0e6b865c
      this.timeout(10000);
      var oracleSol = fs.readFileSync("./test/Oracle.sol", { encoding: "utf8" });
      var solcResult = solc.compile(oracleSol);
      var oracleOutput = solcResult.contracts[":Oracle"];

      return new mainWeb3.eth.Contract(JSON.parse(oracleOutput.interface))
        .deploy({ data: oracleOutput.bytecode })
        .send({ from: mainAccounts[0], gas: 3141592 })
        .then(function(oracle) {
          // TODO: ugly workaround - not sure why this is necessary.
          if (!oracle._requestManager.provider) {
            oracle._requestManager.setProvider(mainWeb3.eth._provider);
          }
          return mainWeb3.eth
            .getBlock(0)
            .then(function(block) {
              return oracle.methods
                .blockhash0()
                .call()
                .then(function(blockhash) {
                  assert.strictEqual(blockhash, block.hash);
                  // Now check the block number.
                  return mainWeb3.eth.getBlockNumber();
                });
            })
            .then(function(expectedNumber) {
              return oracle.methods
                .currentBlock()
                .call()
                .then(function(number) {
                  assert.strictEqual(to.number(number), expectedNumber + 1);
                  return oracle.methods.setCurrentBlock().send({ from: mainAccounts[0], gas: 3141592 });
                })
                .then(function(tx) {
                  return oracle.methods.lastBlock().call({ from: mainAccounts[0] });
                })
                .then(function(val) {
                  assert.strictEqual(to.number(val), expectedNumber + 1);
                });
            });
        });
    }
  );

  // TODO
  it("should be able to get logs across the fork boundary", function(done) {
    this.timeout(30000);

    var example = new mainWeb3.eth.Contract(JSON.parse(contract.abi), contractAddress);

    var event = example.events.ValueSet({ fromBlock: 0, toBlock: "latest" });

    var callcount = 0;
    event.on("data", function(log) {
      callcount++;
      if (callcount === 2) {
        event.removeAllListeners();
        done();
      }
    });
  });

  it("should return the correct nonce based on block number", function(done) {
    // Note for the first two requests, we choose the block numbers 1 before and after the fork to
    // ensure we're pulling data off the correct provider in both cases.
    async.parallel(
      {
        nonceBeforeFork: mainWeb3.eth.getTransactionCount.bind(mainWeb3.eth, forkedAccounts[0], forkBlockNumber - 1),
        nonceAtFork: mainWeb3.eth.getTransactionCount.bind(mainWeb3.eth, forkedAccounts[0], forkBlockNumber + 1),
        nonceLatestMain: mainWeb3.eth.getTransactionCount.bind(mainWeb3.eth, forkedAccounts[0], "latest"),
        nonceLatestFallback: forkedWeb3.eth.getTransactionCount.bind(forkedWeb3.eth, forkedAccounts[0], "latest")
      },
      function(err, results) {
        if (err) {
          return done(err);
        }

        var nonceBeforeFork = results.nonceBeforeFork;
        var nonceAtFork = results.nonceAtFork;
        var nonceLatestMain = results.nonceLatestMain;
        var nonceLatestFallback = results.nonceLatestFallback;

        // First ensure our nonces for the block before the fork
        // Note that we're asking for the block *before* the forked block,
        // which automatically means we sacrifice a transaction (i.e., one nonce value)
        assert.strictEqual(nonceBeforeFork, initialFallbackAccountState.nonce - 1);

        // Now check at the fork. We should expect our initial state.
        assert.strictEqual(nonceAtFork, initialFallbackAccountState.nonce);

        // Make sure the main web3 provider didn't alter the state of the forked account.
        // This means the nonce should stay the same.
        assert.strictEqual(nonceLatestMain, initialFallbackAccountState.nonce);

        // And since we made one additional transaction with this account on the forked
        // provider AFTER the fork, it's nonce should be one ahead, and the main provider's
        // nonce for that address shouldn't acknowledge it.
        assert.strictEqual(nonceLatestFallback, nonceLatestMain + 1);

        done();
      }
    );
  });

  it("should return the correct balance based on block number", function(done) {
    // Note for the first two requests, we choose the block numbers 1 before and after the fork to
    // ensure we're pulling data off the correct provider in both cases.
<<<<<<< HEAD
    let balanceBeforeFork = Web3.utils.toBN(await mainWeb3.eth.getBalance(forkedAccounts[0], forkBlockNumber - 1));
    let balanceAfterFork = Web3.utils.toBN(await mainWeb3.eth.getBalance(forkedAccounts[0], forkBlockNumber + 1));
    let balanceLatestMain = Web3.utils.toBN(await mainWeb3.eth.getBalance(forkedAccounts[0], "latest"));
    let balanceLatestFallback = Web3.utils.toBN(await forkedWeb3.eth.getBalance(forkedAccounts[0], "latest"));
=======
    async.parallel(
      {
        balanceBeforeFork: mainWeb3.eth.getBalance.bind(mainWeb3.eth, forkedAccounts[0], forkBlockNumber - 1),
        balanceAfterFork: mainWeb3.eth.getBalance.bind(mainWeb3.eth, forkedAccounts[0], forkBlockNumber + 1),
        balanceLatestMain: mainWeb3.eth.getBalance.bind(mainWeb3.eth, forkedAccounts[0], "latest"),
        balanceLatestFallback: forkedWeb3.eth.getBalance.bind(forkedWeb3.eth, forkedAccounts[0], "latest")
      },
      function(err, results) {
        if (err) {
          return done(err);
        }

        var balanceBeforeFork = mainWeb3.utils.toBN(results.balanceBeforeFork);
        var balanceAfterFork = mainWeb3.utils.toBN(results.balanceAfterFork);
        var balanceLatestMain = mainWeb3.utils.toBN(results.balanceLatestMain);
        var balanceLatestFallback = mainWeb3.utils.toBN(results.balanceLatestFallback);

        // First ensure our balances for the block before the fork
        // We do this by simply ensuring the balance has decreased since exact values
        // are hard to assert in this case.
        assert(balanceBeforeFork.gt(balanceAfterFork));

        // Make sure it's not substantially larger. it should only be larger by a small
        // amount (<2%). This assertion was added since forked balances were previously
        // incorrectly being converted between decimal and hex
        assert(balanceBeforeFork.muln(0.95).lt(balanceAfterFork));

        // Since the forked provider had once extra transaction for this account,
        // it should have a lower balance, and the main provider shouldn't acknowledge
        // that transaction.
        assert(balanceLatestMain.gt(balanceLatestFallback));

        // Make sure it's not substantially larger. it should only be larger by a small
        // amount (<2%). This assertion was added since forked balances were previously
        // incorrectly being converted between decimal and hex
        assert(balanceLatestMain.muln(0.95).lt(balanceLatestFallback));
>>>>>>> 0e6b865c

        done();
      }
    );
  });

  it("should return the correct code based on block number", function(done) {
    // This one is simpler than the previous two. Either the code exists or doesn't.
    async.parallel(
      {
        codeEarliest: mainWeb3.eth.getCode.bind(mainWeb3.eth, contractAddress, "earliest"),
        codeAfterFork: mainWeb3.eth.getCode.bind(mainWeb3.eth, contractAddress, forkBlockNumber + 1),
        codeLatest: mainWeb3.eth.getCode.bind(mainWeb3.eth, contractAddress, "latest")
      },
      function(err, results) {
        if (err) {
          return done(err);
        }

        var codeEarliest = results.codeEarliest;
        var codeAfterFork = results.codeAfterFork;
        var codeLatest = results.codeLatest;

        // There should be no code initially.
        assert.strictEqual(codeEarliest, "0x");

        // Arbitrary length check since we can't assert the exact value
        assert(codeAfterFork.length > 20);
        assert(codeLatest.length > 20);

        // These should be the same since code can't change.
        assert.strictEqual(codeAfterFork, codeLatest);

        done();
      }
    );
  });

  it("should return transactions for blocks requested before the fork", function(done) {
    forkedWeb3.eth.getTransactionReceipt(initialDeployTransactionHash, function(err, receipt) {
      if (err) {
        return done(err);
      }

      forkedWeb3.eth.getBlock(receipt.blockNumber, true, function(err, referenceBlock) {
        if (err) {
          return done(err);
        }

        mainWeb3.eth.getBlock(receipt.blockNumber, true, function(err, forkedBlock) {
          if (err) {
            return done(err);
          }

          assert.strictEqual(forkedBlock.transactions.length, referenceBlock.transactions.length);
          assert.deepStrictEqual(forkedBlock.transactions, referenceBlock.transactions);
          done();
        });
      });
    });
  });

  it("should return a transaction for transactions made before the fork", function(done) {
    forkedWeb3.eth.getTransaction(initialDeployTransactionHash, function(err, referenceTransaction) {
      if (err) {
        return done(err);
      }

      mainWeb3.eth.getTransaction(initialDeployTransactionHash, function(err, forkedTransaction) {
        if (err) {
          return done(err);
        }

        assert.deepStrictEqual(referenceTransaction, forkedTransaction);
        done();
      });
    });
  });

  it("should return a transaction receipt for transactions made before the fork", function(done) {
    forkedWeb3.eth.getTransactionReceipt(initialDeployTransactionHash, function(err, referenceReceipt) {
      if (err) {
        return done(err);
      }
      assert.deepStrictEqual(referenceReceipt.transactionHash, initialDeployTransactionHash);

      mainWeb3.eth.getTransactionReceipt(initialDeployTransactionHash, function(err, forkedReceipt) {
        if (err) {
          return done(err);
        }

        assert.deepStrictEqual(forkedReceipt.transactionHash, initialDeployTransactionHash);
        assert.deepStrictEqual(referenceReceipt, forkedReceipt);
        done();
      });
    });
  });

<<<<<<< HEAD
  it("should trace a successful transaction", async function() {
    let block = await mainWeb3.eth.getBlock("latest");
    let hash = block.transactions[0];

    await new Promise((resolve, reject) => {
      mainWeb3._provider.send(
        {
          jsonrpc: "2.0",
          method: "debug_traceTransaction",
          params: [hash, []],
          id: new Date().getTime()
        },
        function(err, response) {
          if (err) {
            reject(err);
          }
          if (response.error) {
            reject(response.error);
          }
          resolve();
        }
      );
=======
  it("should return the same network version as the chain it forked from", function(done) {
    forkedWeb3.eth.net.getId(function(_, forkedNetwork) {
      mainWeb3.eth.net.getId(function(_, mainNetwork) {
        assert.strictEqual(mainNetwork, forkedNetwork);
      });
>>>>>>> 0e6b865c
    });
    done();
  });

  after("Shutdown server", function(done) {
    forkedWeb3._provider.connection.close();
    forkedServer.close(function(serverCloseErr) {
      forkedWeb3.setProvider();
      let mainProvider = mainWeb3._provider;
      mainWeb3.setProvider();
      mainProvider.close(function(providerCloseErr) {
        if (serverCloseErr) {
          return done(serverCloseErr);
        }
        if (providerCloseErr) {
          return done(providerCloseErr);
        }
        done();
      });
    });
  });
});<|MERGE_RESOLUTION|>--- conflicted
+++ resolved
@@ -122,19 +122,10 @@
         // Save this for a later test.
         initialDeployTransactionHash = tx;
 
-<<<<<<< HEAD
-    // Deploy a second one, which we won't use often.
-    await forkedWeb3.eth.sendTransaction({
-      from: forkedAccounts[0],
-      data: contract.binary,
-      gas: 3141592
-    });
-=======
         forkedWeb3.eth.getTransactionReceipt(tx, function(err, receipt) {
           if (err) {
             return done(err);
           }
->>>>>>> 0e6b865c
 
           contractAddress = receipt.contractAddress;
 
@@ -453,11 +444,7 @@
   it(
     "should represent the block number correctly in the Oracle contract (oracle.blockhash0)," +
       " providing forked block hash and number",
-<<<<<<< HEAD
-    async function() {
-=======
     function() {
->>>>>>> 0e6b865c
       this.timeout(10000);
       var oracleSol = fs.readFileSync("./test/Oracle.sol", { encoding: "utf8" });
       var solcResult = solc.compile(oracleSol);
@@ -565,12 +552,6 @@
   it("should return the correct balance based on block number", function(done) {
     // Note for the first two requests, we choose the block numbers 1 before and after the fork to
     // ensure we're pulling data off the correct provider in both cases.
-<<<<<<< HEAD
-    let balanceBeforeFork = Web3.utils.toBN(await mainWeb3.eth.getBalance(forkedAccounts[0], forkBlockNumber - 1));
-    let balanceAfterFork = Web3.utils.toBN(await mainWeb3.eth.getBalance(forkedAccounts[0], forkBlockNumber + 1));
-    let balanceLatestMain = Web3.utils.toBN(await mainWeb3.eth.getBalance(forkedAccounts[0], "latest"));
-    let balanceLatestFallback = Web3.utils.toBN(await forkedWeb3.eth.getBalance(forkedAccounts[0], "latest"));
-=======
     async.parallel(
       {
         balanceBeforeFork: mainWeb3.eth.getBalance.bind(mainWeb3.eth, forkedAccounts[0], forkBlockNumber - 1),
@@ -607,7 +588,6 @@
         // amount (<2%). This assertion was added since forked balances were previously
         // incorrectly being converted between decimal and hex
         assert(balanceLatestMain.muln(0.95).lt(balanceLatestFallback));
->>>>>>> 0e6b865c
 
         done();
       }
@@ -706,36 +686,11 @@
     });
   });
 
-<<<<<<< HEAD
-  it("should trace a successful transaction", async function() {
-    let block = await mainWeb3.eth.getBlock("latest");
-    let hash = block.transactions[0];
-
-    await new Promise((resolve, reject) => {
-      mainWeb3._provider.send(
-        {
-          jsonrpc: "2.0",
-          method: "debug_traceTransaction",
-          params: [hash, []],
-          id: new Date().getTime()
-        },
-        function(err, response) {
-          if (err) {
-            reject(err);
-          }
-          if (response.error) {
-            reject(response.error);
-          }
-          resolve();
-        }
-      );
-=======
   it("should return the same network version as the chain it forked from", function(done) {
     forkedWeb3.eth.net.getId(function(_, forkedNetwork) {
       mainWeb3.eth.net.getId(function(_, mainNetwork) {
         assert.strictEqual(mainNetwork, forkedNetwork);
       });
->>>>>>> 0e6b865c
     });
     done();
   });

--- conflicted
+++ resolved
@@ -1,15 +1,8 @@
-<<<<<<< HEAD
 var Web3 = require("web3");
 var Web3WsProvider = require("web3-providers-ws");
 var assert = require("assert");
-var Ganache = require("../index.js");
-=======
-var Web3 = require('web3');
-var Web3WsProvider = require('web3-providers-ws');
-var utils = require('ethereumjs-util');
-var assert = require('assert');
-var Ganache = require(process.env.TEST_BUILD ? "../build/ganache.core." + process.env.TEST_BUILD + ".js" : "../index.js");
->>>>>>> 0139355c
+var Ganache = require(process.env.TEST_BUILD ? "../build/ganache.core." +
+  process.env.TEST_BUILD + ".js" : "../index.js");
 var fs = require("fs");
 var solc = require("solc");
 var to = require("../lib/utils/to.js");
@@ -66,13 +59,8 @@
       position_of_value: "0x0000000000000000000000000000000000000000000000000000000000000000",
       expected_default_value: 5,
       call_data: {
-<<<<<<< HEAD
         gas: "0x2fefd8",
-        gasPrice: "0x01", // This is important, as passing it has exposed errors in the past.
-=======
-        gas: '0x2fefd8',
-        gasPrice: '0x1', // This is important, as passing it has exposed errors in the past.
->>>>>>> 0139355c
+        gasPrice: "0x1", // This is important, as passing it has exposed errors in the past.
         to: null, // set by test
         data: "0x3fa4f245"
       },
@@ -621,13 +609,8 @@
         var codeAfterFork = results.codeAfterFork;
         var codeLatest = results.codeLatest;
 
-<<<<<<< HEAD
         // There should be no code initially.
-        assert.strictEqual(to.number(codeEarliest), 0);
-=======
-      // There should be no code initially.
-      assert.equal(codeEarliest, "0x")
->>>>>>> 0139355c
+        assert.strictEqual(codeEarliest, "0x");
 
         // Arbitrary length check since we can't assert the exact value
         assert(codeAfterFork.length > 20);

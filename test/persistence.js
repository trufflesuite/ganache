--- conflicted
+++ resolved
@@ -8,11 +8,7 @@
 const { join } = require("path");
 const assert = require("assert");
 const Web3 = require("web3");
-<<<<<<< HEAD
-const { generateSend } = require("./helpers/utils");
-=======
 const send = require("./helpers/utils/rpc");
->>>>>>> 86d565bc
 
 const source = readFileSync("./test/contracts/examples/Example.sol", { encoding: "utf8" });
 const result = compile(source, 1);

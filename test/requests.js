--- conflicted
+++ resolved
@@ -461,7 +461,6 @@
       await web3.eth.sendTransaction(transaction);
     });
 
-<<<<<<< HEAD
     it("should not produce colliding transaction hashes", async() => {
       try {
         let tx1 = await web3.eth.sendTransaction({ from: accounts[3], to: accounts[5], value: 2000 });
@@ -482,24 +481,8 @@
       }
     });
 
-    it("should fail with bad nonce (skipped value)", function(done) {
-      let tempWeb3 = new Web3(
-        Ganache.provider({
-          blockTime: 0.5, // seconds
-          mnemonic: "candy maple cake sugar pudding cream honey rich smooth crumble sweet treat"
-        })
-      );
-
-      const accounts = [
-        // configured with mnemonic
-        "0x627306090abab3a6e1400e9345bc60c78a8bef57",
-        "0xf17f52151ebef6c7334fad080c5704d77216b732"
-      ];
-=======
     it("should fail with bad nonce (skipped value)", async function() {
       let nonce = await web3.eth.getTransactionCount(accounts[0]);
->>>>>>> 7929aeb4
-
       let transaction = {
         value: "0x10000000",
         gasLimit: "0x33450",
@@ -601,19 +584,7 @@
         gasLimit: "0x33450",
         from: accounts[0],
         to: accounts[1],
-<<<<<<< HEAD
-        nonce: "0x0"
-      });
-
-      let transaction2 = new Transaction({
-        value: "0x10000000",
-        gasLimit: "0x33450",
-        from: accounts[0],
-        to: accounts[1],
-        nonce: "0x2" // Skipped nonce 1
-=======
         nonce: to.rpcQuantityHexString(nonce + 1) // Skipped nonce
->>>>>>> 7929aeb4
       });
 
       const secretKeyBuffer = Buffer.from(secretKeys[0].substr(2), "hex");
@@ -639,15 +610,8 @@
       const secretKeyBuffer = Buffer.from(secretKeys[0].substr(2), "hex");
       transaction.sign(secretKeyBuffer);
 
-<<<<<<< HEAD
-      web3.eth.sendSignedTransaction(transaction.serialize(), function(err, result) {
-        assert.strictEqual(result, to.txHash(transaction));
-        done(err);
-      });
-=======
       let result = await web3.eth.sendSignedTransaction(transaction.serialize());
-      assert.strictEqual(result.transactionHash, to.hex(transaction.hash()));
->>>>>>> 7929aeb4
+      assert.strictEqual(result.transactionHash, to.txHash(transaction));
     });
 
     it("should allow a tx to contain data when sent to an external (personal) address", async function() {

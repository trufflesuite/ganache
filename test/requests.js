<<<<<<< HEAD
var Web3 = require("web3");
var Web3WsProvider = require("web3-providers-ws");
var Transaction = require("ethereumjs-tx");
var utils = require("ethereumjs-util");
var assert = require("assert");
var Ganache = require("../index.js");
=======
var Web3 = require('web3');
var Web3WsProvider = require('web3-providers-ws');
var Transaction = require('ethereumjs-tx');
var utils = require('ethereumjs-util');
var assert = require('assert');
var Ganache = require(process.env.TEST_BUILD ? "../build/ganache.core." + process.env.TEST_BUILD + ".js" : "../index.js");
>>>>>>> 0139355c
var solc = require("solc");
var fs = require("fs");
var to = require("../lib/utils/to");
var _ = require("lodash");

var source = fs.readFileSync("./test/Example.sol", { encoding: "utf8" });
var result = solc.compile(source, 1);
var secretKeys = [
  "0xda09f8cdec20b7c8334ce05b27e6797bef01c1ad79c59381666467552c5012e3",
  "0x0d14f32c8e3ed7417fb7db52ebab63572bf7cfcd557351d4ccf19a05edeecfa5",
  "0x0d80aca78bfaf3ab47865a53e5977e285c41c028a15313f917fe78abe5a50ef7",
  "0x00af8067d4c69abca7234194f154d7f31e13c0e53dae9260432f1bcc6d1d13fb",
  "0x8939a6a37b48c47f9bc683c371dd96e819d65f6138f3b376a622ecb40379bd22",
  "0x4a3665bf95efd38cb9820ce129a26fee03927f17930924c98908c8885ca53606",
  "0x111bd4b380f2eeb0d00b025d574908d59c1bfa0030d7a69f69445c171d8cfa27",
  "0x6aff34e843c3a99fe21dcc014e3b5bf6a160a4bb8c4c470ea79acd33d9bea41f",
  "0x12ae0eb585babc60c88a74190a6074488a0d2f296124ce37f85dbec1d693906f",
  "0xd46dc75904628a0b0eaffdda6acbe2687924299995708e30d05a1e8a2a1c5d45"
];

// Thanks solc. At least this works!
// This removes solc's overzealous uncaughtException event handler.
process.removeAllListeners("uncaughtException");

// Note: Certain properties of the following contract data are hardcoded to
// maintain repeatable tests. If you significantly change the solidity code,
// make sure to update the resulting contract data with the correct values.
var contract = {
  solidity: source,
  abi: result.contracts[":Example"].interface,
  binary: "0x" + result.contracts[":Example"].bytecode,
  runtimeBinary: "0x" + result.contracts[":Example"].runtimeBytecode,
  position_of_value: "0x0000000000000000000000000000000000000000000000000000000000000000",
  expected_default_value: 5,
  callData: {
    gasPrice: "0x01", // This is important, as passing it has exposed errors in the past.
    to: null, // set by test
    data: "0x3fa4f245"
  },
  transaction_data: {
    from: null, // set by test
    to: null, // set by test
    data: "0x552410770000000000000000000000000000000000000000000000000000000000000019", // sets value to 25 (base 10)
    gas: 3141592
  }
};

var tests = function(web3) {
  var accounts;
  var personalAccount;

  before("create and fund personal account", function() {
    return web3.eth
      .getAccounts()
      .then(function(accs) {
        accounts = accs.map(function(val) {
          return val.toLowerCase();
        });

        return web3.eth.personal.newAccount("password");
      })
      .then(function(acct) {
        personalAccount = acct;
      });
  });

  describe("eth_accounts", function() {
    it("should return 10 addresses", function(done) {
      assert.deepStrictEqual(accounts.length, 10);
      done();
    });
  });

  describe("eth_getCompilers", function() {
    it("should return an empty array", function() {
      return web3.eth.getCompilers().then(function(compilers) {
        assert(Array.isArray(compilers));
        assert.strictEqual(0, compilers.length);
      });
    });
  });

  describe("eth_blockNumber", function() {
    it("should return initial block number of zero", function(done) {
      web3.eth.getBlockNumber(function(err, result) {
        if (err) {
          return done(err);
        }

        assert.deepStrictEqual(result, 0);
        done();
      });

      // Note: We'll assert the block number changes on transactions.
    });
  });

  describe("eth_coinbase", function() {
    it("should return correct address", function(done) {
      web3.eth.getCoinbase(function(err, coinbase) {
        if (err) {
          return done(err);
        }

        assert.strictEqual(coinbase, accounts[0]);
        done();
      });
    });
  });

  describe("eth_mining", function() {
    it("should return true", function(done) {
      web3.eth.isMining(function(err, result) {
        if (err) {
          return done(err);
        }

        assert.deepStrictEqual(result, true);
        done();
      });
    });
  });

  describe("eth_hashrate", function() {
    it("should return hashrate of zero", function(done) {
      web3.eth.getHashrate(function(err, result) {
        if (err) {
          return done(err);
        }

        assert.deepStrictEqual(result, 0);
        done();
      });
    });
  });

  describe("eth_gasPrice", function() {
    it("should return gas price of 2 gwei", function(done) {
      web3.eth.getGasPrice(function(err, result) {
        if (err) {
          return done(err);
        }

        assert.strictEqual(to.hexWithZeroPadding(result), to.hexWithZeroPadding(2000000000));
        done();
      });
    });
  });

  describe("eth_getBalance", function() {
    it("should return initial balance", function(done) {
      web3.eth.getBalance(accounts[0], function(err, result) {
        if (err) {
          return done(err);
        }

        assert.deepStrictEqual(result, "100000000000000000000");
        done();
      });
    });

    it("should return 0 for non-existent account", function(done) {
      web3.eth.getBalance("0x1234567890123456789012345678901234567890", function(err, result) {
        if (err) {
          return done(err);
        }

        assert.strictEqual("0x" + result.toString(16), "0x0");
        done();
      });
    });
  });

  describe("eth_getBlockByNumber", function() {
    it("should return block given the block number", function(done) {
      web3.eth.getBlock(0, true, function(err, block) {
        if (err) {
          return done(err);
        }

        var expectedFirstBlock = {
          number: 0,
          hash: block.hash, // Don't test this one
          mixHash: "0x0000000000000000000000000000000000000000000000000000000000000000",
          parentHash: "0x0000000000000000000000000000000000000000000000000000000000000000",
          nonce: "0x0000000000000000",
          sha3Uncles: "0x1dcc4de8dec75d7aab85b567b6ccd41ad312451b948a7413f0a142fd40d49347",
          logsBloom:
            "0x0000000000000000000000000000000000000000000000000000000000000000000000000000000" +
            "000000000000000000000000000000000000000000000000000000000000000000000000000000000" +
            "000000000000000000000000000000000000000000000000000000000000000000000000000000000" +
            "000000000000000000000000000000000000000000000000000000000000000000000000000000000" +
            "000000000000000000000000000000000000000000000000000000000000000000000000000000000" +
            "000000000000000000000000000000000000000000000000000000000000000000000000000000000" +
            "0000000000000000000000000000",
          transactionsRoot: "0x56e81f171bcc55a6ff8345e692c0f86e5b48e01b996cadc001622fb5e363b421",
          stateRoot: "0x7caba99698b405652a6bcb1038efa16db54b3338af71fa832a0b99a3e6c344bc",
          receiptsRoot: "0x56e81f171bcc55a6ff8345e692c0f86e5b48e01b996cadc001622fb5e363b421",
          miner: "0x0000000000000000000000000000000000000000",
          difficulty: "0",
          totalDifficulty: "0",
          extraData: "0x",
          size: 1000,
          gasLimit: 6721975,
          gasUsed: 0,
          timestamp: block.timestamp, // Don't test this one.
          transactions: [],
          uncles: []
        };

        assert.deepStrictEqual(block, expectedFirstBlock);

        var now = new Date().getTime();
        var then = block.timestamp * 1000; // block.timestamp is in seconds.

        assert.strictEqual(then.toString().length, now.toString().length, "Invalid timestamp length");
        assert(then < now, "Time returned was greater than the current time");
        done();
      });
    });

    it("should return null given a future block number", function(done) {
      web3.eth.getBlock(10000, true, function(err, block) {
        if (err) {
          return done(err);
        }

        assert.deepStrictEqual(block, null);
        done();
      });
    });

    it("should return transactions in the block as well", function(done) {
      web3.eth.sendTransaction(
        {
          from: accounts[0],
          data: contract.binary,
          gas: 3141592
        },
        function(err, txHash) {
          if (err) {
            return done(err);
          }

          // Assume it was processed correctly.
          assert.deepStrictEqual(txHash.length, 66);

          web3.eth.getBlock("latest", true, function(err, block) {
            if (err) {
              return done(err);
            }

            assert.strictEqual(block.transactions.length, 1, "Latest block should have one transaction");
            assert.strictEqual(block.transactions[0].hash, txHash, "Transaction hashes don't match");

            // Retest, with transaction only as hash
            web3.eth.getBlock("latest", false, function(err, block) {
              if (err) {
                return done(err);
              }

              assert.strictEqual(block.transactions.length, 1, "Latest block should have one transaction");
              assert.strictEqual(block.transactions[0], txHash, "Transaction hashes don't match");

              done();
            });
          });
        }
      );
    });
  });

  // Relies on the validity of eth_getBlockByNumber above.
  describe("eth_getBlockByHash", function() {
    it("should return block given the block hash", function(done) {
      web3.eth.getBlock(0, true, function(err, blockByNumber) {
        if (err) {
          return done(err);
        }

        web3.eth.getBlock(blockByNumber.hash, true, function(err, blockByHash) {
          if (err) {
            return done(err);
          }

          assert.deepStrictEqual(blockByHash, blockByNumber);
          done();
        });
      });
    });
  });

  describe("eth_getBlockTransactionCountByNumber", function() {
    it("should return the number of transactions given the block number (0 transactions)", function(done) {
      // Block 0 should have 0 transactions as per test eth_getBlockByNumber
      web3.eth.getBlock(0, true, function(err, block) {
        if (err) {
          return done(err);
        }
        web3.eth.getBlockTransactionCount(0, function(err, blockTransactionCount) {
          if (err) {
            return done(err);
          }
          assert.strictEqual(block.transactions.length, blockTransactionCount, "Block transaction count should be 0.");
          assert.strictEqual(0, blockTransactionCount, "Block transaction count should be 0.");
          done();
        });
      });
    });

    it("should return the number of transactions given the block number (1 transaction)", function(done) {
      // Create a transaction and check
      // Account 0 seems to be running out of gas before all tests are complete
      var payingAccount = 2;

      web3.eth.sendTransaction(
        {
          from: accounts[payingAccount],
          data: contract.binary,
          gas: 3141592
        },
        function(err, txHash) {
          if (err) {
            return done(err);
          }
          // Assume it was processed correctly.
          assert.deepStrictEqual(txHash.length, 66);

          web3.eth.getBlock("latest", true, function(err, block) {
            if (err) {
              return done(err);
            }
            web3.eth.getBlockTransactionCount(block.number, function(err, blockTransactionCount) {
              if (err) {
                return done(err);
              }
              assert.strictEqual(
                block.transactions.length,
                blockTransactionCount,
                "Block transaction count should be 1."
              );
              assert.strictEqual(1, blockTransactionCount, "Block transaction count should be 1.");
              done();
            });
          });
        }
      );
    });

    it("should return 0 transactions when the block doesn't exist", function(done) {
      web3.eth.getBlockTransactionCount(1000000, function(err, blockTransactionCount) {
        if (err) {
          return done(err);
        }
        assert.strictEqual(0, blockTransactionCount, "Block transaction count should be 0.");
        done();
      });
    });
  });

  // Dependent upon validity of eth_getBlockTransactionCountByNumber
  describe("eth_getBlockTransactionCountByHash", function() {
    it("should return the number of transactions given the hash", function(done) {
      web3.eth.getBlock(0, true, function(err, blockByNumber) {
        if (err) {
          return done(err);
        }
        web3.eth.getBlockTransactionCount(blockByNumber.number, true, function(err, txCountByHash) {
          if (err) {
            return done(err);
          }
          web3.eth.getBlockTransactionCount(blockByNumber.hash, function(err, txCountByNumber) {
            if (err) {
              return done(err);
            }
            assert.strictEqual(
              txCountByHash,
              txCountByNumber,
              "Txn count for block retrieved by hash should equal count retrieved by number."
            );
            done();
          });
        });
      });
    });
  });

  describe("eth_getCode", function() {
    it("should return 0x for eth_getCode called on a non-contract", function(done) {
      web3.eth.getCode("0x000000000000000000000000000000000000dEaD", function(err, code) {
        assert.equal(code, "0x");
        done();
      });
    });
  });

  describe("eth_sign", function() {
    var accounts;
    var signingWeb3;

    // This account produces an edge case signature when it signs the hex-encoded buffer:
    // '0x07091653daf94aafce9acf09e22dbde1ddf77f740f9844ac1f0ab790334f0627'. (See Issue #190)
    var acc = {
      balance: "0x0",
      secretKey: "0xe6d66f02cd45a13982b99a5abf3deab1f67cf7be9fee62f0a072cb70896342e4"
    };

    // Load account.
    before(function(done) {
      signingWeb3 = new Web3();
      signingWeb3.setProvider(
        Ganache.provider({
          accounts: [acc]
        })
      );
      signingWeb3.eth.getAccounts(function(err, accs) {
        if (err) {
          return done(err);
        }
        accounts = accs.map(function(val) {
          return val.toLowerCase();
        });
        done();
      });
    });

    it("should produce a signature whose signer can be recovered", function() {
      var msg = utils.toBuffer("asparagus");
      var msgHash = utils.hashPersonalMessage(msg);

      return signingWeb3.eth.sign(utils.bufferToHex(msg), accounts[0]).then((sgn) => {
        sgn = utils.stripHexPrefix(sgn);
        var r = Buffer.from(sgn.slice(0, 64), "hex");
        var s = Buffer.from(sgn.slice(64, 128), "hex");
        var v = parseInt(sgn.slice(128, 130), 16) + 27;
        var pub = utils.ecrecover(msgHash, v, r, s);
        var addr = utils.setLength(utils.fromSigned(utils.pubToAddress(pub)), 20);
        addr = to.hex(addr);
        assert.deepStrictEqual(addr, accounts[0]);
      });
    });

    it("should work if ecsign produces 'r' or 's' components that start with 0", function() {
      // This message produces a zero prefixed 'r' component when signed by ecsign
      // w/ the account set in this test's 'before' block.
      var msgHex = "0x07091653daf94aafce9acf09e22dbde1ddf77f740f9844ac1f0ab790334f0627";
      var edgeCaseMsg = utils.toBuffer(msgHex);
      var msgHash = utils.hashPersonalMessage(edgeCaseMsg);
      return signingWeb3.eth.sign(msgHex, accounts[0]).then((sgn) => {
        sgn = utils.stripHexPrefix(sgn);
        var r = Buffer.from(sgn.slice(0, 64), "hex");
        var s = Buffer.from(sgn.slice(64, 128), "hex");
        var v = parseInt(sgn.slice(128, 130), 16) + 27;
        var pub = utils.ecrecover(msgHash, v, r, s);
        var addr = utils.setLength(utils.fromSigned(utils.pubToAddress(pub)), 20);
        addr = to.hex(addr);
        assert.deepStrictEqual(addr, accounts[0]);
      });
    });

    after("shutdown", function(done) {
      let provider = signingWeb3._provider;
      signingWeb3.setProvider();
      provider.close(done);
    });
  });

  describe("eth_signTypedData", function() {
    var accounts;
    var signingWeb3;

    // Account based on https://github.com/ethereum/EIPs/blob/master/assets/eip-712/Example.js
    var acc = {
<<<<<<< HEAD
      balance: "0x00",
      secretKey: web3.utils.sha3("cow")
=======
      balance: "0x0",
      secretKey: web3.utils.sha3('cow')
>>>>>>> 0139355c
    };

    // Load account.
    before(function(done) {
      signingWeb3 = new Web3();
      signingWeb3.setProvider(
        Ganache.provider({
          accounts: [acc]
        })
      );
      signingWeb3.eth.getAccounts(function(err, accs) {
        if (err) {
          return done(err);
        }
        accounts = accs.map(function(val) {
          return val.toLowerCase();
        });
        done();
      });
    });

    it("should produce a signature whose signer can be recovered", function(done) {
      var typedData = {
        types: {
          EIP712Domain: [
            { name: "name", type: "string" },
            { name: "version", type: "string" },
            { name: "chainId", type: "uint256" },
            { name: "verifyingContract", type: "address" }
          ],
          Person: [{ name: "name", type: "string" }, { name: "wallet", type: "address" }],
          Mail: [{ name: "from", type: "Person" }, { name: "to", type: "Person" }, { name: "contents", type: "string" }]
        },
        primaryType: "Mail",
        domain: {
          name: "Ether Mail",
          version: "1",
          chainId: 1,
          verifyingContract: "0xCcCCccccCCCCcCCCCCCcCcCccCcCCCcCcccccccC"
        },
        message: {
          from: { name: "Cow", wallet: "0xCD2a3d9F938E13CD947Ec05AbC7FE734Df8DD826" },
          to: { name: "Bob", wallet: "0xbBbBBBBbbBBBbbbBbbBbbbbBBbBbbbbBbBbbBBbB" },
          contents: "Hello, Bob!"
        }
      };

      signingWeb3.currentProvider.sendAsync(
        {
          jsonrpc: "2.0",
          method: "eth_signTypedData",
          params: [accounts[0], typedData],
          id: new Date().getTime()
        },
        function(err, response) {
          if (err) {
            return done(err);
          }
          assert.strictEqual(
            response.result,
            "0x4355c47d63924e8a72e509b65029052eb6c299d53a04e167c5775fd466751c9d" +
            "07299936d304c153f6443dfa05f40ff007d72911b6f72307f996231605b915621c"
          );
          done();
        }
<<<<<<< HEAD
      );
    });
=======

        assert.equal(response.result, "0x4355c47d63924e8a72e509b65029052eb6c299d53a04e167c5775fd466751c9d07299936d304c153f6443dfa05f40ff007d72911b6f72307f996231605b915621c");
        done();
      });
  	});
>>>>>>> 0139355c

    after("shutdown", function(done) {
      let provider = signingWeb3._provider;
      signingWeb3.setProvider();
      provider.close(done);
    });
  });

<<<<<<< HEAD
  describe("eth_sendRawTransaction", () => {
    it("should fail with bad nonce (too low)", function(done) {
      var transaction = new Transaction({
        value: "0x10000000",
        gasLimit: "0x33450",
        from: accounts[0],
        to: accounts[1],
        nonce: "0x00" // too low nonce
      });
=======
  describe('eth_sendTransaction', () => {

    it("should fail with bad nonce (too low)", function(done) {
      var transaction = {
        "value": "0x10000000",
        "gasLimit": "0x33450",
        "from": accounts[0],
        "to": accounts[1],
        "nonce": "0x00",  // too low nonce
      }

      web3.eth.sendTransaction(transaction, function(err, result) {
        assert(err.message.indexOf("the tx doesn't have the correct nonce. account has nonce of: 1 tx has nonce of: 0") >= 0, `Incorrect error message: ${err.message}`);
        done()
      })

    });

    it("should fail with bad nonce (too high)", function(done) {
      var transaction = {
        "value": "0x10000000",
        "gasLimit": "0x33450",
        "from": accounts[0],
        "to": accounts[1],
        "nonce": "0xff",  // too high nonce
      }

      web3.eth.sendTransaction(transaction, function(err, result) {
        assert(err.message.indexOf("the tx doesn't have the correct nonce. account has nonce of: 1 tx has nonce of: 255") >= 0);
        done()
      });

    });

    it("should succeed with right nonce (1)", function(done) {
      var transaction = {
        "value": "0x10000000",
        "gasLimit": "0x33450",
        "from": accounts[0],
        "to": accounts[1],
        "nonce": "0x01"
      }

      web3.eth.sendTransaction(transaction, function(err, result) {
        done(err)
      })

    })

    it("should fail with bad nonce (skipped value)", function(done) {
      let tempWeb3 = new Web3(Ganache.provider({
        blockTime: .5, // seconds
        mnemonic: "candy maple cake sugar pudding cream honey rich smooth crumble sweet treat"
      }));

      const accounts = [ // configured with mnemonic
        '0x627306090abab3a6e1400e9345bc60c78a8bef57',
        '0xf17f52151ebef6c7334fad080c5704d77216b732',
      ];
      const secretKeys = [ // configured with mnemonic
          '0xc87509a1c067bbde78beb793e6fa76530b6382a4c0241e5e4a9ec0a0f44dc0d3'
      ];

      let transaction = {
        "value": "0x10000000",
        "gasLimit": "0x33450",
        "from": accounts[0],
        "to": accounts[1],
        "nonce": "0x00"
      }

      let transaction2 = {
        "value": "0x10000000",
        "gasLimit": "0x33450",
        "from": accounts[0],
        "to": accounts[1],
        "nonce": "0x02"  // Skipped nonce 1
      }

      tempWeb3.eth.sendTransaction(transaction, function(err, hash) {
        if (err) return done(err);
        // Ensure there's no receipt since the transaction hasn't yet been processed.
        tempWeb3.eth.getTransactionReceipt(hash, function(err, receipt) {
          if (err) return done(err);
          assert.equal(receipt, null, "No receipt since the transaction hasn't yet been processed.");
          // Issue second transaction
          tempWeb3.eth.sendTransaction(transaction2, function(err2, hash2) {
            assert.notDeepEqual(err2, null, 'Incorrect nonce, tx should fail.');
            setTimeout(function() {
              // Wait .75 seconds (1.5x the mining interval) then get the receipt. It should be processed.
              tempWeb3.eth.getTransactionReceipt(hash, function(err3, receipt1) {
                assert.notDeepEqual(receipt1, null, 'First tx should be processed');
                done()
              });
            }, 750);
          });
        });
      });
    })

    it("should allow a tx to contain data when sent to an external (personal) address", async () => {
      var transaction = {
        "value": "0x10000000",
        "gasLimit": "0x33450",
        "from": accounts[9],
        "to": accounts[8],
        "data": "0xd46e8dd67c5d32be8d46e8dd67c5d32be8058bb8eb970870f072445675058bb8eb970870f072445675"
      }

      let result = await web3.eth.sendTransaction(transaction);
      assert.notDeepStrictEqual(result, null, "Tx should be successful.");
    });
  })

  describe('eth_sendRawTransaction', () => {

    it("should fail with bad nonce (too low)", function(done) {
      var transaction = new Transaction({
        "value": "0x10000000",
        "gasLimit": "0x33450",
        "from": accounts[0],
        "to": accounts[1],
        "nonce": "0x0", // too low nonce
      })
>>>>>>> 0139355c

      var secretKeyBuffer = Buffer.from(secretKeys[0].substr(2), "hex");
      transaction.sign(secretKeyBuffer);

      web3.eth.sendSignedTransaction(transaction.serialize(), function(err, result) {
<<<<<<< HEAD
        assert(
          err.message.indexOf("the tx doesn't have the correct nonce. account has nonce of: 1 tx has nonce of: 0") >= 0,
          `Incorrect error message: ${err.message}`
        );
        done();
      });
    });

    it("should fail with bad nonce (too high)", function(done) {
      var transaction = new Transaction({
        value: "0x10000000",
        gasLimit: "0x33450",
        from: accounts[0],
        to: accounts[1],
        nonce: "0xff" // too low nonce
      });
=======
        assert(err.message.indexOf("the tx doesn't have the correct nonce. account has nonce of: 2 tx has nonce of: 0") >= 0, `Incorrect error message: ${err.message}`);
        done()
      })
    })

    it("should fail with bad nonce (too high)", function(done) {
      var transaction = new Transaction({
        "value": "0x10000000",
        "gasLimit": "0x33450",
        "from": accounts[0],
        "to": accounts[1],
        "nonce": "0xff",  // too high nonce
      })
>>>>>>> 0139355c

      var secretKeyBuffer = Buffer.from(secretKeys[0].substr(2), "hex");
      transaction.sign(secretKeyBuffer);

      web3.eth.sendSignedTransaction(transaction.serialize(), function(err, result) {
<<<<<<< HEAD
        assert(
          err.message.indexOf("the tx doesn't have the correct nonce. account has nonce of: 1 tx has nonce of: 255") >=
            0
        );
        done();
      });
    });

    it("should succeed with right nonce (1)", function(done) {
      var transaction = new Transaction({
        value: "0x10000000",
        gasLimit: "0x33450",
        from: accounts[0],
        to: accounts[1],
        nonce: "0x01"
      });
=======
        assert(err.message.indexOf("the tx doesn't have the correct nonce. account has nonce of: 2 tx has nonce of: 255") >= 0);
        done()
      })

    })

    it("should succeed with right nonce (1)", function(done) {
      var transaction = new Transaction({
        "value": "0x10000000",
        "gasLimit": "0x33450",
        "from": accounts[0],
        "to": accounts[1],
        "nonce": "0x2"
      })
>>>>>>> 0139355c

      var secretKeyBuffer = Buffer.from(secretKeys[0].substr(2), "hex");
      transaction.sign(secretKeyBuffer);

      web3.eth.sendSignedTransaction(transaction.serialize(), function(err, result) {
<<<<<<< HEAD
        done(err);
      });
    });
=======
        done(err)
      })
    })

    it("should fail with bad nonce (skipped value)", function(done) {
      let tempWeb3 = new Web3(Ganache.provider({
        blockTime: .5, // seconds
        mnemonic: "candy maple cake sugar pudding cream honey rich smooth crumble sweet treat"
      }));

      const accounts = [ // configured with mnemonic
        '0x627306090abab3a6e1400e9345bc60c78a8bef57',
        '0xf17f52151ebef6c7334fad080c5704d77216b732',
      ];
      const secretKeys = [ // configured with mnemonic
          '0xc87509a1c067bbde78beb793e6fa76530b6382a4c0241e5e4a9ec0a0f44dc0d3'
      ];

      let transaction = new Transaction({
        "value": "0x10000000",
        "gasLimit": "0x33450",
        "from": accounts[0],
        "to": accounts[1],
        "nonce": "0x00"
      })
      let transaction2 = new Transaction({
        "value": "0x10000000",
        "gasLimit": "0x33450",
        "from": accounts[0],
        "to": accounts[1],
        "nonce": "0x02"  // Skipped nonce 1
      })

      let secretKeyBuffer = Buffer.from(secretKeys[0].substr(2), 'hex')
      transaction.sign(secretKeyBuffer)
      transaction2.sign(secretKeyBuffer)
      

      tempWeb3.eth.sendSignedTransaction(transaction.serialize(), function(err, tx) {
        if (err) return done(err);
        // Ensure there's no receipt since the transaction hasn't yet been processed.
        tempWeb3.eth.getTransactionReceipt(tx, function(err, receipt) {
          if (err) return done(err);
          assert.equal(receipt, null, "No receipt since the transaction hasn't yet been processed.");
          // Issue second transaction
          tempWeb3.eth.sendSignedTransaction(transaction2.serialize(), function(err2, tx2) {
            assert.notDeepEqual(err2, null, 'Incorrect nonce, tx should fail.');
            setTimeout(function() {
              // Wait .75 seconds (1.5x the mining interval) then get the receipt. It should be processed.
              tempWeb3.eth.getTransactionReceipt(tx, function(err3, receipt1) {
                assert.notDeepEqual(receipt1, null, 'First tx should be processed');
                done()
              });
            }, 750);
          });
        });
      });
    })

>>>>>>> 0139355c

    it("should respond with correct txn hash", function(done) {
      var transaction = new Transaction({
<<<<<<< HEAD
        value: "0x00",
        gasLimit: "0x5208",
        from: accounts[0],
        to: accounts[1],
        nonce: "0x02"
      });
=======
        "value": "0x0",
        "gasLimit": "0x5208",
        "from": accounts[0],
        "to": accounts[1],
        "nonce": "0x3"
      })
>>>>>>> 0139355c

      var secretKeyBuffer = Buffer.from(secretKeys[0].substr(2), "hex");
      transaction.sign(secretKeyBuffer);

      web3.eth.sendSignedTransaction(transaction.serialize(), function(err, result) {
<<<<<<< HEAD
        assert.strictEqual(result, to.hex(transaction.hash()));
        done(err);
      });
    });
  });
=======
        assert.equal(result, to.hex(transaction.hash()))
        done(err)
      })
    })


    it("should allow a tx to contain data when sent to an external (personal) address", async () => {
      var transaction = new Transaction({
        "value": "0x10000000",
        "gasLimit": "0x33450",
        "from": accounts[6],
        "to": accounts[8],
        "data": "0xd46e8dd67c5d32be8d46e8dd67c5d32be8058bb8eb970870f072445675058bb8eb970870f072445675"
      })

      var secretKeyBuffer = Buffer.from(secretKeys[6].substr(2), 'hex')
      transaction.sign(secretKeyBuffer)

      let result = await web3.eth.sendSignedTransaction(transaction.serialize());
      assert.notDeepStrictEqual(result, null, "Tx should be successful.");
    })
  })
>>>>>>> 0139355c

  describe("contract scenario", function() {
    // These are expected to be run in order.
    var initialTransaction;
    var contractAddress;
    var contractCreationBlockNumber;

    it("should add a contract to the network (eth_sendTransaction)", function(done) {
      web3.eth.sendTransaction(
        {
          from: accounts[0],
          data: contract.binary,
          gas: 3141592,
          value: 1
        },
        function(err, hash) {
          if (err) {
            return done(err);
          }

          assert.deepStrictEqual(hash.length, 66);
          initialTransaction = hash;
          web3.eth.getTransactionReceipt(hash, function(err, receipt) {
            if (err) {
              return done(err);
            }
            contractCreationBlockNumber = receipt.blockNumber; // For defaultBlock test
            assert(receipt);
            done();
          });
        }
      );
    });

    it("should verify the transaction immediately (eth_getTransactionReceipt)", function(done) {
      web3.eth.getTransactionReceipt(initialTransaction, function(err, receipt) {
        if (err) {
          return done(err);
        }

        contractAddress = receipt.contractAddress;

        assert.notStrictEqual(receipt, null, "Transaction receipt shouldn't be null");
        assert.notStrictEqual(contractAddress, null, "Transaction did not create a contract");
        done();
      });
    });

<<<<<<< HEAD
    it("should return null if asked for a receipt for a nonexistent transaction" +
    " (eth_getTransactionReceipt)", function(done) {
=======
    it("should verify the transaction immediately (eth_getTransactionByHash)", function(done) {
      // This test uses the provider directly because web3 fixes a bug we had for us.
      //  specifically, when the an rpc result field is `0x` it transform it to `null`
      //  `0x` is an incorrect response (it should be null). so we test for that here
      web3.currentProvider.send({
        id: "1", // an "id" is required here because the web3 websocket provider (v1.0.0-beta.35) throws if it is 
                 // missing (it's probably just a bug on their end)
        jsonrpc: "2.0",
        method: "eth_getTransactionByHash",
        params: [initialTransaction]
      }, (err, jsonRpcResponse) => {
        if (err) return done(err);

        const result = jsonRpcResponse.result;

        assert.notEqual(result, null, "Transaction result shouldn't be null");
        assert.equal(result.hash, initialTransaction, "Resultant hash isn't what we expected");
        assert.equal(result.to, null, "Transaction receipt's `to` isn't `null` for a contract deployment");

        done();
      });
    });

    it("should return null if asked for a receipt for a nonexistent transaction (eth_getTransactionReceipt)", function(done) {
>>>>>>> 0139355c
      web3.eth.getTransactionReceipt("0xdeadbeef", function(err, receipt) {
        if (err) {
          return done(err);
        }

        assert.strictEqual(receipt, null, "Transaction receipt should be null");
        done();
      });
    });

    it("should verify the code at the address matches the runtimeBinary (eth_getCode)", function(done) {
      web3.eth.getCode(contractAddress, function(err, result) {
        if (err) {
          return done(err);
        }
        assert.strictEqual(result, contract.runtimeBinary);
        done();
      });
    });

    it("should have balance of 1 (eth_getBalance)", function(done) {
      web3.eth.getBalance(contractAddress, function(err, result) {
        if (err) {
          return done(err);
        }
        assert.strictEqual(result, "1");
        done();
      });
    });

    it("should be able to read data via a call (eth_call)", function(done) {
      var callData = contract.callData;
      callData.to = contractAddress;
      callData.from = accounts[0];

      var startingBlockNumber = null;

      // TODO: Removing this callback hell would be nice.
      web3.eth.getBlockNumber(function(err, result) {
        if (err) {
          return done(err);
        }

        startingBlockNumber = result;

        web3.eth.call(callData, function(err, result) {
          if (err) {
            return done(err);
          }
          assert.strictEqual(to.number(result), 5);

          web3.eth.getBlockNumber(function(err, result) {
            if (err) {
              return done(err);
            }

            assert.strictEqual(result, startingBlockNumber, "eth_call increased block count when it shouldn't have");
            done();
          });
        });
      });
    });

    it("should get back a runtime error on a bad call (eth_call)", function(done) {
      var callData = _.cloneDeep(contract.callData);
      callData.to = contractAddress;
      callData.from = accounts[0];

      // TODO: Removing this callback hell would be nice.
      web3.eth.estimateGas(callData, function(err, result) {
        if (err) {
          assert(err);
        }
        // set a low gas limit to force a runtime error
        callData.gas = result - 1;

        web3.eth.call(callData, function(err, result) {
          // should have received an error
          assert(err, "did not return runtime error");
          assert(
            /.*out of gas.*/.test(err.message),
            `Did not receive an 'out of gas' error. got '${err.message}' instead.`
          );
          done();
        });
      });
    });

    it("should be able to make a call from an address not in the accounts list (eth_call)", function(done) {
      var from = "0x1234567890123456789012345678901234567890";

      // Assert precondition: Ensure from address isn't in the accounts list.
      accounts.forEach(function(account) {
        assert.notStrictEqual(
          from,
          account,
          "Test preconditions not met: from address must not be within the accounts list, please rerun"
        );
      });

      var callData = contract.callData;
      callData.to = contractAddress;
      callData.from = from;

      web3.eth.call(callData, function(err, result) {
        if (err) {
          return done(err);
        }
        assert.strictEqual(to.number(result), 5);

        done();
      });
    });

    it("should be able to make a call when no address is listed (eth_call)", function(done) {
      var callData = contract.callData;
      callData.to = contractAddress;
      delete callData.from;

      web3.eth.call(callData, function(err, result) {
        if (err) {
          return done(err);
        }
        assert.strictEqual(to.number(result), 5);

        done();
      });
    });

    it("should represent the block number correctly in the Oracle contract (oracle.blockhash0)", function(done) {
      var oracleSol = fs.readFileSync("./test/Oracle.sol", { encoding: "utf8" });
      var oracleOutput = solc.compile(oracleSol).contracts[":Oracle"];
      web3.eth.personal.unlockAccount(accounts[0], "password", function(err, result) {
        if (err) {
          return done(err);
        }
        var contract = new web3.eth.Contract(JSON.parse(oracleOutput.interface));
        contract
          .deploy({
            data: oracleOutput.bytecode
          })
          .send({
            from: accounts[0],
            gas: 3141592
          })
          .then(function(oracle) {
            // TODO: ugly workaround - not sure why this is necessary.
            if (!oracle._requestManager.provider) {
              oracle._requestManager.setProvider(web3.eth._provider);
            }
            web3.eth.getBlock(0, true, function(err, block) {
              if (err) {
                return done(err);
              }
              oracle.methods.blockhash0().call(function(err, blockhash) {
                if (err) {
                  return done(err);
                }
                assert.strictEqual(blockhash, block.hash);
                done();
              });
            });
          });
      });
    });

    it("should be able to estimate gas of a transaction (eth_estimateGas)", function(done) {
      var txData = contract.transaction_data;
      txData.to = contractAddress;
      txData.from = accounts[0];

      var startingBlockNumber = null;

      // TODO: Removing this callback hell would be nice.
      web3.eth.getBlockNumber(function(err, result) {
        if (err) {
          return done(err);
        }

        startingBlockNumber = result;

        web3.eth.estimateGas(txData, function(err, result) {
          if (err) {
            return done(err);
          }
          assert.strictEqual(result, 27693);

          web3.eth.getBlockNumber(function(err, result) {
            if (err) {
              return done(err);
            }

            assert.strictEqual(
              result, startingBlockNumber, "eth_estimateGas increased block count when it shouldn't have"
            );
            done();
          });
        });
      });
    });

    it("should be able to estimate gas from an account not within the accounts list (eth_estimateGas)", function(done) {
      var txData = contract.transaction_data;
      txData.to = contractAddress;
      txData.from = "0x1234567890123456789012345678901234567890";

      web3.eth.estimateGas(txData, function(err, result) {
        if (err) {
          return done(err);
        }
        assert.strictEqual(result, 27693);
        done();
      });
    });

    it("should be able to estimate gas when no account is listed (eth_estimateGas)", function(done) {
      var txData = contract.transaction_data;
      txData.to = contractAddress;
      delete txData.from;

      web3.eth.estimateGas(txData, function(err, result) {
        if (err) {
          return done(err);
        }
        assert.strictEqual(result, 27693);
        done();
      });
    });

    it("should be able to send a state changing transaction (eth_sendTransaction)", function(done) {
      var txData = contract.transaction_data;
      txData.to = contractAddress;
      txData.from = accounts[0];

      var callData = contract.callData;
      callData.from = accounts[0];
      callData.to = contractAddress;

      web3.eth.sendTransaction(txData, function(err, tx) {
        if (err) {
          return done(err);
        }
        // Now double check the data was set properly.
        // NOTE: Because ethereumjs-testrpc processes transactions immediately,
        // we can do this. Calling the call immediately after the transaction would
        // fail on a different Ethereum client.

        web3.eth.getTransactionReceipt(tx, function(err, receipt) {
          if (err) {
            return done(err);
          }

          assert.strictEqual(receipt.logs.length, 1, "Receipt had wrong amount of logs");
          assert.strictEqual(
            receipt.logs[0].blockHash, receipt.blockHash, "Logs blockhash doesn't match block blockhash"
          );

          web3.eth.call(callData, function(err, result) {
            if (err) {
              return done(err);
            }

            assert.strictEqual(to.number(result), 25);
            done();
          });
        });
      });
    });

    // NB: relies on the previous test setting value to 25 and the contract deployment setting
    // original value to 5. `contractCreationBlockNumber` is set in the first test of this
    // describe block.
    it("should read data via a call at a specified blockNumber (eth_call)", function(done) {
      var startingBlockNumber = null;
      var callData = contract.callData;

<<<<<<< HEAD
      web3.eth
        .getBlockNumber()
        .then(function(result) {
          startingBlockNumber = result;
          return web3.eth.call(callData);
        })
        .then(function(result) {
          assert.strictEqual(to.number(result), 25, "value retrieved from latest block should be 25");
          return web3.eth.call(callData, contractCreationBlockNumber);
        })
        .then(function(result) {
          assert.strictEqual(to.number(result), 5, "value retrieved from contract creation block should be 5");
          return web3.eth.getBlockNumber();
        })
        .then(function(result) {
          assert.strictEqual(result, startingBlockNumber, "eth_call w/defaultBlock increased block count");
          return web3.eth.call(callData);
        })
        .then(function(result) {
          assert.strictEqual(to.number(result), 25, "stateTrie root was corrupted by defaultBlock call");
          done();
        });
=======
        startingBlockNumber = result;
        return web3.eth.call(call_data)

      }).then(function(result){

        assert.equal(result, "0x0000000000000000000000000000000000000000000000000000000000000019", "value retrieved from latest block should be 25");
        return web3.eth.call(call_data, contractCreationBlockNumber)

      }).then(function(result){

        assert.equal(result, "0x0000000000000000000000000000000000000000000000000000000000000005", "value retrieved from contract creation block should be 5");
        return web3.eth.getBlockNumber()

      }).then(function(result){

        assert.equal(result, startingBlockNumber, "eth_call w/defaultBlock increased block count");
        return web3.eth.call(call_data);

      }).then(function(result){

        assert.equal(result, "0x0000000000000000000000000000000000000000000000000000000000000019", "stateTrie root was corrupted by defaultBlock call");
        done();
      });
>>>>>>> 0139355c
    });

    it("should read data via a call when specified blockNumber is \"earliest\" (eth_call)", function(done) {
      var callData = contract.callData;

<<<<<<< HEAD
      web3.eth.call(callData, "earliest").then(function(result) {
        assert.strictEqual(to.number(result), 0, "value retrieved from earliest block should be zero");
=======
      web3.eth.call(call_data, "earliest").then(function(result){
        assert.equal(result, "0x", "value retrieved from earliest block should be 0x");
>>>>>>> 0139355c
        done();
      });
    });

    it("should read data via a call when specified blockNumber is \"pending\" (eth_call)", function(done) {
      var callData = contract.callData;

<<<<<<< HEAD
      web3.eth.call(callData, "pending").then(function(result) {
        assert.strictEqual(to.number(result), 25, "value retrieved from pending block should be 25");
=======
      web3.eth.call(call_data, "pending").then(function(result){
        assert.equal(result, "0x0000000000000000000000000000000000000000000000000000000000000019", "value retrieved from pending block should be 25");
>>>>>>> 0139355c
        done();
      });
    });

    it("should error when reading data via a call at a non-existent blockNumber (eth_call)", function(done) {
      var nonExistentBlock;
      var callData = contract.callData;

      web3.eth
        .getBlockNumber()
        .then(function(result) {
          nonExistentBlock = result + 1;
          return web3.eth.call(callData, nonExistentBlock);
        })
        .then(function(result) {
          assert.fail();
        })
        .catch(function(error) {
          assert(error.message.includes("index out of range"));
          assert(error.message.includes(nonExistentBlock));
          done();
        });
    });

    it("should only be able to send an unsigned state changing transaction from" +
    " an address within the accounts list (eth_sendTransaction)", function(done) {
      var badAddress = "0x1234567890123456789012345678901234567890";

      var txData = {};
      txData.to = "0x1111111111000000000011111111110000000000";
      txData.from = badAddress;
      txData.value = "0x1";

      web3.eth.sendTransaction(txData, function(err, result) {
        if (err) {
          assert(
            /sender account not recognized/.test(err.message),
            `Expected error message containing 'sender account not recognized', but got ${err.message}`
          );
          done();
        } else {
          assert.fail("Should have received an error");
        }
      });
    });

    it("should get the data from storage (eth_getStorageAt) with padded hex", function(done) {
      web3.eth.getStorageAt(contractAddress, contract.position_of_value, function(err, result) {
        if (err) {
          return done(err);
        }
        assert.strictEqual(to.number(result), 25);
        done();
      });
    });

    it("should get the data from storage (eth_getStorageAt) with unpadded hex", function(done) {
      web3.eth.getStorageAt(contractAddress, "0x0", function(err, result) {
        if (err) {
          return done(err);
        }
        assert.strictEqual(to.number(result), 25);
        done();
      });
    });

    it("should get the data from storage (eth_getStorageAt) with number", function(done) {
      web3.eth.getStorageAt(contractAddress, 0, function(err, result) {
        if (err) {
          return done(err);
        }
        assert.strictEqual(to.number(result), 25);
        done();
      });
    });
  });

  describe("contract scenario (raw tx)", function() {
    var tx = new Transaction({
      data: contract.binary,
      gasLimit: to.hex(3141592)
    });
    var privateKey = Buffer.from("e331b6d69882b4cb4ea581d88e0b604039a3de5967688d3dcffdd2270c0fd109", "hex");
    var senderAddress = "0x" + utils.privateToAddress(privateKey).toString("hex");
    tx.sign(privateKey);
    var rawTx = "0x" + tx.serialize().toString("hex");

    // These are expected to be run in order.
    var initialTransaction;
    var blockHash;
    var blockNumber;
    var contractAddress;

    it("should first populate senders address", function(done) {
      // populate senders balance
      web3.eth.sendTransaction(
        {
          from: accounts[0],
          to: senderAddress,
          value: "0x3141592",
          gas: 3141592
        },
        function(err, hash) {
          if (err) {
            return done(err);
          }
          web3.eth.getTransactionReceipt(hash, function(err, receipt) {
            if (err) {
              return done(err);
            }
            assert(receipt);
            done();
          });
        }
      );
    });

    it("should add a contract to the network (eth_sendRawTransaction)", function(done) {
      web3.eth.sendSignedTransaction(rawTx, function(err, result) {
        if (err) {
          return done(err);
        }
        initialTransaction = result;
        done();
      });
    });

    it("should verify the transaction immediately (eth_getTransactionReceipt)", function(done) {
      web3.eth.getTransactionReceipt(initialTransaction, function(err, receipt) {
        if (err) {
          return done(err);
        }

        contractAddress = receipt.contractAddress;
        blockHash = receipt.blockHash;
        blockNumber = receipt.blockNumber;

<<<<<<< HEAD
        assert.notStrictEqual(receipt, null, "Transaction receipt shouldn't be null");
        assert.notStrictEqual(contractAddress, null, "Transaction did not create a contract");
=======
        assert.notEqual(receipt, null, "Transaction receipt shouldn't be null");
        assert.notEqual(contractAddress, null, "Transaction did not create a contract");
        assert.equal(receipt.hasOwnProperty('v'), true, "Transaction includes v signature parameter");
        assert.equal(receipt.hasOwnProperty('r'), true, "Transaction includes r signature parameter");
        assert.equal(receipt.hasOwnProperty('s'), true, "Transaction includes s signature parameter");
>>>>>>> 0139355c
        done();
      });
    });

    it("should verify the transaction immediately (eth_getTransactionByHash)", function(done) {
      web3.eth.getTransaction(initialTransaction, function(err, result) {
        if (err) {
          return done(err);
        }

<<<<<<< HEAD
        assert.notStrictEqual(result, null, "Transaction result shouldn't be null");
        assert.strictEqual(result.hash, initialTransaction, "Resultant hash isn't what we expected");
=======
        assert.notEqual(result, null, "Transaction result shouldn't be null");
        assert.equal(result.hash, initialTransaction, "Resultant hash isn't what we expected")
        assert.equal(result.to, null, "Transaction receipt's `to` isn't `null` for a contract deployment")
>>>>>>> 0139355c

        assert.equal(result.hasOwnProperty('v'), true, "Transaction includes v signature parameter");
        assert.equal(result.hasOwnProperty('r'), true, "Transaction includes r signature parameter");
        assert.equal(result.hasOwnProperty('s'), true, "Transaction includes s signature parameter");
        done();
      });
    });

    it("should return null if transaction doesn't exist (eth_getTransactionByHash)", function(done) {
      web3.eth.getTransaction("0x401b8ebb563ec9425b052aba8896cb74e07635563111b5a0663289d1baa8eb12", function(
        err,
        result
      ) {
        if (err) {
          return done(err);
        }

        assert.strictEqual(result, null, "Receipt should be null");

        done();
      });
    });

    it("should verify there's code at the address (eth_getCode)", function(done) {
      web3.eth.getCode(contractAddress, function(err, result) {
        if (err) {
          return done(err);
        }
        assert.notStrictEqual(result, null);
        assert.notStrictEqual(result, "0x");

        // NOTE: We can't test the code returned is correct because the results
        // of getCode() are *supposed* to be different than the code that was
        // added to the chain.

        done();
      });
    });

    it("should be able to get the transaction from the block (eth_getTransactionByBlockHashAndIndex)", function(done) {
      web3.eth.getTransactionFromBlock(blockHash, 0, function(err, result) {
        if (err) {
          return done(err);
        }

        assert.strictEqual(result.hash, initialTransaction);
        assert.strictEqual(result.blockNumber, blockNumber);
        assert.strictEqual(result.blockHash, blockHash);
        done();
      });
    });

    it("should return null if block doesn't exist (eth_getTransactionByBlockHashAndIndex)", function(done) {
      var badBlockHash = "0xaaaaaaeb03ec5e3c000d150df2c9e7ffc31e728d12aaaedc5f6cccaca5aaaaaa";
      web3.eth.getTransactionFromBlock(badBlockHash, 0, function(err, result) {
        if (err) {
          return done(err);
        }

        assert.strictEqual(result, null);

        done();
      });
    });

    it("should be able to get the transaction from the block " +
    "(eth_getTransactionByBlockNumberAndIndex)", function(done) {
      web3.eth.getTransactionFromBlock(blockNumber, 0, function(err, result) {
        if (err) {
          return done(err);
        }

        assert.strictEqual(result.hash, initialTransaction);
        assert.strictEqual(result.blockNumber, blockNumber);
        assert.strictEqual(result.blockHash, blockHash);
        done();
      });
    });

    it("should throw error for transactions that don't exist in block " +
    "(eth_getTransactionByBlockNumberAndIndex)", function(done) {
      web3.eth.getTransactionFromBlock(blockNumber, 3, function(err, result) {
        // We want an error because there is no transaction with id 3.
        if (err) {
          return done();
        }

        done(new Error("We didn't receive an error like we expected"));
      });
    });
  });

  describe("eth_getTransactionCount", function() {
    it("should return 0 for non-existent account", function(done) {
      web3.eth.getTransactionCount("0x1234567890123456789012345678901234567890", function(err, result) {
        if (err) {
          return done(err);
        }

        assert.strictEqual(result, 0);
        done();
      });
    });
  });

  describe("eth_getTransactionCount", function() {
    it("should error for non-existent block", function(done) {
      web3.eth.getTransactionCount("0x1234567890123456789012345678901234567890", 9999999, function(err, result) {
        assert(err, "Error with message 'Unknown block number' expected, instead no error was returned");
        assert(err.message.indexOf("Unknown block number") > -1);
        done();
      });
    });
  });

  describe("eth_compileSolidity (not supported)", function() {
    this.timeout(5000);
    it("correctly compiles solidity code", function(done) {
      web3.eth.compile.solidity(source, function(err, result) {
        assert(err != null);
        assert(err.message.indexOf("Method eth_compileSolidity not supported") >= 0);
        done();
      });
    });
  });

  describe("miner_stop", function() {
    it("should stop mining", function(done) {
      web3.currentProvider.send(
        {
          id: new Date().getTime(),
          jsonrpc: "2.0",
          method: "miner_stop"
        },
        function(err, result) {
          if (err) {
            return done(err);
          }
          var txData = {};
          txData.to = accounts[1];
          txData.from = accounts[0];
          txData.value = "0x1";

          // we don't use web3.eth.sendTransaction here because it gets huffy waiting for a receipt,
          // then winds up w/ an unhandled rejection on server.close later on
          web3._provider.send(
            {
              id: new Date().getTime(),
              jsonrpc: "2.0",
              method: "eth_sendTransaction",
              params: [txData]
            },
            function(err, result) {
              if (err) {
                return done(err);
              }
              let tx = result.result;

              web3.eth.getTransactionReceipt(tx, function(err, receipt) {
                if (err) {
                  return done(err);
                }

                assert.strictEqual(receipt, null);
                web3.currentProvider.send(
                  {
                    id: new Date().getTime(),
                    jsonrpc: "2.0",
                    method: "miner_start",
                    params: [1]
                  },
                  function(err, result) {
                    if (err) {
                      return done(err);
                    }
                    done();
                  }
                );
              });
            }
          );
        }
      );
    });
  });

  describe("miner_start", function() {
    it("should start mining", function(done) {
      web3.currentProvider.send(
        {
          id: new Date().getTime(),
          jsonrpc: "2.0",
          method: "miner_stop"
        },
        function(err, result) {
          if (err) {
            return done(err);
          }
          web3.currentProvider.send(
            {
              id: new Date().getTime(),
              jsonrpc: "2.0",
              method: "miner_start",
              params: [1]
            },
            function(err, result) {
              if (err) {
                return done(err);
              }
              var txData = {};
              txData.to = accounts[1];
              txData.from = accounts[0];
              txData.value = 0x1;

              web3.eth.sendTransaction(txData, function(err, tx) {
                if (err) {
                  return done(err);
                }
                // Check the receipt
                web3.eth.getTransactionReceipt(tx, function(err, receipt) {
                  if (err) {
                    return done(err);
                  }
                  assert.notStrictEqual(receipt, null); // i.e. receipt exists, so transaction was mined
                  done();
                });
              });
            }
          );
        }
      );
    });

    it("should treat the threads argument as optional", function(done) {
      web3.currentProvider.send(
        {
          id: new Date().getTime(),
          jsonrpc: "2.0",
          method: "miner_stop"
        },
        function(err, result) {
          if (err) {
            return done(err);
          }
          web3.currentProvider.send(
            {
              id: new Date().getTime(),
              jsonrpc: "2.0",
              method: "miner_start",
              params: []
            },
            function(err, result) {
              if (err) {
                return done(err);
              }
              var txData = {};
              txData.to = accounts[1];
              txData.from = accounts[0];
              txData.value = 0x1;

              web3.eth.sendTransaction(txData, function(err, tx) {
                if (err) {
                  return done(err);
                }
                // Check the receipt
                web3.eth.getTransactionReceipt(tx, function(err, receipt) {
                  if (err) {
                    return done(err);
                  }
                  assert.notStrictEqual(receipt, null); // i.e. receipt exists, so transaction was mined
                  done();
                });
              });
            }
          );
        }
      );
    });
  });

  describe("web3_sha3", function() {
    it("should hash the given input", function(done) {
      var input = "Tim is a swell guy.";

      // web3.sha3() doesn't actually call the function, so we need to call it ourselves.
      web3.currentProvider.send(
        {
          jsonrpc: "2.0",
          method: "web3_sha3",
          params: [input],
          id: new Date().getTime()
        },
        function(err, result) {
          if (err) {
            return done(err);
          }
          if (result.error) {
            return done(result.error);
          }

          assert.strictEqual(result.result, web3.utils.sha3(input));
          done();
        }
      );
    });
  });

  describe("net_version", function() {
    it("should return a version very close to the current time", function(done) {
      web3.eth.net.getId(function(err, result) {
        if (err) {
          return done(err);
        }

        var dateAsInt = new Date().getTime() + "";
        var strResult = to.number(result) + "";
        assert.strictEqual(
          strResult.length,
          dateAsInt.length,
          `net_version result, ${result}` +
           `doesn't appear to be similar in length the current time as an integer, ${dateAsInt}`
        );
        done();
      });
    });
  });

  describe("personal_newAccount", function() {
    it("should return the new address", function(done) {
      web3.eth.personal.newAccount("password", function(err, result) {
        if (err) {
          return done(err);
        }
        assert.notStrictEqual(result.toLowerCase().match("0x[0-9a-f]{39}"), null, "Invalid address received");
        done();
      });
    });
  });

  describe("personal_importRawKey", function() {
    it("should return the known account address", function(done) {
      web3._provider.send(
        {
          jsonrpc: "2.0",
          id: 1234,
          method: "personal_importRawKey",
          params: ["0x0123456789012345678901234567890123456789012345678901234567890123", "password"]
        },
        function(err, result) {
          if (err) {
            return done(err);
          }
          assert.strictEqual(
            result.result,
            "0x14791697260e4c9a71f18484c9f997b308e59325",
            "Raw account not imported correctly"
          );
          done();
        }
      );
    });
  });

  describe("personal_listAccounts", function() {
    it("should return more than 0 accounts", function(done) {
      web3.eth.personal.getAccounts(function(err, result) {
        if (err) {
          return done(err);
        }
        assert.strictEqual(result.length, 13);
        done();
      });
    });
  });

  describe("personal_unlockAccount", function() {
    it("should unlock account", function(done) {
      web3.eth.personal.unlockAccount(personalAccount, "password", function(err, result) {
        if (err) {
          return done(err);
        }
        assert.strictEqual(result, true);
        done();
      });
    });
  });

  describe("personal_lockAccount", function() {
    it("should lock account", function(done) {
      web3.eth.personal.lockAccount(personalAccount, function(err, result) {
        if (err) {
          return done(err);
        }
        assert.strictEqual(result, true);
        done();
      });
    });
  });

  /* describe("personal_sendTransaction", function() {
    it("should send transaction", function(done) {
      web3.eth.sendTransaction({
        value: web3.utils.toWei('5', 'ether'),
        from: accounts[0],
        to: personalAccount
      }, function(err, result){
        if (err) return done(err)

        web3.eth.personal.sendTransaction({
          from: personalAccount,
          to: accounts[0],
          value: 1
        }, "password", function(err, receipt) {
          if (err) return done(err);
          assert(receipt);
          setTimeout(done, 500);
        });
      });
    });
  }) */
};

var logger = {
  log: function(message) {
    // console.log(message);
  }
};

describe("Provider:", function() {
  var Web3 = require("web3");
  var web3 = new Web3();
  web3.setProvider(
    Ganache.provider({
      logger: logger,
      seed: "1337"
      // so that the runtime errors on call test passes
    })
  );
  tests(web3);

  after("shutdown provider", function(done) {
    let provider = web3._provider;
    web3.setProvider();
    provider.close(done);
  });
});

describe("HTTP Server:", function(done) {
  var Web3 = require("web3");
  var web3 = new Web3();
  var port = 12345;
  var server;

  before("Initialize Ganache server", function(done) {
    server = Ganache.server({
      logger: logger,
      seed: "1337"
      // so that the runtime errors on call test passes
    });

    server.listen(port, function(err) {
      if (err) {
        return done(err);
      }
      web3.setProvider(new Web3.providers.HttpProvider("http://localhost:" + port));
      done();
    });
  });

  after("Shutdown server", function(done) {
    server.close(done);
  });

  tests(web3);
});

describe("WebSockets Server:", function(done) {
  var Web3 = require("web3");
  var web3 = new Web3();
  var port = 12345;
  var server;

  before("Initialize Ganache server", function(done) {
    server = Ganache.server({
      logger: logger,
      seed: "1337",
      verbose: true
      // so that the runtime errors on call test passes
    });
    server.listen(port, function(err) {
      if (err) {
        return done(err);
      }
      var provider = new Web3WsProvider("ws://localhost:" + port);
      web3.setProvider(provider);
      done();
    });
  });

  tests(web3);

  after("Shutdown server", function(done) {
    let provider = web3._provider;
    web3.setProvider();
    provider.connection.close();
    server.close(done);
  });
});<|MERGE_RESOLUTION|>--- conflicted
+++ resolved
@@ -1,18 +1,10 @@
-<<<<<<< HEAD
 var Web3 = require("web3");
 var Web3WsProvider = require("web3-providers-ws");
 var Transaction = require("ethereumjs-tx");
 var utils = require("ethereumjs-util");
 var assert = require("assert");
-var Ganache = require("../index.js");
-=======
-var Web3 = require('web3');
-var Web3WsProvider = require('web3-providers-ws');
-var Transaction = require('ethereumjs-tx');
-var utils = require('ethereumjs-util');
-var assert = require('assert');
-var Ganache = require(process.env.TEST_BUILD ? "../build/ganache.core." + process.env.TEST_BUILD + ".js" : "../index.js");
->>>>>>> 0139355c
+var Ganache = require(process.env.TEST_BUILD ? "../build/ganache.core." +
+  process.env.TEST_BUILD + ".js" : "../index.js");
 var solc = require("solc");
 var fs = require("fs");
 var to = require("../lib/utils/to");
@@ -402,8 +394,8 @@
 
   describe("eth_getCode", function() {
     it("should return 0x for eth_getCode called on a non-contract", function(done) {
-      web3.eth.getCode("0x000000000000000000000000000000000000dEaD", function(err, code) {
-        assert.equal(code, "0x");
+      web3.eth.getCode("0x000000000000000000000000000000000000dEaD", function(_, code) {
+        assert.strictEqual(code, "0x");
         done();
       });
     });
@@ -486,13 +478,8 @@
 
     // Account based on https://github.com/ethereum/EIPs/blob/master/assets/eip-712/Example.js
     var acc = {
-<<<<<<< HEAD
-      balance: "0x00",
+      balance: "0x0",
       secretKey: web3.utils.sha3("cow")
-=======
-      balance: "0x0",
-      secretKey: web3.utils.sha3('cow')
->>>>>>> 0139355c
     };
 
     // Load account.
@@ -558,16 +545,8 @@
           );
           done();
         }
-<<<<<<< HEAD
       );
     });
-=======
-
-        assert.equal(response.result, "0x4355c47d63924e8a72e509b65029052eb6c299d53a04e167c5775fd466751c9d07299936d304c153f6443dfa05f40ff007d72911b6f72307f996231605b915621c");
-        done();
-      });
-  	});
->>>>>>> 0139355c
 
     after("shutdown", function(done) {
       let provider = signingWeb3._provider;
@@ -576,33 +555,21 @@
     });
   });
 
-<<<<<<< HEAD
-  describe("eth_sendRawTransaction", () => {
-    it("should fail with bad nonce (too low)", function(done) {
-      var transaction = new Transaction({
-        value: "0x10000000",
-        gasLimit: "0x33450",
-        from: accounts[0],
-        to: accounts[1],
-        nonce: "0x00" // too low nonce
-      });
-=======
-  describe('eth_sendTransaction', () => {
-
+  describe("eth_sendTransaction", () => {
     it("should fail with bad nonce (too low)", function(done) {
       var transaction = {
         "value": "0x10000000",
         "gasLimit": "0x33450",
         "from": accounts[0],
         "to": accounts[1],
-        "nonce": "0x00",  // too low nonce
-      }
+        "nonce": "0x00" // too low nonce
+      };
 
       web3.eth.sendTransaction(transaction, function(err, result) {
-        assert(err.message.indexOf("the tx doesn't have the correct nonce. account has nonce of: 1 tx has nonce of: 0") >= 0, `Incorrect error message: ${err.message}`);
-        done()
-      })
-
+        assert(err.message.indexOf("the tx doesn't have the correct nonce. account has nonce" +
+        " of: 1 tx has nonce of: 0") >= 0, `Incorrect error message: ${err.message}`);
+        done();
+      });
     });
 
     it("should fail with bad nonce (too high)", function(done) {
@@ -611,14 +578,14 @@
         "gasLimit": "0x33450",
         "from": accounts[0],
         "to": accounts[1],
-        "nonce": "0xff",  // too high nonce
-      }
+        "nonce": "0xff" // too high nonce
+      };
 
       web3.eth.sendTransaction(transaction, function(err, result) {
-        assert(err.message.indexOf("the tx doesn't have the correct nonce. account has nonce of: 1 tx has nonce of: 255") >= 0);
-        done()
-      });
-
+        assert(err.message.indexOf("the tx doesn't have the correct nonce. account has nonce" +
+        " of: 1 tx has nonce of: 255") >= 0);
+        done();
+      });
     });
 
     it("should succeed with right nonce (1)", function(done) {
@@ -628,26 +595,22 @@
         "from": accounts[0],
         "to": accounts[1],
         "nonce": "0x01"
-      }
+      };
 
       web3.eth.sendTransaction(transaction, function(err, result) {
-        done(err)
-      })
-
-    })
+        done(err);
+      });
+    });
 
     it("should fail with bad nonce (skipped value)", function(done) {
       let tempWeb3 = new Web3(Ganache.provider({
-        blockTime: .5, // seconds
+        blockTime: 0.5, // seconds
         mnemonic: "candy maple cake sugar pudding cream honey rich smooth crumble sweet treat"
       }));
 
       const accounts = [ // configured with mnemonic
-        '0x627306090abab3a6e1400e9345bc60c78a8bef57',
-        '0xf17f52151ebef6c7334fad080c5704d77216b732',
-      ];
-      const secretKeys = [ // configured with mnemonic
-          '0xc87509a1c067bbde78beb793e6fa76530b6382a4c0241e5e4a9ec0a0f44dc0d3'
+        "0x627306090abab3a6e1400e9345bc60c78a8bef57",
+        "0xf17f52151ebef6c7334fad080c5704d77216b732"
       ];
 
       let transaction = {
@@ -656,89 +619,74 @@
         "from": accounts[0],
         "to": accounts[1],
         "nonce": "0x00"
-      }
+      };
 
       let transaction2 = {
         "value": "0x10000000",
         "gasLimit": "0x33450",
         "from": accounts[0],
         "to": accounts[1],
-        "nonce": "0x02"  // Skipped nonce 1
-      }
+        "nonce": "0x02" // Skipped nonce 1
+      };
 
       tempWeb3.eth.sendTransaction(transaction, function(err, hash) {
-        if (err) return done(err);
+        if (err) {
+          return done(err);
+        }
         // Ensure there's no receipt since the transaction hasn't yet been processed.
         tempWeb3.eth.getTransactionReceipt(hash, function(err, receipt) {
-          if (err) return done(err);
-          assert.equal(receipt, null, "No receipt since the transaction hasn't yet been processed.");
+          if (err) {
+            return done(err);
+          }
+          assert.strictEqual(receipt, null, "No receipt since the transaction hasn't yet been processed.");
           // Issue second transaction
           tempWeb3.eth.sendTransaction(transaction2, function(err2, hash2) {
-            assert.notDeepEqual(err2, null, 'Incorrect nonce, tx should fail.');
+            assert.notDeepStrictEqual(err2, null, "Incorrect nonce, tx should fail.");
             setTimeout(function() {
               // Wait .75 seconds (1.5x the mining interval) then get the receipt. It should be processed.
               tempWeb3.eth.getTransactionReceipt(hash, function(err3, receipt1) {
-                assert.notDeepEqual(receipt1, null, 'First tx should be processed');
-                done()
+                assert.notDeepStrictEqual(receipt1, null, "First tx should be processed");
+                done();
               });
             }, 750);
           });
         });
       });
-    })
-
-    it("should allow a tx to contain data when sent to an external (personal) address", async () => {
+    });
+
+    it("should allow a tx to contain data when sent to an external (personal) address", async() => {
       var transaction = {
         "value": "0x10000000",
         "gasLimit": "0x33450",
         "from": accounts[9],
         "to": accounts[8],
         "data": "0xd46e8dd67c5d32be8d46e8dd67c5d32be8058bb8eb970870f072445675058bb8eb970870f072445675"
-      }
+      };
 
       let result = await web3.eth.sendTransaction(transaction);
       assert.notDeepStrictEqual(result, null, "Tx should be successful.");
     });
-  })
-
-  describe('eth_sendRawTransaction', () => {
-
+  });
+
+  describe("eth_sendRawTransaction", () => {
     it("should fail with bad nonce (too low)", function(done) {
       var transaction = new Transaction({
         "value": "0x10000000",
         "gasLimit": "0x33450",
         "from": accounts[0],
         "to": accounts[1],
-        "nonce": "0x0", // too low nonce
-      })
->>>>>>> 0139355c
+        "nonce": "0x0" // too low nonce
+      });
 
       var secretKeyBuffer = Buffer.from(secretKeys[0].substr(2), "hex");
       transaction.sign(secretKeyBuffer);
 
       web3.eth.sendSignedTransaction(transaction.serialize(), function(err, result) {
-<<<<<<< HEAD
-        assert(
-          err.message.indexOf("the tx doesn't have the correct nonce. account has nonce of: 1 tx has nonce of: 0") >= 0,
-          `Incorrect error message: ${err.message}`
-        );
-        done();
-      });
-    });
-
-    it("should fail with bad nonce (too high)", function(done) {
-      var transaction = new Transaction({
-        value: "0x10000000",
-        gasLimit: "0x33450",
-        from: accounts[0],
-        to: accounts[1],
-        nonce: "0xff" // too low nonce
-      });
-=======
-        assert(err.message.indexOf("the tx doesn't have the correct nonce. account has nonce of: 2 tx has nonce of: 0") >= 0, `Incorrect error message: ${err.message}`);
-        done()
-      })
-    })
+        assert(err.message.indexOf("the tx doesn't have the correct nonce. account has nonce" +
+        " of: 2 tx has nonce of: 0") >= 0, `Incorrect error message: ${err.message}`);
+        done();
+      });
+    });
 
     it("should fail with bad nonce (too high)", function(done) {
       var transaction = new Transaction({
@@ -746,37 +694,18 @@
         "gasLimit": "0x33450",
         "from": accounts[0],
         "to": accounts[1],
-        "nonce": "0xff",  // too high nonce
-      })
->>>>>>> 0139355c
+        "nonce": "0xff" // too high nonce
+      });
 
       var secretKeyBuffer = Buffer.from(secretKeys[0].substr(2), "hex");
       transaction.sign(secretKeyBuffer);
 
       web3.eth.sendSignedTransaction(transaction.serialize(), function(err, result) {
-<<<<<<< HEAD
-        assert(
-          err.message.indexOf("the tx doesn't have the correct nonce. account has nonce of: 1 tx has nonce of: 255") >=
-            0
-        );
-        done();
-      });
-    });
-
-    it("should succeed with right nonce (1)", function(done) {
-      var transaction = new Transaction({
-        value: "0x10000000",
-        gasLimit: "0x33450",
-        from: accounts[0],
-        to: accounts[1],
-        nonce: "0x01"
-      });
-=======
-        assert(err.message.indexOf("the tx doesn't have the correct nonce. account has nonce of: 2 tx has nonce of: 255") >= 0);
-        done()
-      })
-
-    })
+        assert(err.message.indexOf("the tx doesn't have the correct nonce. account has nonce" +
+        " of: 2 tx has nonce of: 255") >= 0);
+        done();
+      });
+    });
 
     it("should succeed with right nonce (1)", function(done) {
       var transaction = new Transaction({
@@ -785,34 +714,28 @@
         "from": accounts[0],
         "to": accounts[1],
         "nonce": "0x2"
-      })
->>>>>>> 0139355c
+      });
 
       var secretKeyBuffer = Buffer.from(secretKeys[0].substr(2), "hex");
       transaction.sign(secretKeyBuffer);
 
       web3.eth.sendSignedTransaction(transaction.serialize(), function(err, result) {
-<<<<<<< HEAD
         done(err);
       });
     });
-=======
-        done(err)
-      })
-    })
 
     it("should fail with bad nonce (skipped value)", function(done) {
       let tempWeb3 = new Web3(Ganache.provider({
-        blockTime: .5, // seconds
+        blockTime: 0.5, // seconds
         mnemonic: "candy maple cake sugar pudding cream honey rich smooth crumble sweet treat"
       }));
 
       const accounts = [ // configured with mnemonic
-        '0x627306090abab3a6e1400e9345bc60c78a8bef57',
-        '0xf17f52151ebef6c7334fad080c5704d77216b732',
+        "0x627306090abab3a6e1400e9345bc60c78a8bef57",
+        "0xf17f52151ebef6c7334fad080c5704d77216b732"
       ];
       const secretKeys = [ // configured with mnemonic
-          '0xc87509a1c067bbde78beb793e6fa76530b6382a4c0241e5e4a9ec0a0f44dc0d3'
+        "0xc87509a1c067bbde78beb793e6fa76530b6382a4c0241e5e4a9ec0a0f44dc0d3"
       ];
 
       let transaction = new Transaction({
@@ -821,95 +744,78 @@
         "from": accounts[0],
         "to": accounts[1],
         "nonce": "0x00"
-      })
+      });
       let transaction2 = new Transaction({
         "value": "0x10000000",
         "gasLimit": "0x33450",
         "from": accounts[0],
         "to": accounts[1],
-        "nonce": "0x02"  // Skipped nonce 1
-      })
-
-      let secretKeyBuffer = Buffer.from(secretKeys[0].substr(2), 'hex')
-      transaction.sign(secretKeyBuffer)
-      transaction2.sign(secretKeyBuffer)
-      
+        "nonce": "0x02" // Skipped nonce 1
+      });
+
+      let secretKeyBuffer = Buffer.from(secretKeys[0].substr(2), "hex");
+      transaction.sign(secretKeyBuffer);
+      transaction2.sign(secretKeyBuffer);
 
       tempWeb3.eth.sendSignedTransaction(transaction.serialize(), function(err, tx) {
-        if (err) return done(err);
+        if (err) {
+          return done(err);
+        }
         // Ensure there's no receipt since the transaction hasn't yet been processed.
         tempWeb3.eth.getTransactionReceipt(tx, function(err, receipt) {
-          if (err) return done(err);
-          assert.equal(receipt, null, "No receipt since the transaction hasn't yet been processed.");
+          if (err) {
+            return done(err);
+          }
+          assert.strictEqual(receipt, null, "No receipt since the transaction hasn't yet been processed.");
           // Issue second transaction
           tempWeb3.eth.sendSignedTransaction(transaction2.serialize(), function(err2, tx2) {
-            assert.notDeepEqual(err2, null, 'Incorrect nonce, tx should fail.');
+            assert.notDeepStrictEqual(err2, null, "Incorrect nonce, tx should fail.");
             setTimeout(function() {
               // Wait .75 seconds (1.5x the mining interval) then get the receipt. It should be processed.
               tempWeb3.eth.getTransactionReceipt(tx, function(err3, receipt1) {
-                assert.notDeepEqual(receipt1, null, 'First tx should be processed');
-                done()
+                assert.notDeepStrictEqual(receipt1, null, "First tx should be processed");
+                done();
               });
             }, 750);
           });
         });
       });
-    })
-
->>>>>>> 0139355c
+    });
 
     it("should respond with correct txn hash", function(done) {
       var transaction = new Transaction({
-<<<<<<< HEAD
-        value: "0x00",
-        gasLimit: "0x5208",
-        from: accounts[0],
-        to: accounts[1],
-        nonce: "0x02"
-      });
-=======
         "value": "0x0",
         "gasLimit": "0x5208",
         "from": accounts[0],
         "to": accounts[1],
         "nonce": "0x3"
-      })
->>>>>>> 0139355c
+      });
 
       var secretKeyBuffer = Buffer.from(secretKeys[0].substr(2), "hex");
       transaction.sign(secretKeyBuffer);
 
       web3.eth.sendSignedTransaction(transaction.serialize(), function(err, result) {
-<<<<<<< HEAD
         assert.strictEqual(result, to.hex(transaction.hash()));
         done(err);
       });
     });
-  });
-=======
-        assert.equal(result, to.hex(transaction.hash()))
-        done(err)
-      })
-    })
-
-
-    it("should allow a tx to contain data when sent to an external (personal) address", async () => {
+
+    it("should allow a tx to contain data when sent to an external (personal) address", async() => {
       var transaction = new Transaction({
         "value": "0x10000000",
         "gasLimit": "0x33450",
         "from": accounts[6],
         "to": accounts[8],
         "data": "0xd46e8dd67c5d32be8d46e8dd67c5d32be8058bb8eb970870f072445675058bb8eb970870f072445675"
-      })
-
-      var secretKeyBuffer = Buffer.from(secretKeys[6].substr(2), 'hex')
-      transaction.sign(secretKeyBuffer)
+      });
+
+      var secretKeyBuffer = Buffer.from(secretKeys[6].substr(2), "hex");
+      transaction.sign(secretKeyBuffer);
 
       let result = await web3.eth.sendSignedTransaction(transaction.serialize());
       assert.notDeepStrictEqual(result, null, "Tx should be successful.");
-    })
-  })
->>>>>>> 0139355c
+    });
+  });
 
   describe("contract scenario", function() {
     // These are expected to be run in order.
@@ -958,35 +864,33 @@
       });
     });
 
-<<<<<<< HEAD
-    it("should return null if asked for a receipt for a nonexistent transaction" +
-    " (eth_getTransactionReceipt)", function(done) {
-=======
     it("should verify the transaction immediately (eth_getTransactionByHash)", function(done) {
       // This test uses the provider directly because web3 fixes a bug we had for us.
       //  specifically, when the an rpc result field is `0x` it transform it to `null`
       //  `0x` is an incorrect response (it should be null). so we test for that here
       web3.currentProvider.send({
-        id: "1", // an "id" is required here because the web3 websocket provider (v1.0.0-beta.35) throws if it is 
-                 // missing (it's probably just a bug on their end)
+        id: "1", // an "id" is required here because the web3 websocket provider (v1.0.0-beta.35) throws if it is
+        // missing (it's probably just a bug on their end)
         jsonrpc: "2.0",
         method: "eth_getTransactionByHash",
         params: [initialTransaction]
       }, (err, jsonRpcResponse) => {
-        if (err) return done(err);
+        if (err) {
+          return done(err);
+        }
 
         const result = jsonRpcResponse.result;
 
-        assert.notEqual(result, null, "Transaction result shouldn't be null");
-        assert.equal(result.hash, initialTransaction, "Resultant hash isn't what we expected");
-        assert.equal(result.to, null, "Transaction receipt's `to` isn't `null` for a contract deployment");
-
-        done();
-      });
-    });
-
-    it("should return null if asked for a receipt for a nonexistent transaction (eth_getTransactionReceipt)", function(done) {
->>>>>>> 0139355c
+        assert.notStrictEqual(result, null, "Transaction result shouldn't be null");
+        assert.strictEqual(result.hash, initialTransaction, "Resultant hash isn't what we expected");
+        assert.strictEqual(result.to, null, "Transaction receipt's `to` isn't `null` for a contract deployment");
+
+        done();
+      });
+    });
+
+    it("should return null if asked for a receipt for a nonexistent transaction " +
+    "(eth_getTransactionReceipt)", function(done) {
       web3.eth.getTransactionReceipt("0xdeadbeef", function(err, receipt) {
         if (err) {
           return done(err);
@@ -1263,66 +1167,40 @@
       var startingBlockNumber = null;
       var callData = contract.callData;
 
-<<<<<<< HEAD
-      web3.eth
-        .getBlockNumber()
-        .then(function(result) {
-          startingBlockNumber = result;
-          return web3.eth.call(callData);
-        })
-        .then(function(result) {
-          assert.strictEqual(to.number(result), 25, "value retrieved from latest block should be 25");
-          return web3.eth.call(callData, contractCreationBlockNumber);
-        })
-        .then(function(result) {
-          assert.strictEqual(to.number(result), 5, "value retrieved from contract creation block should be 5");
-          return web3.eth.getBlockNumber();
-        })
-        .then(function(result) {
-          assert.strictEqual(result, startingBlockNumber, "eth_call w/defaultBlock increased block count");
-          return web3.eth.call(callData);
-        })
-        .then(function(result) {
-          assert.strictEqual(to.number(result), 25, "stateTrie root was corrupted by defaultBlock call");
-          done();
-        });
-=======
+      web3.eth.getBlockNumber().then(function(result) {
         startingBlockNumber = result;
-        return web3.eth.call(call_data)
-
-      }).then(function(result){
-
-        assert.equal(result, "0x0000000000000000000000000000000000000000000000000000000000000019", "value retrieved from latest block should be 25");
-        return web3.eth.call(call_data, contractCreationBlockNumber)
-
-      }).then(function(result){
-
-        assert.equal(result, "0x0000000000000000000000000000000000000000000000000000000000000005", "value retrieved from contract creation block should be 5");
-        return web3.eth.getBlockNumber()
-
-      }).then(function(result){
-
-        assert.equal(result, startingBlockNumber, "eth_call w/defaultBlock increased block count");
-        return web3.eth.call(call_data);
-
-      }).then(function(result){
-
-        assert.equal(result, "0x0000000000000000000000000000000000000000000000000000000000000019", "stateTrie root was corrupted by defaultBlock call");
-        done();
-      });
->>>>>>> 0139355c
+        return web3.eth.call(callData);
+      }).then(function(result) {
+        assert.strictEqual(
+          result,
+          "0x0000000000000000000000000000000000000000000000000000000000000019",
+          "value retrieved from latest block should be 25"
+        );
+        return web3.eth.call(callData, contractCreationBlockNumber);
+      }).then(function(result) {
+        assert.strictEqual(result,
+          "0x0000000000000000000000000000000000000000000000000000000000000005",
+          "value retrieved from contract creation block should be 5"
+        );
+        return web3.eth.getBlockNumber();
+      }).then(function(result) {
+        assert.strictEqual(result, startingBlockNumber, "eth_call w/defaultBlock increased block count");
+        return web3.eth.call(callData);
+      }).then(function(result) {
+        assert.strictEqual(
+          result,
+          "0x0000000000000000000000000000000000000000000000000000000000000019",
+          "stateTrie root was corrupted by defaultBlock call"
+        );
+        done();
+      });
     });
 
     it("should read data via a call when specified blockNumber is \"earliest\" (eth_call)", function(done) {
       var callData = contract.callData;
 
-<<<<<<< HEAD
       web3.eth.call(callData, "earliest").then(function(result) {
-        assert.strictEqual(to.number(result), 0, "value retrieved from earliest block should be zero");
-=======
-      web3.eth.call(call_data, "earliest").then(function(result){
-        assert.equal(result, "0x", "value retrieved from earliest block should be 0x");
->>>>>>> 0139355c
+        assert.strictEqual(result, "0x", "value retrieved from earliest block should be 0x");
         done();
       });
     });
@@ -1330,13 +1208,12 @@
     it("should read data via a call when specified blockNumber is \"pending\" (eth_call)", function(done) {
       var callData = contract.callData;
 
-<<<<<<< HEAD
       web3.eth.call(callData, "pending").then(function(result) {
-        assert.strictEqual(to.number(result), 25, "value retrieved from pending block should be 25");
-=======
-      web3.eth.call(call_data, "pending").then(function(result){
-        assert.equal(result, "0x0000000000000000000000000000000000000000000000000000000000000019", "value retrieved from pending block should be 25");
->>>>>>> 0139355c
+        assert.strictEqual(
+          result,
+          "0x0000000000000000000000000000000000000000000000000000000000000019",
+          "value retrieved from pending block should be 25"
+        );
         done();
       });
     });
@@ -1474,16 +1351,11 @@
         blockHash = receipt.blockHash;
         blockNumber = receipt.blockNumber;
 
-<<<<<<< HEAD
         assert.notStrictEqual(receipt, null, "Transaction receipt shouldn't be null");
         assert.notStrictEqual(contractAddress, null, "Transaction did not create a contract");
-=======
-        assert.notEqual(receipt, null, "Transaction receipt shouldn't be null");
-        assert.notEqual(contractAddress, null, "Transaction did not create a contract");
-        assert.equal(receipt.hasOwnProperty('v'), true, "Transaction includes v signature parameter");
-        assert.equal(receipt.hasOwnProperty('r'), true, "Transaction includes r signature parameter");
-        assert.equal(receipt.hasOwnProperty('s'), true, "Transaction includes s signature parameter");
->>>>>>> 0139355c
+        assert.strictEqual(receipt.hasOwnProperty("v"), true, "Transaction includes v signature parameter");
+        assert.strictEqual(receipt.hasOwnProperty("r"), true, "Transaction includes r signature parameter");
+        assert.strictEqual(receipt.hasOwnProperty("s"), true, "Transaction includes s signature parameter");
         done();
       });
     });
@@ -1494,18 +1366,13 @@
           return done(err);
         }
 
-<<<<<<< HEAD
         assert.notStrictEqual(result, null, "Transaction result shouldn't be null");
         assert.strictEqual(result.hash, initialTransaction, "Resultant hash isn't what we expected");
-=======
-        assert.notEqual(result, null, "Transaction result shouldn't be null");
-        assert.equal(result.hash, initialTransaction, "Resultant hash isn't what we expected")
-        assert.equal(result.to, null, "Transaction receipt's `to` isn't `null` for a contract deployment")
->>>>>>> 0139355c
-
-        assert.equal(result.hasOwnProperty('v'), true, "Transaction includes v signature parameter");
-        assert.equal(result.hasOwnProperty('r'), true, "Transaction includes r signature parameter");
-        assert.equal(result.hasOwnProperty('s'), true, "Transaction includes s signature parameter");
+        assert.strictEqual(result.to, null, "Transaction receipt's `to` isn't `null` for a contract deployment");
+
+        assert.strictEqual(result.hasOwnProperty("v"), true, "Transaction includes v signature parameter");
+        assert.strictEqual(result.hasOwnProperty("r"), true, "Transaction includes r signature parameter");
+        assert.strictEqual(result.hasOwnProperty("s"), true, "Transaction includes s signature parameter");
         done();
       });
     });
@@ -1922,91 +1789,91 @@
       });
     });
   }) */
-};
-
-var logger = {
-  log: function(message) {
+
+  var logger = {
+    log: function(message) {
     // console.log(message);
-  }
-};
-
-describe("Provider:", function() {
-  var Web3 = require("web3");
-  var web3 = new Web3();
-  web3.setProvider(
-    Ganache.provider({
-      logger: logger,
-      seed: "1337"
+    }
+  };
+
+  describe("Provider:", function() {
+    var Web3 = require("web3");
+    var web3 = new Web3();
+    web3.setProvider(
+      Ganache.provider({
+        logger: logger,
+        seed: "1337"
       // so that the runtime errors on call test passes
-    })
-  );
-  tests(web3);
-
-  after("shutdown provider", function(done) {
-    let provider = web3._provider;
-    web3.setProvider();
-    provider.close(done);
-  });
-});
-
-describe("HTTP Server:", function(done) {
-  var Web3 = require("web3");
-  var web3 = new Web3();
-  var port = 12345;
-  var server;
-
-  before("Initialize Ganache server", function(done) {
-    server = Ganache.server({
-      logger: logger,
-      seed: "1337"
+      })
+    );
+    tests(web3);
+
+    after("shutdown provider", function(done) {
+      let provider = web3._provider;
+      web3.setProvider();
+      provider.close(done);
+    });
+  });
+
+  describe("HTTP Server:", function(done) {
+    var Web3 = require("web3");
+    var web3 = new Web3();
+    var port = 12345;
+    var server;
+
+    before("Initialize Ganache server", function(done) {
+      server = Ganache.server({
+        logger: logger,
+        seed: "1337"
       // so that the runtime errors on call test passes
-    });
-
-    server.listen(port, function(err) {
-      if (err) {
-        return done(err);
-      }
-      web3.setProvider(new Web3.providers.HttpProvider("http://localhost:" + port));
-      done();
-    });
-  });
-
-  after("Shutdown server", function(done) {
-    server.close(done);
-  });
-
-  tests(web3);
-});
-
-describe("WebSockets Server:", function(done) {
-  var Web3 = require("web3");
-  var web3 = new Web3();
-  var port = 12345;
-  var server;
-
-  before("Initialize Ganache server", function(done) {
-    server = Ganache.server({
-      logger: logger,
-      seed: "1337",
-      verbose: true
+      });
+
+      server.listen(port, function(err) {
+        if (err) {
+          return done(err);
+        }
+        web3.setProvider(new Web3.providers.HttpProvider("http://localhost:" + port));
+        done();
+      });
+    });
+
+    after("Shutdown server", function(done) {
+      server.close(done);
+    });
+
+    tests(web3);
+  });
+
+  describe("WebSockets Server:", function(done) {
+    var Web3 = require("web3");
+    var web3 = new Web3();
+    var port = 12345;
+    var server;
+
+    before("Initialize Ganache server", function(done) {
+      server = Ganache.server({
+        logger: logger,
+        seed: "1337",
+        verbose: true
       // so that the runtime errors on call test passes
-    });
-    server.listen(port, function(err) {
-      if (err) {
-        return done(err);
-      }
-      var provider = new Web3WsProvider("ws://localhost:" + port);
-      web3.setProvider(provider);
-      done();
-    });
-  });
-
-  tests(web3);
-
-  after("Shutdown server", function(done) {
-    let provider = web3._provider;
-    web3.setProvider();
-    provider.connection.close();
-    server.close(done);
-  });
-});+      });
+      server.listen(port, function(err) {
+        if (err) {
+          return done(err);
+        }
+        var provider = new Web3WsProvider("ws://localhost:" + port);
+        web3.setProvider(provider);
+        done();
+      });
+    });
+
+    tests(web3);
+
+    after("Shutdown server", function(done) {
+      let provider = web3._provider;
+      web3.setProvider();
+      provider.connection.close();
+      server.close(done);
+    });
+  });
+};
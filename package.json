--- conflicted
+++ resolved
@@ -24,12 +24,8 @@
     "ethereumjs-tx": "1.3.4",
     "ethereumjs-util": "^5.2.0",
     "ethereumjs-vm": "2.3.5",
-<<<<<<< HEAD
     "ethereumjs-wallet": "0.6.0",
-=======
-    "ethereumjs-wallet": "~0.6.0",
     "ethereumjs-abi": "^0.6.5",
->>>>>>> a04585ce
     "fake-merkle-patricia-tree": "~1.0.1",
     "heap": "~0.2.6",
     "js-scrypt": "^0.2.0",

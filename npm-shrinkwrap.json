--- conflicted
+++ resolved
@@ -5521,286 +5521,6 @@
       "integrity": "sha512-eQY9vN9elYjdgN9Iv6NS/00bptm02EBBk70lRMaVjeA6QYocQgenVrSgC28TJurdnZa80AGO3ASdFN+w/njGiQ==",
       "dev": true,
       "requires": {
-<<<<<<< HEAD
-        "arrify": "^1.0.1",
-        "matcher": "^1.0.0",
-        "simple-git": "^1.85.0"
-      },
-      "dependencies": {
-        "abbrev": {
-          "version": "1.1.1",
-          "bundled": true,
-          "optional": true
-        },
-        "ansi-regex": {
-          "version": "2.1.1",
-          "bundled": true
-        },
-        "aproba": {
-          "version": "1.2.0",
-          "bundled": true,
-          "optional": true
-        },
-        "are-we-there-yet": {
-          "version": "1.1.4",
-          "bundled": true,
-          "optional": true,
-          "requires": {
-            "delegates": "^1.0.0",
-            "readable-stream": "^2.0.6"
-          }
-        },
-        "balanced-match": {
-          "version": "1.0.0",
-          "bundled": true,
-          "optional": true
-        },
-        "brace-expansion": {
-          "version": "1.1.11",
-          "bundled": true,
-          "optional": true,
-          "requires": {
-            "balanced-match": "^1.0.0",
-            "concat-map": "0.0.1"
-          }
-        },
-        "chownr": {
-          "version": "1.0.1",
-          "bundled": true,
-          "optional": true
-        },
-        "code-point-at": {
-          "version": "1.1.0",
-          "bundled": true,
-          "optional": true
-        },
-        "concat-map": {
-          "version": "0.0.1",
-          "bundled": true,
-          "optional": true
-        },
-        "console-control-strings": {
-          "version": "1.1.0",
-          "bundled": true,
-          "optional": true
-        },
-        "core-util-is": {
-          "version": "1.0.2",
-          "bundled": true,
-          "optional": true
-        },
-        "debug": {
-          "version": "2.6.9",
-          "bundled": true,
-          "optional": true,
-          "requires": {
-            "ms": "2.0.0"
-          }
-        },
-        "deep-extend": {
-          "version": "0.5.1",
-          "bundled": true,
-          "optional": true
-        },
-        "delegates": {
-          "version": "1.0.0",
-          "bundled": true,
-          "optional": true
-        },
-        "detect-libc": {
-          "version": "1.0.3",
-          "bundled": true,
-          "optional": true
-        },
-        "fs-minipass": {
-          "version": "1.2.5",
-          "bundled": true,
-          "optional": true,
-          "requires": {
-            "minipass": "^2.2.1"
-          }
-        },
-        "fs.realpath": {
-          "version": "1.0.0",
-          "bundled": true,
-          "optional": true
-        },
-        "gauge": {
-          "version": "2.7.4",
-          "bundled": true,
-          "optional": true,
-          "requires": {
-            "aproba": "^1.0.3",
-            "console-control-strings": "^1.0.0",
-            "has-unicode": "^2.0.0",
-            "object-assign": "^4.1.0",
-            "signal-exit": "^3.0.0",
-            "string-width": "^1.0.1",
-            "strip-ansi": "^3.0.1",
-            "wide-align": "^1.1.0"
-          }
-        },
-        "glob": {
-          "version": "7.1.2",
-          "bundled": true,
-          "optional": true,
-          "requires": {
-            "fs.realpath": "^1.0.0",
-            "inflight": "^1.0.4",
-            "inherits": "2",
-            "minimatch": "^3.0.4",
-            "once": "^1.3.0",
-            "path-is-absolute": "^1.0.0"
-          }
-        },
-        "has-unicode": {
-          "version": "2.0.1",
-          "bundled": true,
-          "optional": true
-        },
-        "iconv-lite": {
-          "version": "0.4.21",
-          "bundled": true,
-          "optional": true,
-          "requires": {
-            "safer-buffer": "^2.1.0"
-          }
-        },
-        "ignore-walk": {
-          "version": "3.0.1",
-          "bundled": true,
-          "optional": true,
-          "requires": {
-            "minimatch": "^3.0.4"
-          }
-        },
-        "inflight": {
-          "version": "1.0.6",
-          "bundled": true,
-          "optional": true,
-          "requires": {
-            "once": "^1.3.0",
-            "wrappy": "1"
-          }
-        },
-        "inherits": {
-          "version": "2.0.3",
-          "bundled": true,
-          "optional": true
-        },
-        "ini": {
-          "version": "1.3.5",
-          "bundled": true,
-          "optional": true
-        },
-        "is-fullwidth-code-point": {
-          "version": "1.0.0",
-          "bundled": true,
-          "optional": true,
-          "requires": {
-            "number-is-nan": "^1.0.0"
-          }
-        },
-        "isarray": {
-          "version": "1.0.0",
-          "bundled": true,
-          "optional": true
-        },
-        "minimatch": {
-          "version": "3.0.4",
-          "bundled": true,
-          "optional": true,
-          "requires": {
-            "brace-expansion": "^1.1.7"
-          }
-        },
-        "minimist": {
-          "version": "0.0.8",
-          "bundled": true
-        },
-        "minipass": {
-          "version": "2.2.4",
-          "bundled": true,
-          "optional": true,
-          "requires": {
-            "safe-buffer": "^5.1.1",
-            "yallist": "^3.0.0"
-          }
-        },
-        "minizlib": {
-          "version": "1.1.0",
-          "bundled": true,
-          "optional": true,
-          "requires": {
-            "minipass": "^2.2.1"
-          }
-        },
-        "mkdirp": {
-          "version": "0.5.1",
-          "bundled": true,
-          "requires": {
-            "minimist": "0.0.8"
-          }
-        },
-        "ms": {
-          "version": "2.0.0",
-          "bundled": true,
-          "optional": true
-        },
-        "needle": {
-          "version": "2.2.0",
-          "bundled": true,
-          "optional": true,
-          "requires": {
-            "debug": "^2.1.2",
-            "iconv-lite": "^0.4.4",
-            "sax": "^1.2.4"
-          }
-        },
-        "node-pre-gyp": {
-          "version": "0.10.0",
-          "bundled": true,
-          "requires": {
-            "detect-libc": "^1.0.2",
-            "mkdirp": "^0.5.1",
-            "needle": "^2.2.0",
-            "nopt": "^4.0.1",
-            "npm-packlist": "^1.1.6",
-            "npmlog": "^4.0.2",
-            "rc": "^1.1.7",
-            "rimraf": "^2.6.1",
-            "semver": "^5.3.0",
-            "tar": "^4"
-          }
-        },
-        "nopt": {
-          "version": "4.0.1",
-          "bundled": true,
-          "optional": true,
-          "requires": {
-            "abbrev": "1",
-            "osenv": "^0.1.4"
-          }
-        },
-        "npm-bundled": {
-          "version": "1.0.3",
-          "bundled": true,
-          "optional": true
-        },
-        "npm-packlist": {
-          "version": "1.1.10",
-          "bundled": true,
-          "optional": true,
-          "requires": {
-            "ignore-walk": "^3.0.1",
-            "npm-bundled": "^1.0.1"
-          }
-        },
-        "npmlog": {
-          "version": "4.1.2",
-          "bundled": true,
-          "optional": true,
-=======
         "@babel/generator": "^7.0.0",
         "@babel/parser": "^7.0.0",
         "@babel/template": "^7.0.0",
@@ -5850,246 +5570,29 @@
           "resolved": "https://registry.npmjs.org/ansi-styles/-/ansi-styles-3.2.1.tgz",
           "integrity": "sha512-VT0ZI6kZRdTh8YyJw3SMbYm/u+NqfsAxEpWO0Pf9sq8/e94WxxOpPKx9FR1FlyCtOVDNOQ+8ntlqFxiRc+r5qA==",
           "dev": true,
->>>>>>> 71cc77ff
           "requires": {
             "color-convert": "^1.9.0"
           }
         },
-<<<<<<< HEAD
-        "number-is-nan": {
-          "version": "1.0.1",
-          "bundled": true,
-          "optional": true
-        },
-        "object-assign": {
-          "version": "4.1.1",
-          "bundled": true,
-          "optional": true
-        },
-        "once": {
-          "version": "1.4.0",
-          "bundled": true,
-          "optional": true,
-=======
         "chalk": {
           "version": "2.4.1",
           "resolved": "https://registry.npmjs.org/chalk/-/chalk-2.4.1.tgz",
           "integrity": "sha512-ObN6h1v2fTJSmUXoS3nMQ92LbDK9be4TV+6G+omQlGJFdcUX5heKi1LZ1YnRMIgwTLEj3E24bT6tYni50rlCfQ==",
           "dev": true,
->>>>>>> 71cc77ff
           "requires": {
             "ansi-styles": "^3.2.1",
             "escape-string-regexp": "^1.0.5",
             "supports-color": "^5.3.0"
           }
         },
-<<<<<<< HEAD
-        "os-homedir": {
-          "version": "1.0.2",
-          "bundled": true,
-          "optional": true
-        },
-        "os-tmpdir": {
-          "version": "1.0.2",
-          "bundled": true,
-          "optional": true
-        },
-        "osenv": {
-          "version": "0.1.5",
-          "bundled": true,
-          "optional": true,
-=======
         "supports-color": {
           "version": "5.5.0",
           "resolved": "https://registry.npmjs.org/supports-color/-/supports-color-5.5.0.tgz",
           "integrity": "sha512-QjVjwdXIt408MIiAqCX4oUKsgU2EqAGzs2Ppkm4aQYbjm+ZEWEcW4SfFNTr4uMNZma0ey4f5lgLrkB0aX0QMow==",
           "dev": true,
->>>>>>> 71cc77ff
           "requires": {
             "has-flag": "^3.0.0"
           }
-<<<<<<< HEAD
-        },
-        "path-is-absolute": {
-          "version": "1.0.1",
-          "bundled": true,
-          "optional": true
-        },
-        "process-nextick-args": {
-          "version": "2.0.0",
-          "bundled": true,
-          "optional": true
-        },
-        "rc": {
-          "version": "1.2.7",
-          "bundled": true,
-          "optional": true,
-          "requires": {
-            "deep-extend": "^0.5.1",
-            "ini": "~1.3.0",
-            "minimist": "^1.2.0",
-            "strip-json-comments": "~2.0.1"
-          },
-          "dependencies": {
-            "minimist": {
-              "version": "1.2.0",
-              "bundled": true,
-              "optional": true
-            }
-          }
-        },
-        "readable-stream": {
-          "version": "2.3.6",
-          "bundled": true,
-          "optional": true,
-          "requires": {
-            "core-util-is": "~1.0.0",
-            "inherits": "~2.0.3",
-            "isarray": "~1.0.0",
-            "process-nextick-args": "~2.0.0",
-            "safe-buffer": "~5.1.1",
-            "string_decoder": "~1.1.1",
-            "util-deprecate": "~1.0.1"
-          }
-        },
-        "rimraf": {
-          "version": "2.6.2",
-          "bundled": true,
-          "optional": true,
-          "requires": {
-            "glob": "^7.0.5"
-          }
-        },
-        "safe-buffer": {
-          "version": "5.1.1",
-          "bundled": true
-        },
-        "safer-buffer": {
-          "version": "2.1.2",
-          "bundled": true,
-          "optional": true
-        },
-        "sax": {
-          "version": "1.2.4",
-          "bundled": true,
-          "optional": true
-        },
-        "semver": {
-          "version": "5.5.0",
-          "bundled": true,
-          "optional": true
-        },
-        "set-blocking": {
-          "version": "2.0.0",
-          "bundled": true,
-          "optional": true
-        },
-        "signal-exit": {
-          "version": "3.0.2",
-          "bundled": true,
-          "optional": true
-        },
-        "string-width": {
-          "version": "1.0.2",
-          "bundled": true,
-          "optional": true,
-          "requires": {
-            "code-point-at": "^1.0.0",
-            "is-fullwidth-code-point": "^1.0.0",
-            "strip-ansi": "^3.0.0"
-          }
-        },
-        "string_decoder": {
-          "version": "1.1.1",
-          "bundled": true,
-          "optional": true,
-          "requires": {
-            "safe-buffer": "~5.1.0"
-          }
-        },
-        "strip-ansi": {
-          "version": "3.0.1",
-          "bundled": true,
-          "requires": {
-            "ansi-regex": "^2.0.0"
-          }
-        },
-        "strip-json-comments": {
-          "version": "2.0.1",
-          "bundled": true,
-          "optional": true
-        },
-        "tar": {
-          "version": "4.4.1",
-          "bundled": true,
-          "optional": true,
-          "requires": {
-            "chownr": "^1.0.1",
-            "fs-minipass": "^1.2.5",
-            "minipass": "^2.2.4",
-            "minizlib": "^1.1.0",
-            "mkdirp": "^0.5.0",
-            "safe-buffer": "^5.1.1",
-            "yallist": "^3.0.2"
-          }
-        },
-        "util-deprecate": {
-          "version": "1.0.2",
-          "bundled": true,
-          "optional": true
-        },
-        "wide-align": {
-          "version": "1.1.2",
-          "bundled": true,
-          "optional": true,
-          "requires": {
-            "string-width": "^1.0.2"
-          }
-        },
-        "wrappy": {
-          "version": "1.0.2",
-          "bundled": true
-        },
-        "yallist": {
-          "version": "3.0.2",
-          "bundled": true
-        }
-      }
-    },
-    "get-caller-file": {
-      "version": "1.0.3",
-      "resolved": "https://registry.npmjs.org/get-caller-file/-/get-caller-file-1.0.3.tgz",
-      "integrity": "sha512-3t6rVToeoZfYSGd8YoLFR2DJkiQrIiUrGcjvFX2mDw3bn6k2OtwHN0TNCLbBO+w8qTvimhDkv+LSscbJY1vE6w=="
-    },
-    "get-own-enumerable-property-symbols": {
-      "version": "3.0.0",
-      "resolved": "https://registry.npmjs.org/get-own-enumerable-property-symbols/-/get-own-enumerable-property-symbols-3.0.0.tgz",
-      "integrity": "sha512-CIJYJC4GGF06TakLg8z4GQKvDsx9EMspVxOYih7LerEL/WosUnFIww45CGfxfeKHqlg3twgUrYRT1O3WQqjGCg==",
-      "dev": true
-    },
-    "get-stdin": {
-      "version": "6.0.0",
-      "resolved": "https://registry.npmjs.org/get-stdin/-/get-stdin-6.0.0.tgz",
-      "integrity": "sha512-jp4tHawyV7+fkkSKyvjuLZswblUtz+SQKzSWnBbii16BuZksJlU1wuBYXY75r+duh/llF1ur6oNwi+2ZzjKZ7g==",
-      "dev": true
-    },
-    "get-stream": {
-      "version": "3.0.0",
-      "resolved": "http://registry.npmjs.org/get-stream/-/get-stream-3.0.0.tgz",
-      "integrity": "sha1-jpQ9E1jcN1VQVOy+LtsFqhdO3hQ=",
-      "dev": true
-    },
-    "get-value": {
-      "version": "2.0.6",
-      "resolved": "https://registry.npmjs.org/get-value/-/get-value-2.0.6.tgz",
-      "integrity": "sha1-3BXKHGcjh8p2vTesCjlbogQqLCg=",
-      "dev": true
-    },
-    "getpass": {
-      "version": "0.1.7",
-      "resolved": "https://registry.npmjs.org/getpass/-/getpass-0.1.7.tgz",
-      "integrity": "sha1-Xv+OPmhNVprkyysSgmBOi6YhSfo=",
-=======
         }
       }
     },
@@ -6318,7 +5821,6 @@
       "version": "6.6.4",
       "resolved": "https://registry.npmjs.org/level-sublevel/-/level-sublevel-6.6.4.tgz",
       "integrity": "sha512-pcCrTUOiO48+Kp6F1+UAzF/OtWqLcQVTVF39HLdZ3RO8XBoXt+XVPKZO1vVr1aUoxHZA9OtD2e1v7G+3S5KFDA==",
->>>>>>> 71cc77ff
       "requires": {
         "bytewise": "~1.1.0",
         "level-codec": "^9.0.0",

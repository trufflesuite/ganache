{
  "name": "ganache-core",
  "version": "2.2.1",
  "lockfileVersion": 1,
  "requires": true,
  "dependencies": {
    "@babel/code-frame": {
      "version": "7.0.0",
      "resolved": "https://registry.npmjs.org/@babel/code-frame/-/code-frame-7.0.0.tgz",
      "integrity": "sha512-OfC2uemaknXr87bdLUkWog7nYuliM9Ij5HUcajsVcMCpQrcLmtxRbVFTIqmcSkSeYRBFBRxs2FiUqFJDLdiebA==",
      "dev": true,
      "requires": {
        "@babel/highlight": "^7.0.0"
      }
    },
    "@babel/highlight": {
      "version": "7.0.0",
      "resolved": "https://registry.npmjs.org/@babel/highlight/-/highlight-7.0.0.tgz",
      "integrity": "sha512-UFMC4ZeFC48Tpvj7C8UgLvtkaUuovQX+5xNWrsIoMG8o2z+XFKjKaN9iVmS84dPwVN00W4wPmqvYoZF3EGAsfw==",
      "dev": true,
      "requires": {
        "chalk": "^2.0.0",
        "esutils": "^2.0.2",
        "js-tokens": "^4.0.0"
      },
      "dependencies": {
        "ansi-styles": {
          "version": "3.2.1",
          "resolved": "https://registry.npmjs.org/ansi-styles/-/ansi-styles-3.2.1.tgz",
          "integrity": "sha512-VT0ZI6kZRdTh8YyJw3SMbYm/u+NqfsAxEpWO0Pf9sq8/e94WxxOpPKx9FR1FlyCtOVDNOQ+8ntlqFxiRc+r5qA==",
          "dev": true,
          "requires": {
            "color-convert": "^1.9.0"
          }
        },
        "chalk": {
          "version": "2.4.1",
          "resolved": "https://registry.npmjs.org/chalk/-/chalk-2.4.1.tgz",
          "integrity": "sha512-ObN6h1v2fTJSmUXoS3nMQ92LbDK9be4TV+6G+omQlGJFdcUX5heKi1LZ1YnRMIgwTLEj3E24bT6tYni50rlCfQ==",
          "dev": true,
          "requires": {
            "ansi-styles": "^3.2.1",
            "escape-string-regexp": "^1.0.5",
            "supports-color": "^5.3.0"
          }
        },
        "js-tokens": {
          "version": "4.0.0",
          "resolved": "https://registry.npmjs.org/js-tokens/-/js-tokens-4.0.0.tgz",
          "integrity": "sha512-RdJUflcE3cUzKiMqQgsCu06FPu9UdIJO0beYbPhHN4k6apgJtifcoCtT9bcxOpYBtpD2kCM6Sbzg4CausW/PKQ==",
          "dev": true
        },
        "supports-color": {
          "version": "5.5.0",
          "resolved": "https://registry.npmjs.org/supports-color/-/supports-color-5.5.0.tgz",
          "integrity": "sha512-QjVjwdXIt408MIiAqCX4oUKsgU2EqAGzs2Ppkm4aQYbjm+ZEWEcW4SfFNTr4uMNZma0ey4f5lgLrkB0aX0QMow==",
          "dev": true,
          "requires": {
            "has-flag": "^3.0.0"
          }
        }
      }
    },
    "@webassemblyjs/ast": {
      "version": "1.5.13",
      "resolved": "https://registry.npmjs.org/@webassemblyjs/ast/-/ast-1.5.13.tgz",
      "integrity": "sha512-49nwvW/Hx9i+OYHg+mRhKZfAlqThr11Dqz8TsrvqGKMhdI2ijy3KBJOun2Z4770TPjrIJhR6KxChQIDaz8clDA==",
      "dev": true,
      "requires": {
        "@webassemblyjs/helper-module-context": "1.5.13",
        "@webassemblyjs/helper-wasm-bytecode": "1.5.13",
        "@webassemblyjs/wast-parser": "1.5.13",
        "debug": "^3.1.0",
        "mamacro": "^0.0.3"
      }
    },
    "@webassemblyjs/floating-point-hex-parser": {
      "version": "1.5.13",
      "resolved": "https://registry.npmjs.org/@webassemblyjs/floating-point-hex-parser/-/floating-point-hex-parser-1.5.13.tgz",
      "integrity": "sha512-vrvvB18Kh4uyghSKb0NTv+2WZx871WL2NzwMj61jcq2bXkyhRC+8Q0oD7JGVf0+5i/fKQYQSBCNMMsDMRVAMqA==",
      "dev": true
    },
    "@webassemblyjs/helper-api-error": {
      "version": "1.5.13",
      "resolved": "https://registry.npmjs.org/@webassemblyjs/helper-api-error/-/helper-api-error-1.5.13.tgz",
      "integrity": "sha512-dBh2CWYqjaDlvMmRP/kudxpdh30uXjIbpkLj9HQe+qtYlwvYjPRjdQXrq1cTAAOUSMTtzqbXIxEdEZmyKfcwsg==",
      "dev": true
    },
    "@webassemblyjs/helper-buffer": {
      "version": "1.5.13",
      "resolved": "https://registry.npmjs.org/@webassemblyjs/helper-buffer/-/helper-buffer-1.5.13.tgz",
      "integrity": "sha512-v7igWf1mHcpJNbn4m7e77XOAWXCDT76Xe7Is1VQFXc4K5jRcFrl9D0NrqM4XifQ0bXiuTSkTKMYqDxu5MhNljA==",
      "dev": true,
      "requires": {
        "debug": "^3.1.0"
      }
    },
    "@webassemblyjs/helper-code-frame": {
      "version": "1.5.13",
      "resolved": "https://registry.npmjs.org/@webassemblyjs/helper-code-frame/-/helper-code-frame-1.5.13.tgz",
      "integrity": "sha512-yN6ScQQDFCiAXnVctdVO/J5NQRbwyTbQzsGzEgXsAnrxhjp0xihh+nNHQTMrq5UhOqTb5LykpJAvEv9AT0jnAQ==",
      "dev": true,
      "requires": {
        "@webassemblyjs/wast-printer": "1.5.13"
      }
    },
    "@webassemblyjs/helper-fsm": {
      "version": "1.5.13",
      "resolved": "https://registry.npmjs.org/@webassemblyjs/helper-fsm/-/helper-fsm-1.5.13.tgz",
      "integrity": "sha512-hSIKzbXjVMRvy3Jzhgu+vDd/aswJ+UMEnLRCkZDdknZO3Z9e6rp1DAs0tdLItjCFqkz9+0BeOPK/mk3eYvVzZg==",
      "dev": true
    },
    "@webassemblyjs/helper-module-context": {
      "version": "1.5.13",
      "resolved": "https://registry.npmjs.org/@webassemblyjs/helper-module-context/-/helper-module-context-1.5.13.tgz",
      "integrity": "sha512-zxJXULGPLB7r+k+wIlvGlXpT4CYppRz8fLUM/xobGHc9Z3T6qlmJD9ySJ2jknuktuuiR9AjnNpKYDECyaiX+QQ==",
      "dev": true,
      "requires": {
        "debug": "^3.1.0",
        "mamacro": "^0.0.3"
      }
    },
    "@webassemblyjs/helper-wasm-bytecode": {
      "version": "1.5.13",
      "resolved": "https://registry.npmjs.org/@webassemblyjs/helper-wasm-bytecode/-/helper-wasm-bytecode-1.5.13.tgz",
      "integrity": "sha512-0n3SoNGLvbJIZPhtMFq0XmmnA/YmQBXaZKQZcW8maGKwLpVcgjNrxpFZHEOLKjXJYVN5Il8vSfG7nRX50Zn+aw==",
      "dev": true
    },
    "@webassemblyjs/helper-wasm-section": {
      "version": "1.5.13",
      "resolved": "https://registry.npmjs.org/@webassemblyjs/helper-wasm-section/-/helper-wasm-section-1.5.13.tgz",
      "integrity": "sha512-IJ/goicOZ5TT1axZFSnlAtz4m8KEjYr12BNOANAwGFPKXM4byEDaMNXYowHMG0yKV9a397eU/NlibFaLwr1fbw==",
      "dev": true,
      "requires": {
        "@webassemblyjs/ast": "1.5.13",
        "@webassemblyjs/helper-buffer": "1.5.13",
        "@webassemblyjs/helper-wasm-bytecode": "1.5.13",
        "@webassemblyjs/wasm-gen": "1.5.13",
        "debug": "^3.1.0"
      }
    },
    "@webassemblyjs/ieee754": {
      "version": "1.5.13",
      "resolved": "https://registry.npmjs.org/@webassemblyjs/ieee754/-/ieee754-1.5.13.tgz",
      "integrity": "sha512-TseswvXEPpG5TCBKoLx9tT7+/GMACjC1ruo09j46ULRZWYm8XHpDWaosOjTnI7kr4SRJFzA6MWoUkAB+YCGKKg==",
      "dev": true,
      "requires": {
        "ieee754": "^1.1.11"
      }
    },
    "@webassemblyjs/leb128": {
      "version": "1.5.13",
      "resolved": "https://registry.npmjs.org/@webassemblyjs/leb128/-/leb128-1.5.13.tgz",
      "integrity": "sha512-0NRMxrL+GG3eISGZBmLBLAVjphbN8Si15s7jzThaw1UE9e5BY1oH49/+MA1xBzxpf1OW5sf9OrPDOclk9wj2yg==",
      "dev": true,
      "requires": {
        "long": "4.0.0"
      },
      "dependencies": {
        "long": {
          "version": "4.0.0",
          "resolved": "https://registry.npmjs.org/long/-/long-4.0.0.tgz",
          "integrity": "sha512-XsP+KhQif4bjX1kbuSiySJFNAehNxgLb6hPRGJ9QsUr8ajHkuXGdrHmFUTUUXhDwVX2R5bY4JNZEwbUiMhV+MA==",
          "dev": true
        }
      }
    },
    "@webassemblyjs/utf8": {
      "version": "1.5.13",
      "resolved": "https://registry.npmjs.org/@webassemblyjs/utf8/-/utf8-1.5.13.tgz",
      "integrity": "sha512-Ve1ilU2N48Ew0lVGB8FqY7V7hXjaC4+PeZM+vDYxEd+R2iQ0q+Wb3Rw8v0Ri0+rxhoz6gVGsnQNb4FjRiEH/Ng==",
      "dev": true
    },
    "@webassemblyjs/wasm-edit": {
      "version": "1.5.13",
      "resolved": "https://registry.npmjs.org/@webassemblyjs/wasm-edit/-/wasm-edit-1.5.13.tgz",
      "integrity": "sha512-X7ZNW4+Hga4f2NmqENnHke2V/mGYK/xnybJSIXImt1ulxbCOEs/A+ZK/Km2jgihjyVxp/0z0hwIcxC6PrkWtgw==",
      "dev": true,
      "requires": {
        "@webassemblyjs/ast": "1.5.13",
        "@webassemblyjs/helper-buffer": "1.5.13",
        "@webassemblyjs/helper-wasm-bytecode": "1.5.13",
        "@webassemblyjs/helper-wasm-section": "1.5.13",
        "@webassemblyjs/wasm-gen": "1.5.13",
        "@webassemblyjs/wasm-opt": "1.5.13",
        "@webassemblyjs/wasm-parser": "1.5.13",
        "@webassemblyjs/wast-printer": "1.5.13",
        "debug": "^3.1.0"
      }
    },
    "@webassemblyjs/wasm-gen": {
      "version": "1.5.13",
      "resolved": "https://registry.npmjs.org/@webassemblyjs/wasm-gen/-/wasm-gen-1.5.13.tgz",
      "integrity": "sha512-yfv94Se8R73zmr8GAYzezFHc3lDwE/lBXQddSiIZEKZFuqy7yWtm3KMwA1uGbv5G1WphimJxboXHR80IgX1hQA==",
      "dev": true,
      "requires": {
        "@webassemblyjs/ast": "1.5.13",
        "@webassemblyjs/helper-wasm-bytecode": "1.5.13",
        "@webassemblyjs/ieee754": "1.5.13",
        "@webassemblyjs/leb128": "1.5.13",
        "@webassemblyjs/utf8": "1.5.13"
      }
    },
    "@webassemblyjs/wasm-opt": {
      "version": "1.5.13",
      "resolved": "https://registry.npmjs.org/@webassemblyjs/wasm-opt/-/wasm-opt-1.5.13.tgz",
      "integrity": "sha512-IkXSkgzVhQ0QYAdIayuCWMmXSYx0dHGU8Ah/AxJf1gBvstMWVnzJnBwLsXLyD87VSBIcsqkmZ28dVb0mOC3oBg==",
      "dev": true,
      "requires": {
        "@webassemblyjs/ast": "1.5.13",
        "@webassemblyjs/helper-buffer": "1.5.13",
        "@webassemblyjs/wasm-gen": "1.5.13",
        "@webassemblyjs/wasm-parser": "1.5.13",
        "debug": "^3.1.0"
      }
    },
    "@webassemblyjs/wasm-parser": {
      "version": "1.5.13",
      "resolved": "https://registry.npmjs.org/@webassemblyjs/wasm-parser/-/wasm-parser-1.5.13.tgz",
      "integrity": "sha512-XnYoIcu2iqq8/LrtmdnN3T+bRjqYFjRHqWbqK3osD/0r/Fcv4d9ecRzjVtC29ENEuNTK4mQ9yyxCBCbK8S/cpg==",
      "dev": true,
      "requires": {
        "@webassemblyjs/ast": "1.5.13",
        "@webassemblyjs/helper-api-error": "1.5.13",
        "@webassemblyjs/helper-wasm-bytecode": "1.5.13",
        "@webassemblyjs/ieee754": "1.5.13",
        "@webassemblyjs/leb128": "1.5.13",
        "@webassemblyjs/utf8": "1.5.13"
      }
    },
    "@webassemblyjs/wast-parser": {
      "version": "1.5.13",
      "resolved": "https://registry.npmjs.org/@webassemblyjs/wast-parser/-/wast-parser-1.5.13.tgz",
      "integrity": "sha512-Lbz65T0LQ1LgzKiUytl34CwuhMNhaCLgrh0JW4rJBN6INnBB8NMwUfQM+FxTnLY9qJ+lHJL/gCM5xYhB9oWi4A==",
      "dev": true,
      "requires": {
        "@webassemblyjs/ast": "1.5.13",
        "@webassemblyjs/floating-point-hex-parser": "1.5.13",
        "@webassemblyjs/helper-api-error": "1.5.13",
        "@webassemblyjs/helper-code-frame": "1.5.13",
        "@webassemblyjs/helper-fsm": "1.5.13",
        "long": "^3.2.0",
        "mamacro": "^0.0.3"
      }
    },
    "@webassemblyjs/wast-printer": {
      "version": "1.5.13",
      "resolved": "https://registry.npmjs.org/@webassemblyjs/wast-printer/-/wast-printer-1.5.13.tgz",
      "integrity": "sha512-QcwogrdqcBh8Z+eUF8SG+ag5iwQSXxQJELBEHmLkk790wgQgnIMmntT2sMAMw53GiFNckArf5X0bsCA44j3lWQ==",
      "dev": true,
      "requires": {
        "@webassemblyjs/ast": "1.5.13",
        "@webassemblyjs/wast-parser": "1.5.13",
        "long": "^3.2.0"
      }
    },
    "abstract-leveldown": {
      "version": "3.0.0",
      "resolved": "https://registry.npmjs.org/abstract-leveldown/-/abstract-leveldown-3.0.0.tgz",
      "integrity": "sha512-KUWx9UWGQD12zsmLNj64/pndaz4iJh/Pj7nopgkfDG6RlCcbMZvT6+9l7dchK4idog2Is8VdC/PvNbFuFmalIQ==",
      "requires": {
        "xtend": "~4.0.0"
      }
    },
    "accepts": {
      "version": "1.3.5",
      "resolved": "https://registry.npmjs.org/accepts/-/accepts-1.3.5.tgz",
      "integrity": "sha1-63d99gEXI6OxTopywIBcjoZ0a9I=",
      "requires": {
        "mime-types": "~2.1.18",
        "negotiator": "0.6.1"
      }
    },
    "acorn": {
      "version": "6.0.2",
      "resolved": "https://registry.npmjs.org/acorn/-/acorn-6.0.2.tgz",
      "integrity": "sha512-GXmKIvbrN3TV7aVqAzVFaMW8F8wzVX7voEBRO3bDA64+EX37YSayggRJP5Xig6HYHBkWKpFg9W5gg6orklubhg==",
      "dev": true
    },
    "acorn-dynamic-import": {
      "version": "3.0.0",
      "resolved": "https://registry.npmjs.org/acorn-dynamic-import/-/acorn-dynamic-import-3.0.0.tgz",
      "integrity": "sha512-zVWV8Z8lislJoOKKqdNMOB+s6+XV5WERty8MnKBeFgwA+19XJjJHs2RP5dzM57FftIs+jQnRToLiWazKr6sSWg==",
      "dev": true,
      "requires": {
        "acorn": "^5.0.0"
      },
      "dependencies": {
        "acorn": {
          "version": "5.7.3",
          "resolved": "https://registry.npmjs.org/acorn/-/acorn-5.7.3.tgz",
          "integrity": "sha512-T/zvzYRfbVojPWahDsE5evJdHb3oJoQfFbsrKM7w5Zcs++Tr257tia3BmMP8XYVjp1S9RZXQMh7gao96BlqZOw==",
          "dev": true
        }
      }
    },
    "acorn-jsx": {
      "version": "5.0.0",
      "resolved": "https://registry.npmjs.org/acorn-jsx/-/acorn-jsx-5.0.0.tgz",
      "integrity": "sha512-XkB50fn0MURDyww9+UYL3c1yLbOBz0ZFvrdYlGB8l+Ije1oSC75qAqrzSPjYQbdnQUzhlUGNKuesryAv0gxZOg==",
      "dev": true
    },
    "aes-js": {
      "version": "3.1.1",
      "resolved": "https://registry.npmjs.org/aes-js/-/aes-js-3.1.1.tgz",
      "integrity": "sha512-cEA0gBelItZZV7iBiL8ApCiNgc+gBWJJ4uoORhbu6vOqAJ0UL9wIlxr4RI7ij9SSVzy6AnPwiu37kVYiHCl3nw==",
      "optional": true
    },
    "ajv": {
      "version": "5.5.2",
      "resolved": "https://registry.npmjs.org/ajv/-/ajv-5.5.2.tgz",
      "integrity": "sha1-c7Xuyj+rZT49P5Qis0GtQiBdyWU=",
      "requires": {
        "co": "^4.6.0",
        "fast-deep-equal": "^1.0.0",
        "fast-json-stable-stringify": "^2.0.0",
        "json-schema-traverse": "^0.3.0"
      }
    },
    "ajv-keywords": {
      "version": "3.2.0",
      "resolved": "https://registry.npmjs.org/ajv-keywords/-/ajv-keywords-3.2.0.tgz",
      "integrity": "sha1-6GuBnGAs+IIa1jdBNpjx3sAhhHo=",
      "dev": true
    },
    "ansi-escapes": {
      "version": "3.1.0",
      "resolved": "https://registry.npmjs.org/ansi-escapes/-/ansi-escapes-3.1.0.tgz",
      "integrity": "sha512-UgAb8H9D41AQnu/PbWlCofQVcnV4Gs2bBJi9eZPxfU/hgglFh3SMDMENRIqdr7H6XFnXdoknctFByVsCOotTVw==",
      "dev": true
    },
    "ansi-regex": {
      "version": "2.1.1",
      "resolved": "https://registry.npmjs.org/ansi-regex/-/ansi-regex-2.1.1.tgz",
      "integrity": "sha1-w7M6te42DYbg5ijwRorn7yfWVN8="
    },
    "ansi-styles": {
      "version": "2.2.1",
      "resolved": "https://registry.npmjs.org/ansi-styles/-/ansi-styles-2.2.1.tgz",
      "integrity": "sha1-tDLdM1i2NM914eRmQ2gkBTPB3b4="
    },
    "any-promise": {
      "version": "1.3.0",
      "resolved": "https://registry.npmjs.org/any-promise/-/any-promise-1.3.0.tgz",
      "integrity": "sha1-q8av7tzqUugJzcA3au0845Y10X8="
    },
    "anymatch": {
      "version": "2.0.0",
      "resolved": "https://registry.npmjs.org/anymatch/-/anymatch-2.0.0.tgz",
      "integrity": "sha512-5teOsQWABXHHBFP9y3skS5P3d/WfWXpv3FUpy+LorMrNYaT9pI4oLMQX7jzQ2KklNpGpWHzdCXTDT2Y3XGlZBw==",
      "dev": true,
      "requires": {
        "micromatch": "^3.1.4",
        "normalize-path": "^2.1.1"
      }
    },
    "aproba": {
      "version": "1.2.0",
      "resolved": "https://registry.npmjs.org/aproba/-/aproba-1.2.0.tgz",
      "integrity": "sha512-Y9J6ZjXtoYh8RnXVCMOU/ttDmk1aBjunq9vO0ta5x85WDQiQfUF9sIPBITdbiiIVcBo03Hi3jMxigBtsddlXRw==",
      "dev": true
    },
    "argparse": {
      "version": "1.0.10",
      "resolved": "https://registry.npmjs.org/argparse/-/argparse-1.0.10.tgz",
      "integrity": "sha512-o5Roy6tNG4SL/FOkCAN6RzjiakZS25RLYFrcMttJqbdd8BWrnA+fGz57iN5Pb06pvBGvl5gQ0B48dJlslXvoTg==",
      "dev": true,
      "requires": {
        "sprintf-js": "~1.0.2"
      }
    },
    "arr-diff": {
      "version": "4.0.0",
      "resolved": "https://registry.npmjs.org/arr-diff/-/arr-diff-4.0.0.tgz",
      "integrity": "sha1-1kYQdP6/7HHn4VI1dhoyml3HxSA=",
      "dev": true
    },
    "arr-flatten": {
      "version": "1.1.0",
      "resolved": "https://registry.npmjs.org/arr-flatten/-/arr-flatten-1.1.0.tgz",
      "integrity": "sha512-L3hKV5R/p5o81R7O02IGnwpDmkp6E982XhtbuwSe3O4qOtMMMtodicASA1Cny2U+aCXcNpml+m4dPsvsJ3jatg==",
      "dev": true
    },
    "arr-union": {
      "version": "3.1.0",
      "resolved": "https://registry.npmjs.org/arr-union/-/arr-union-3.1.0.tgz",
      "integrity": "sha1-45sJrqne+Gao8gbiiK9jkZuuOcQ=",
      "dev": true
    },
    "array-flatten": {
      "version": "1.1.1",
      "resolved": "https://registry.npmjs.org/array-flatten/-/array-flatten-1.1.1.tgz",
      "integrity": "sha1-ml9pkFGx5wczKPKgCJaLZOopVdI="
    },
    "array-union": {
      "version": "1.0.2",
      "resolved": "https://registry.npmjs.org/array-union/-/array-union-1.0.2.tgz",
      "integrity": "sha1-mjRBDk9OPaI96jdb5b5w8kd47Dk=",
      "dev": true,
      "requires": {
        "array-uniq": "^1.0.1"
      }
    },
    "array-uniq": {
      "version": "1.0.3",
      "resolved": "https://registry.npmjs.org/array-uniq/-/array-uniq-1.0.3.tgz",
      "integrity": "sha1-r2rId6Jcx/dOBYiUdThY39sk/bY=",
      "dev": true
    },
    "array-unique": {
      "version": "0.3.2",
      "resolved": "https://registry.npmjs.org/array-unique/-/array-unique-0.3.2.tgz",
      "integrity": "sha1-qJS3XUvE9s1nnvMkSp/Y9Gri1Cg=",
      "dev": true
    },
    "arrify": {
      "version": "1.0.1",
      "resolved": "https://registry.npmjs.org/arrify/-/arrify-1.0.1.tgz",
      "integrity": "sha1-iYUI2iIm84DfkEcoRWhJwVAaSw0=",
      "dev": true
    },
    "asn1": {
      "version": "0.2.4",
      "resolved": "https://registry.npmjs.org/asn1/-/asn1-0.2.4.tgz",
      "integrity": "sha512-jxwzQpLQjSmWXgwaCZE9Nz+glAG01yF1QnWgbhGwHI5A6FRIEY6IVqtHhIepHqI7/kyEyQEagBC5mBEFlIYvdg==",
      "requires": {
        "safer-buffer": "~2.1.0"
      }
    },
    "asn1.js": {
      "version": "4.10.1",
      "resolved": "https://registry.npmjs.org/asn1.js/-/asn1.js-4.10.1.tgz",
      "integrity": "sha512-p32cOF5q0Zqs9uBiONKYLm6BClCoBCM5O9JfeUSlnQLBTxYdTK+pW+nXflm8UkKd2UYlEbYz5qEi0JuZR9ckSw==",
      "requires": {
        "bn.js": "^4.0.0",
        "inherits": "^2.0.1",
        "minimalistic-assert": "^1.0.0"
      }
    },
    "assert": {
      "version": "1.4.1",
      "resolved": "https://registry.npmjs.org/assert/-/assert-1.4.1.tgz",
      "integrity": "sha1-mZEtWRg2tab1s0XA8H7vwI/GXZE=",
      "dev": true,
      "requires": {
        "util": "0.10.3"
      }
    },
    "assert-match": {
      "version": "1.1.1",
      "resolved": "https://registry.npmjs.org/assert-match/-/assert-match-1.1.1.tgz",
      "integrity": "sha512-c0QY2kpYVrH/jis6cCq9Mnt4/bIdGALDh1N8HY9ZARZedsMs5LSbgywxkjd5A1uNVLN0L8evANxBPxKiabVoZw==",
      "dev": true,
      "requires": {
        "assert": "^1.4.1",
        "babel-runtime": "^6.23.0",
        "es-to-primitive": "^1.1.1",
        "lodash.merge": "^4.6.0"
      }
    },
    "assert-plus": {
      "version": "1.0.0",
      "resolved": "https://registry.npmjs.org/assert-plus/-/assert-plus-1.0.0.tgz",
      "integrity": "sha1-8S4PPF13sLHN2RRpQuTpbB5N1SU="
    },
    "assign-symbols": {
      "version": "1.0.0",
      "resolved": "https://registry.npmjs.org/assign-symbols/-/assign-symbols-1.0.0.tgz",
      "integrity": "sha1-WWZ/QfrdTyDMvCu5a41Pf3jsA2c=",
      "dev": true
    },
    "async": {
      "version": "2.6.1",
      "resolved": "https://registry.npmjs.org/async/-/async-2.6.1.tgz",
      "integrity": "sha512-fNEiL2+AZt6AlAw/29Cr0UDe4sRAHCpEHh54WMz+Bb7QfNcFw4h3loofyJpLeQs4Yx7yuqu/2dLgM5hKOs6HlQ==",
      "requires": {
        "lodash": "^4.17.10"
      }
    },
    "async-each": {
      "version": "1.0.1",
      "resolved": "https://registry.npmjs.org/async-each/-/async-each-1.0.1.tgz",
      "integrity": "sha1-GdOGodntxufByF04iu28xW0zYC0=",
      "dev": true
    },
    "async-eventemitter": {
      "version": "0.2.4",
      "resolved": "https://registry.npmjs.org/async-eventemitter/-/async-eventemitter-0.2.4.tgz",
      "integrity": "sha512-pd20BwL7Yt1zwDFy+8MX8F1+WCT8aQeKj0kQnTrH9WaeRETlRamVhD0JtRPmrV4GfOJ2F9CvdQkZeZhnh2TuHw==",
      "requires": {
        "async": "^2.4.0"
      }
    },
    "async-limiter": {
      "version": "1.0.0",
      "resolved": "https://registry.npmjs.org/async-limiter/-/async-limiter-1.0.0.tgz",
      "integrity": "sha512-jp/uFnooOiO+L211eZOoSyzpOITMXx1rBITauYykG3BRYPu8h0UcxsPNB04RR5vo4Tyz3+ay17tR6JVf9qzYWg=="
    },
    "asynckit": {
      "version": "0.4.0",
      "resolved": "https://registry.npmjs.org/asynckit/-/asynckit-0.4.0.tgz",
      "integrity": "sha1-x57Zf380y48robyXkLzDZkdLS3k="
    },
    "atob": {
      "version": "2.1.2",
      "resolved": "https://registry.npmjs.org/atob/-/atob-2.1.2.tgz",
      "integrity": "sha512-Wm6ukoaOGJi/73p/cl2GvLjTI5JM1k/O14isD73YML8StrH/7/lRFgmg8nICZgD3bZZvjwCGxtMOD3wWNAu8cg==",
      "dev": true
    },
    "aws-sign2": {
      "version": "0.7.0",
      "resolved": "https://registry.npmjs.org/aws-sign2/-/aws-sign2-0.7.0.tgz",
      "integrity": "sha1-tG6JCTSpWR8tL2+G1+ap8bP+dqg="
    },
    "aws4": {
      "version": "1.8.0",
      "resolved": "https://registry.npmjs.org/aws4/-/aws4-1.8.0.tgz",
      "integrity": "sha512-ReZxvNHIOv88FlT7rxcXIIC0fPt4KZqZbOlivyWtXLt8ESx84zd3kMC6iK5jVeS2qt+g7ftS7ye4fi06X5rtRQ=="
    },
    "babel-code-frame": {
      "version": "6.26.0",
      "resolved": "https://registry.npmjs.org/babel-code-frame/-/babel-code-frame-6.26.0.tgz",
      "integrity": "sha1-Y/1D99weO7fONZR9uP42mj9Yx0s=",
      "requires": {
        "chalk": "^1.1.3",
        "esutils": "^2.0.2",
        "js-tokens": "^3.0.2"
      }
    },
    "babel-core": {
      "version": "6.26.3",
      "resolved": "https://registry.npmjs.org/babel-core/-/babel-core-6.26.3.tgz",
      "integrity": "sha512-6jyFLuDmeidKmUEb3NM+/yawG0M2bDZ9Z1qbZP59cyHLz8kYGKYwpJP0UwUKKUiTRNvxfLesJnTedqczP7cTDA==",
      "requires": {
        "babel-code-frame": "^6.26.0",
        "babel-generator": "^6.26.0",
        "babel-helpers": "^6.24.1",
        "babel-messages": "^6.23.0",
        "babel-register": "^6.26.0",
        "babel-runtime": "^6.26.0",
        "babel-template": "^6.26.0",
        "babel-traverse": "^6.26.0",
        "babel-types": "^6.26.0",
        "babylon": "^6.18.0",
        "convert-source-map": "^1.5.1",
        "debug": "^2.6.9",
        "json5": "^0.5.1",
        "lodash": "^4.17.4",
        "minimatch": "^3.0.4",
        "path-is-absolute": "^1.0.1",
        "private": "^0.1.8",
        "slash": "^1.0.0",
        "source-map": "^0.5.7"
      },
      "dependencies": {
        "debug": {
          "version": "2.6.9",
          "resolved": "https://registry.npmjs.org/debug/-/debug-2.6.9.tgz",
          "integrity": "sha512-bC7ElrdJaJnPbAP+1EotYvqZsb3ecl5wi6Bfi6BJTUcNowp6cvspg0jXznRTKDjm/E7AdgFBVeAPVMNcKGsHMA==",
          "requires": {
            "ms": "2.0.0"
          }
        }
      }
    },
    "babel-generator": {
      "version": "6.26.1",
      "resolved": "https://registry.npmjs.org/babel-generator/-/babel-generator-6.26.1.tgz",
      "integrity": "sha512-HyfwY6ApZj7BYTcJURpM5tznulaBvyio7/0d4zFOeMPUmfxkCjHocCuoLa2SAGzBI8AREcH3eP3758F672DppA==",
      "requires": {
        "babel-messages": "^6.23.0",
        "babel-runtime": "^6.26.0",
        "babel-types": "^6.26.0",
        "detect-indent": "^4.0.0",
        "jsesc": "^1.3.0",
        "lodash": "^4.17.4",
        "source-map": "^0.5.7",
        "trim-right": "^1.0.1"
      },
      "dependencies": {
        "jsesc": {
          "version": "1.3.0",
          "resolved": "https://registry.npmjs.org/jsesc/-/jsesc-1.3.0.tgz",
          "integrity": "sha1-RsP+yMGJKxKwgz25vHYiF226s0s="
        }
      }
    },
    "babel-helper-builder-binary-assignment-operator-visitor": {
      "version": "6.24.1",
      "resolved": "https://registry.npmjs.org/babel-helper-builder-binary-assignment-operator-visitor/-/babel-helper-builder-binary-assignment-operator-visitor-6.24.1.tgz",
      "integrity": "sha1-zORReto1b0IgvK6KAsKzRvmlZmQ=",
      "requires": {
        "babel-helper-explode-assignable-expression": "^6.24.1",
        "babel-runtime": "^6.22.0",
        "babel-types": "^6.24.1"
      }
    },
    "babel-helper-call-delegate": {
      "version": "6.24.1",
      "resolved": "https://registry.npmjs.org/babel-helper-call-delegate/-/babel-helper-call-delegate-6.24.1.tgz",
      "integrity": "sha1-7Oaqzdx25Bw0YfiL/Fdb0Nqi340=",
      "requires": {
        "babel-helper-hoist-variables": "^6.24.1",
        "babel-runtime": "^6.22.0",
        "babel-traverse": "^6.24.1",
        "babel-types": "^6.24.1"
      }
    },
    "babel-helper-define-map": {
      "version": "6.26.0",
      "resolved": "https://registry.npmjs.org/babel-helper-define-map/-/babel-helper-define-map-6.26.0.tgz",
      "integrity": "sha1-pfVtq0GiX5fstJjH66ypgZ+Vvl8=",
      "requires": {
        "babel-helper-function-name": "^6.24.1",
        "babel-runtime": "^6.26.0",
        "babel-types": "^6.26.0",
        "lodash": "^4.17.4"
      }
    },
    "babel-helper-explode-assignable-expression": {
      "version": "6.24.1",
      "resolved": "https://registry.npmjs.org/babel-helper-explode-assignable-expression/-/babel-helper-explode-assignable-expression-6.24.1.tgz",
      "integrity": "sha1-8luCz33BBDPFX3BZLVdGQArCLKo=",
      "requires": {
        "babel-runtime": "^6.22.0",
        "babel-traverse": "^6.24.1",
        "babel-types": "^6.24.1"
      }
    },
    "babel-helper-function-name": {
      "version": "6.24.1",
      "resolved": "https://registry.npmjs.org/babel-helper-function-name/-/babel-helper-function-name-6.24.1.tgz",
      "integrity": "sha1-00dbjAPtmCQqJbSDUasYOZ01gKk=",
      "requires": {
        "babel-helper-get-function-arity": "^6.24.1",
        "babel-runtime": "^6.22.0",
        "babel-template": "^6.24.1",
        "babel-traverse": "^6.24.1",
        "babel-types": "^6.24.1"
      }
    },
    "babel-helper-get-function-arity": {
      "version": "6.24.1",
      "resolved": "https://registry.npmjs.org/babel-helper-get-function-arity/-/babel-helper-get-function-arity-6.24.1.tgz",
      "integrity": "sha1-j3eCqpNAfEHTqlCQj4mwMbG2hT0=",
      "requires": {
        "babel-runtime": "^6.22.0",
        "babel-types": "^6.24.1"
      }
    },
    "babel-helper-hoist-variables": {
      "version": "6.24.1",
      "resolved": "https://registry.npmjs.org/babel-helper-hoist-variables/-/babel-helper-hoist-variables-6.24.1.tgz",
      "integrity": "sha1-HssnaJydJVE+rbyZFKc/VAi+enY=",
      "requires": {
        "babel-runtime": "^6.22.0",
        "babel-types": "^6.24.1"
      }
    },
    "babel-helper-optimise-call-expression": {
      "version": "6.24.1",
      "resolved": "https://registry.npmjs.org/babel-helper-optimise-call-expression/-/babel-helper-optimise-call-expression-6.24.1.tgz",
      "integrity": "sha1-96E0J7qfc/j0+pk8VKl4gtEkQlc=",
      "requires": {
        "babel-runtime": "^6.22.0",
        "babel-types": "^6.24.1"
      }
    },
    "babel-helper-regex": {
      "version": "6.26.0",
      "resolved": "https://registry.npmjs.org/babel-helper-regex/-/babel-helper-regex-6.26.0.tgz",
      "integrity": "sha1-MlxZ+QL4LyS3T6zu0DY5VPZJXnI=",
      "requires": {
        "babel-runtime": "^6.26.0",
        "babel-types": "^6.26.0",
        "lodash": "^4.17.4"
      }
    },
    "babel-helper-remap-async-to-generator": {
      "version": "6.24.1",
      "resolved": "https://registry.npmjs.org/babel-helper-remap-async-to-generator/-/babel-helper-remap-async-to-generator-6.24.1.tgz",
      "integrity": "sha1-XsWBgnrXI/7N04HxySg5BnbkVRs=",
      "requires": {
        "babel-helper-function-name": "^6.24.1",
        "babel-runtime": "^6.22.0",
        "babel-template": "^6.24.1",
        "babel-traverse": "^6.24.1",
        "babel-types": "^6.24.1"
      }
    },
    "babel-helper-replace-supers": {
      "version": "6.24.1",
      "resolved": "https://registry.npmjs.org/babel-helper-replace-supers/-/babel-helper-replace-supers-6.24.1.tgz",
      "integrity": "sha1-v22/5Dk40XNpohPKiov3S2qQqxo=",
      "requires": {
        "babel-helper-optimise-call-expression": "^6.24.1",
        "babel-messages": "^6.23.0",
        "babel-runtime": "^6.22.0",
        "babel-template": "^6.24.1",
        "babel-traverse": "^6.24.1",
        "babel-types": "^6.24.1"
      }
    },
    "babel-helpers": {
      "version": "6.24.1",
      "resolved": "https://registry.npmjs.org/babel-helpers/-/babel-helpers-6.24.1.tgz",
      "integrity": "sha1-NHHenK7DiOXIUOWX5Yom3fN2ArI=",
      "requires": {
        "babel-runtime": "^6.22.0",
        "babel-template": "^6.24.1"
      }
    },
    "babel-messages": {
      "version": "6.23.0",
      "resolved": "https://registry.npmjs.org/babel-messages/-/babel-messages-6.23.0.tgz",
      "integrity": "sha1-8830cDhYA1sqKVHG7F7fbGLyYw4=",
      "requires": {
        "babel-runtime": "^6.22.0"
      }
    },
    "babel-plugin-check-es2015-constants": {
      "version": "6.22.0",
      "resolved": "https://registry.npmjs.org/babel-plugin-check-es2015-constants/-/babel-plugin-check-es2015-constants-6.22.0.tgz",
      "integrity": "sha1-NRV7EBQm/S/9PaP3XH0ekYNbv4o=",
      "requires": {
        "babel-runtime": "^6.22.0"
      }
    },
    "babel-plugin-syntax-async-functions": {
      "version": "6.13.0",
      "resolved": "http://registry.npmjs.org/babel-plugin-syntax-async-functions/-/babel-plugin-syntax-async-functions-6.13.0.tgz",
      "integrity": "sha1-ytnK0RkbWtY0vzCuCHI5HgZHvpU="
    },
    "babel-plugin-syntax-exponentiation-operator": {
      "version": "6.13.0",
      "resolved": "http://registry.npmjs.org/babel-plugin-syntax-exponentiation-operator/-/babel-plugin-syntax-exponentiation-operator-6.13.0.tgz",
      "integrity": "sha1-nufoM3KQ2pUoggGmpX9BcDF4MN4="
    },
    "babel-plugin-syntax-trailing-function-commas": {
      "version": "6.22.0",
      "resolved": "https://registry.npmjs.org/babel-plugin-syntax-trailing-function-commas/-/babel-plugin-syntax-trailing-function-commas-6.22.0.tgz",
      "integrity": "sha1-ugNgk3+NBuQBgKQ/4NVhb/9TLPM="
    },
    "babel-plugin-transform-async-to-generator": {
      "version": "6.24.1",
      "resolved": "https://registry.npmjs.org/babel-plugin-transform-async-to-generator/-/babel-plugin-transform-async-to-generator-6.24.1.tgz",
      "integrity": "sha1-ZTbjeK/2yx1VF6wOQOs+n8jQh2E=",
      "requires": {
        "babel-helper-remap-async-to-generator": "^6.24.1",
        "babel-plugin-syntax-async-functions": "^6.8.0",
        "babel-runtime": "^6.22.0"
      }
    },
    "babel-plugin-transform-es2015-arrow-functions": {
      "version": "6.22.0",
      "resolved": "https://registry.npmjs.org/babel-plugin-transform-es2015-arrow-functions/-/babel-plugin-transform-es2015-arrow-functions-6.22.0.tgz",
      "integrity": "sha1-RSaSy3EdX3ncf4XkQM5BufJE0iE=",
      "requires": {
        "babel-runtime": "^6.22.0"
      }
    },
    "babel-plugin-transform-es2015-block-scoped-functions": {
      "version": "6.22.0",
      "resolved": "https://registry.npmjs.org/babel-plugin-transform-es2015-block-scoped-functions/-/babel-plugin-transform-es2015-block-scoped-functions-6.22.0.tgz",
      "integrity": "sha1-u8UbSflk1wy42OC5ToICRs46YUE=",
      "requires": {
        "babel-runtime": "^6.22.0"
      }
    },
    "babel-plugin-transform-es2015-block-scoping": {
      "version": "6.26.0",
      "resolved": "https://registry.npmjs.org/babel-plugin-transform-es2015-block-scoping/-/babel-plugin-transform-es2015-block-scoping-6.26.0.tgz",
      "integrity": "sha1-1w9SmcEwjQXBL0Y4E7CgnnOxiV8=",
      "requires": {
        "babel-runtime": "^6.26.0",
        "babel-template": "^6.26.0",
        "babel-traverse": "^6.26.0",
        "babel-types": "^6.26.0",
        "lodash": "^4.17.4"
      }
    },
    "babel-plugin-transform-es2015-classes": {
      "version": "6.24.1",
      "resolved": "https://registry.npmjs.org/babel-plugin-transform-es2015-classes/-/babel-plugin-transform-es2015-classes-6.24.1.tgz",
      "integrity": "sha1-WkxYpQyclGHlZLSyo7+ryXolhNs=",
      "requires": {
        "babel-helper-define-map": "^6.24.1",
        "babel-helper-function-name": "^6.24.1",
        "babel-helper-optimise-call-expression": "^6.24.1",
        "babel-helper-replace-supers": "^6.24.1",
        "babel-messages": "^6.23.0",
        "babel-runtime": "^6.22.0",
        "babel-template": "^6.24.1",
        "babel-traverse": "^6.24.1",
        "babel-types": "^6.24.1"
      }
    },
    "babel-plugin-transform-es2015-computed-properties": {
      "version": "6.24.1",
      "resolved": "https://registry.npmjs.org/babel-plugin-transform-es2015-computed-properties/-/babel-plugin-transform-es2015-computed-properties-6.24.1.tgz",
      "integrity": "sha1-b+Ko0WiV1WNPTNmZttNICjCBWbM=",
      "requires": {
        "babel-runtime": "^6.22.0",
        "babel-template": "^6.24.1"
      }
    },
    "babel-plugin-transform-es2015-destructuring": {
      "version": "6.23.0",
      "resolved": "https://registry.npmjs.org/babel-plugin-transform-es2015-destructuring/-/babel-plugin-transform-es2015-destructuring-6.23.0.tgz",
      "integrity": "sha1-mXux8auWf2gtKwh2/jWNYOdlxW0=",
      "requires": {
        "babel-runtime": "^6.22.0"
      }
    },
    "babel-plugin-transform-es2015-duplicate-keys": {
      "version": "6.24.1",
      "resolved": "https://registry.npmjs.org/babel-plugin-transform-es2015-duplicate-keys/-/babel-plugin-transform-es2015-duplicate-keys-6.24.1.tgz",
      "integrity": "sha1-c+s9MQypaePvnskcU3QabxV2Qj4=",
      "requires": {
        "babel-runtime": "^6.22.0",
        "babel-types": "^6.24.1"
      }
    },
    "babel-plugin-transform-es2015-for-of": {
      "version": "6.23.0",
      "resolved": "https://registry.npmjs.org/babel-plugin-transform-es2015-for-of/-/babel-plugin-transform-es2015-for-of-6.23.0.tgz",
      "integrity": "sha1-9HyVsrYT3x0+zC/bdXNiPHUkhpE=",
      "requires": {
        "babel-runtime": "^6.22.0"
      }
    },
    "babel-plugin-transform-es2015-function-name": {
      "version": "6.24.1",
      "resolved": "https://registry.npmjs.org/babel-plugin-transform-es2015-function-name/-/babel-plugin-transform-es2015-function-name-6.24.1.tgz",
      "integrity": "sha1-g0yJhTvDaxrw86TF26qU/Y6sqos=",
      "requires": {
        "babel-helper-function-name": "^6.24.1",
        "babel-runtime": "^6.22.0",
        "babel-types": "^6.24.1"
      }
    },
    "babel-plugin-transform-es2015-literals": {
      "version": "6.22.0",
      "resolved": "https://registry.npmjs.org/babel-plugin-transform-es2015-literals/-/babel-plugin-transform-es2015-literals-6.22.0.tgz",
      "integrity": "sha1-T1SgLWzWbPkVKAAZox0xklN3yi4=",
      "requires": {
        "babel-runtime": "^6.22.0"
      }
    },
    "babel-plugin-transform-es2015-modules-amd": {
      "version": "6.24.1",
      "resolved": "https://registry.npmjs.org/babel-plugin-transform-es2015-modules-amd/-/babel-plugin-transform-es2015-modules-amd-6.24.1.tgz",
      "integrity": "sha1-Oz5UAXI5hC1tGcMBHEvS8AoA0VQ=",
      "requires": {
        "babel-plugin-transform-es2015-modules-commonjs": "^6.24.1",
        "babel-runtime": "^6.22.0",
        "babel-template": "^6.24.1"
      }
    },
    "babel-plugin-transform-es2015-modules-commonjs": {
      "version": "6.26.2",
      "resolved": "https://registry.npmjs.org/babel-plugin-transform-es2015-modules-commonjs/-/babel-plugin-transform-es2015-modules-commonjs-6.26.2.tgz",
      "integrity": "sha512-CV9ROOHEdrjcwhIaJNBGMBCodN+1cfkwtM1SbUHmvyy35KGT7fohbpOxkE2uLz1o6odKK2Ck/tz47z+VqQfi9Q==",
      "requires": {
        "babel-plugin-transform-strict-mode": "^6.24.1",
        "babel-runtime": "^6.26.0",
        "babel-template": "^6.26.0",
        "babel-types": "^6.26.0"
      }
    },
    "babel-plugin-transform-es2015-modules-systemjs": {
      "version": "6.24.1",
      "resolved": "https://registry.npmjs.org/babel-plugin-transform-es2015-modules-systemjs/-/babel-plugin-transform-es2015-modules-systemjs-6.24.1.tgz",
      "integrity": "sha1-/4mhQrkRmpBhlfXxBuzzBdlAfSM=",
      "requires": {
        "babel-helper-hoist-variables": "^6.24.1",
        "babel-runtime": "^6.22.0",
        "babel-template": "^6.24.1"
      }
    },
    "babel-plugin-transform-es2015-modules-umd": {
      "version": "6.24.1",
      "resolved": "https://registry.npmjs.org/babel-plugin-transform-es2015-modules-umd/-/babel-plugin-transform-es2015-modules-umd-6.24.1.tgz",
      "integrity": "sha1-rJl+YoXNGO1hdq22B9YCNErThGg=",
      "requires": {
        "babel-plugin-transform-es2015-modules-amd": "^6.24.1",
        "babel-runtime": "^6.22.0",
        "babel-template": "^6.24.1"
      }
    },
    "babel-plugin-transform-es2015-object-super": {
      "version": "6.24.1",
      "resolved": "https://registry.npmjs.org/babel-plugin-transform-es2015-object-super/-/babel-plugin-transform-es2015-object-super-6.24.1.tgz",
      "integrity": "sha1-JM72muIcuDp/hgPa0CH1cusnj40=",
      "requires": {
        "babel-helper-replace-supers": "^6.24.1",
        "babel-runtime": "^6.22.0"
      }
    },
    "babel-plugin-transform-es2015-parameters": {
      "version": "6.24.1",
      "resolved": "https://registry.npmjs.org/babel-plugin-transform-es2015-parameters/-/babel-plugin-transform-es2015-parameters-6.24.1.tgz",
      "integrity": "sha1-V6w1GrScrxSpfNE7CfZv3wpiXys=",
      "requires": {
        "babel-helper-call-delegate": "^6.24.1",
        "babel-helper-get-function-arity": "^6.24.1",
        "babel-runtime": "^6.22.0",
        "babel-template": "^6.24.1",
        "babel-traverse": "^6.24.1",
        "babel-types": "^6.24.1"
      }
    },
    "babel-plugin-transform-es2015-shorthand-properties": {
      "version": "6.24.1",
      "resolved": "https://registry.npmjs.org/babel-plugin-transform-es2015-shorthand-properties/-/babel-plugin-transform-es2015-shorthand-properties-6.24.1.tgz",
      "integrity": "sha1-JPh11nIch2YbvZmkYi5R8U3jiqA=",
      "requires": {
        "babel-runtime": "^6.22.0",
        "babel-types": "^6.24.1"
      }
    },
    "babel-plugin-transform-es2015-spread": {
      "version": "6.22.0",
      "resolved": "https://registry.npmjs.org/babel-plugin-transform-es2015-spread/-/babel-plugin-transform-es2015-spread-6.22.0.tgz",
      "integrity": "sha1-1taKmfia7cRTbIGlQujdnxdG+NE=",
      "requires": {
        "babel-runtime": "^6.22.0"
      }
    },
    "babel-plugin-transform-es2015-sticky-regex": {
      "version": "6.24.1",
      "resolved": "https://registry.npmjs.org/babel-plugin-transform-es2015-sticky-regex/-/babel-plugin-transform-es2015-sticky-regex-6.24.1.tgz",
      "integrity": "sha1-AMHNsaynERLN8M9hJsLta0V8zbw=",
      "requires": {
        "babel-helper-regex": "^6.24.1",
        "babel-runtime": "^6.22.0",
        "babel-types": "^6.24.1"
      }
    },
    "babel-plugin-transform-es2015-template-literals": {
      "version": "6.22.0",
      "resolved": "https://registry.npmjs.org/babel-plugin-transform-es2015-template-literals/-/babel-plugin-transform-es2015-template-literals-6.22.0.tgz",
      "integrity": "sha1-qEs0UPfp+PH2g51taH2oS7EjbY0=",
      "requires": {
        "babel-runtime": "^6.22.0"
      }
    },
    "babel-plugin-transform-es2015-typeof-symbol": {
      "version": "6.23.0",
      "resolved": "https://registry.npmjs.org/babel-plugin-transform-es2015-typeof-symbol/-/babel-plugin-transform-es2015-typeof-symbol-6.23.0.tgz",
      "integrity": "sha1-3sCfHN3/lLUqxz1QXITfWdzOs3I=",
      "requires": {
        "babel-runtime": "^6.22.0"
      }
    },
    "babel-plugin-transform-es2015-unicode-regex": {
      "version": "6.24.1",
      "resolved": "https://registry.npmjs.org/babel-plugin-transform-es2015-unicode-regex/-/babel-plugin-transform-es2015-unicode-regex-6.24.1.tgz",
      "integrity": "sha1-04sS9C6nMj9yk4fxinxa4frrNek=",
      "requires": {
        "babel-helper-regex": "^6.24.1",
        "babel-runtime": "^6.22.0",
        "regexpu-core": "^2.0.0"
      }
    },
    "babel-plugin-transform-exponentiation-operator": {
      "version": "6.24.1",
      "resolved": "https://registry.npmjs.org/babel-plugin-transform-exponentiation-operator/-/babel-plugin-transform-exponentiation-operator-6.24.1.tgz",
      "integrity": "sha1-KrDJx/MJj6SJB3cruBP+QejeOg4=",
      "requires": {
        "babel-helper-builder-binary-assignment-operator-visitor": "^6.24.1",
        "babel-plugin-syntax-exponentiation-operator": "^6.8.0",
        "babel-runtime": "^6.22.0"
      }
    },
    "babel-plugin-transform-regenerator": {
      "version": "6.26.0",
      "resolved": "https://registry.npmjs.org/babel-plugin-transform-regenerator/-/babel-plugin-transform-regenerator-6.26.0.tgz",
      "integrity": "sha1-4HA2lvveJ/Cj78rPi03KL3s6jy8=",
      "requires": {
        "regenerator-transform": "^0.10.0"
      }
    },
    "babel-plugin-transform-strict-mode": {
      "version": "6.24.1",
      "resolved": "https://registry.npmjs.org/babel-plugin-transform-strict-mode/-/babel-plugin-transform-strict-mode-6.24.1.tgz",
      "integrity": "sha1-1fr3qleKZbvlkc9e2uBKDGcCB1g=",
      "requires": {
        "babel-runtime": "^6.22.0",
        "babel-types": "^6.24.1"
      }
    },
    "babel-preset-env": {
      "version": "1.7.0",
      "resolved": "https://registry.npmjs.org/babel-preset-env/-/babel-preset-env-1.7.0.tgz",
      "integrity": "sha512-9OR2afuKDneX2/q2EurSftUYM0xGu4O2D9adAhVfADDhrYDaxXV0rBbevVYoY9n6nyX1PmQW/0jtpJvUNr9CHg==",
      "requires": {
        "babel-plugin-check-es2015-constants": "^6.22.0",
        "babel-plugin-syntax-trailing-function-commas": "^6.22.0",
        "babel-plugin-transform-async-to-generator": "^6.22.0",
        "babel-plugin-transform-es2015-arrow-functions": "^6.22.0",
        "babel-plugin-transform-es2015-block-scoped-functions": "^6.22.0",
        "babel-plugin-transform-es2015-block-scoping": "^6.23.0",
        "babel-plugin-transform-es2015-classes": "^6.23.0",
        "babel-plugin-transform-es2015-computed-properties": "^6.22.0",
        "babel-plugin-transform-es2015-destructuring": "^6.23.0",
        "babel-plugin-transform-es2015-duplicate-keys": "^6.22.0",
        "babel-plugin-transform-es2015-for-of": "^6.23.0",
        "babel-plugin-transform-es2015-function-name": "^6.22.0",
        "babel-plugin-transform-es2015-literals": "^6.22.0",
        "babel-plugin-transform-es2015-modules-amd": "^6.22.0",
        "babel-plugin-transform-es2015-modules-commonjs": "^6.23.0",
        "babel-plugin-transform-es2015-modules-systemjs": "^6.23.0",
        "babel-plugin-transform-es2015-modules-umd": "^6.23.0",
        "babel-plugin-transform-es2015-object-super": "^6.22.0",
        "babel-plugin-transform-es2015-parameters": "^6.23.0",
        "babel-plugin-transform-es2015-shorthand-properties": "^6.22.0",
        "babel-plugin-transform-es2015-spread": "^6.22.0",
        "babel-plugin-transform-es2015-sticky-regex": "^6.22.0",
        "babel-plugin-transform-es2015-template-literals": "^6.22.0",
        "babel-plugin-transform-es2015-typeof-symbol": "^6.23.0",
        "babel-plugin-transform-es2015-unicode-regex": "^6.22.0",
        "babel-plugin-transform-exponentiation-operator": "^6.22.0",
        "babel-plugin-transform-regenerator": "^6.22.0",
        "browserslist": "^3.2.6",
        "invariant": "^2.2.2",
        "semver": "^5.3.0"
      }
    },
    "babel-register": {
      "version": "6.26.0",
      "resolved": "https://registry.npmjs.org/babel-register/-/babel-register-6.26.0.tgz",
      "integrity": "sha1-btAhFz4vy0htestFxgCahW9kcHE=",
      "requires": {
        "babel-core": "^6.26.0",
        "babel-runtime": "^6.26.0",
        "core-js": "^2.5.0",
        "home-or-tmp": "^2.0.0",
        "lodash": "^4.17.4",
        "mkdirp": "^0.5.1",
        "source-map-support": "^0.4.15"
      },
      "dependencies": {
        "source-map-support": {
          "version": "0.4.18",
          "resolved": "https://registry.npmjs.org/source-map-support/-/source-map-support-0.4.18.tgz",
          "integrity": "sha512-try0/JqxPLF9nOjvSta7tVondkP5dwgyLDjVoyMDlmjugT2lRZ1OfsrYTkCd2hkDnJTKRbO/Rl3orm8vlsUzbA==",
          "requires": {
            "source-map": "^0.5.6"
          }
        }
      }
    },
    "babel-runtime": {
      "version": "6.26.0",
      "resolved": "https://registry.npmjs.org/babel-runtime/-/babel-runtime-6.26.0.tgz",
      "integrity": "sha1-llxwWGaOgrVde/4E/yM3vItWR/4=",
      "requires": {
        "core-js": "^2.4.0",
        "regenerator-runtime": "^0.11.0"
      }
    },
    "babel-template": {
      "version": "6.26.0",
      "resolved": "https://registry.npmjs.org/babel-template/-/babel-template-6.26.0.tgz",
      "integrity": "sha1-3gPi0WOWsGn0bdn/+FIfsaDjXgI=",
      "requires": {
        "babel-runtime": "^6.26.0",
        "babel-traverse": "^6.26.0",
        "babel-types": "^6.26.0",
        "babylon": "^6.18.0",
        "lodash": "^4.17.4"
      }
    },
    "babel-traverse": {
      "version": "6.26.0",
      "resolved": "https://registry.npmjs.org/babel-traverse/-/babel-traverse-6.26.0.tgz",
      "integrity": "sha1-RqnL1+3MYsjlwGTi0tjQ9ANXZu4=",
      "requires": {
        "babel-code-frame": "^6.26.0",
        "babel-messages": "^6.23.0",
        "babel-runtime": "^6.26.0",
        "babel-types": "^6.26.0",
        "babylon": "^6.18.0",
        "debug": "^2.6.8",
        "globals": "^9.18.0",
        "invariant": "^2.2.2",
        "lodash": "^4.17.4"
      },
      "dependencies": {
        "debug": {
          "version": "2.6.9",
          "resolved": "https://registry.npmjs.org/debug/-/debug-2.6.9.tgz",
          "integrity": "sha512-bC7ElrdJaJnPbAP+1EotYvqZsb3ecl5wi6Bfi6BJTUcNowp6cvspg0jXznRTKDjm/E7AdgFBVeAPVMNcKGsHMA==",
          "requires": {
            "ms": "2.0.0"
          }
        }
      }
    },
    "babel-types": {
      "version": "6.26.0",
      "resolved": "https://registry.npmjs.org/babel-types/-/babel-types-6.26.0.tgz",
      "integrity": "sha1-o7Bz+Uq0nrb6Vc1lInozQ4BjJJc=",
      "requires": {
        "babel-runtime": "^6.26.0",
        "esutils": "^2.0.2",
        "lodash": "^4.17.4",
        "to-fast-properties": "^1.0.3"
      }
    },
    "babelify": {
      "version": "7.3.0",
      "resolved": "http://registry.npmjs.org/babelify/-/babelify-7.3.0.tgz",
      "integrity": "sha1-qlau3nBn/XvVSWZu4W3ChQh+iOU=",
      "requires": {
        "babel-core": "^6.0.14",
        "object-assign": "^4.0.0"
      }
    },
    "babylon": {
      "version": "6.18.0",
      "resolved": "https://registry.npmjs.org/babylon/-/babylon-6.18.0.tgz",
      "integrity": "sha512-q/UEjfGJ2Cm3oKV71DJz9d25TPnq5rhBVL2Q4fA5wcC3jcrdn7+SssEybFIxwAvvP+YCsCYNKughoF33GxgycQ=="
    },
    "backoff": {
      "version": "2.5.0",
      "resolved": "https://registry.npmjs.org/backoff/-/backoff-2.5.0.tgz",
      "integrity": "sha1-9hbtqdPktmuMp/ynn2lXIsX44m8=",
      "requires": {
        "precond": "0.2"
      }
    },
    "balanced-match": {
      "version": "1.0.0",
      "resolved": "https://registry.npmjs.org/balanced-match/-/balanced-match-1.0.0.tgz",
      "integrity": "sha1-ibTRmasr7kneFk6gK4nORi1xt2c="
    },
    "base": {
      "version": "0.11.2",
      "resolved": "https://registry.npmjs.org/base/-/base-0.11.2.tgz",
      "integrity": "sha512-5T6P4xPgpp0YDFvSWwEZ4NoE3aM4QBQXDzmVbraCkFj8zHM+mba8SyqB5DbZWyR7mYHo6Y7BdQo3MoA4m0TeQg==",
      "dev": true,
      "requires": {
        "cache-base": "^1.0.1",
        "class-utils": "^0.3.5",
        "component-emitter": "^1.2.1",
        "define-property": "^1.0.0",
        "isobject": "^3.0.1",
        "mixin-deep": "^1.2.0",
        "pascalcase": "^0.1.1"
      },
      "dependencies": {
        "define-property": {
          "version": "1.0.0",
          "resolved": "https://registry.npmjs.org/define-property/-/define-property-1.0.0.tgz",
          "integrity": "sha1-dp66rz9KY6rTr56NMEybvnm/sOY=",
          "dev": true,
          "requires": {
            "is-descriptor": "^1.0.0"
          }
        },
        "is-accessor-descriptor": {
          "version": "1.0.0",
          "resolved": "https://registry.npmjs.org/is-accessor-descriptor/-/is-accessor-descriptor-1.0.0.tgz",
          "integrity": "sha512-m5hnHTkcVsPfqx3AKlyttIPb7J+XykHvJP2B9bZDjlhLIoEq4XoK64Vg7boZlVWYK6LUY94dYPEE7Lh0ZkZKcQ==",
          "dev": true,
          "requires": {
            "kind-of": "^6.0.0"
          }
        },
        "is-data-descriptor": {
          "version": "1.0.0",
          "resolved": "https://registry.npmjs.org/is-data-descriptor/-/is-data-descriptor-1.0.0.tgz",
          "integrity": "sha512-jbRXy1FmtAoCjQkVmIVYwuuqDFUbaOeDjmed1tOGPrsMhtJA4rD9tkgA0F1qJ3gRFRXcHYVkdeaP50Q5rE/jLQ==",
          "dev": true,
          "requires": {
            "kind-of": "^6.0.0"
          }
        },
        "is-descriptor": {
          "version": "1.0.2",
          "resolved": "https://registry.npmjs.org/is-descriptor/-/is-descriptor-1.0.2.tgz",
          "integrity": "sha512-2eis5WqQGV7peooDyLmNEPUrps9+SXX5c9pL3xEB+4e9HnGuDa7mB7kHxHw4CbqS9k1T2hOH3miL8n8WtiYVtg==",
          "dev": true,
          "requires": {
            "is-accessor-descriptor": "^1.0.0",
            "is-data-descriptor": "^1.0.0",
            "kind-of": "^6.0.2"
          }
        }
      }
    },
    "base-x": {
<<<<<<< HEAD
      "version": "3.0.5",
      "resolved": "https://registry.npmjs.org/base-x/-/base-x-3.0.5.tgz",
      "integrity": "sha512-C3picSgzPSLE+jW3tcBzJoGwitOtazb5B+5YmAxZm2ybmTi9LNgAtDO/jjVEBZwHoXmDBZ9m/IELj3elJVRBcA==",
=======
      "version": "3.0.4",
      "resolved": "https://registry.npmjs.org/base-x/-/base-x-3.0.4.tgz",
      "integrity": "sha512-UYOadoSIkEI/VrRGSG6qp93rp2WdokiAiNYDfGW5qURAY8GiAQkvMbwNNSDYiVJopqv4gCna7xqf4rrNGp+5AA==",
>>>>>>> acb7fc6f
      "optional": true,
      "requires": {
        "safe-buffer": "^5.0.1"
      }
    },
    "base64-js": {
      "version": "1.3.0",
      "resolved": "https://registry.npmjs.org/base64-js/-/base64-js-1.3.0.tgz",
      "integrity": "sha512-ccav/yGvoa80BQDljCxsmmQ3Xvx60/UpBIij5QN21W3wBi/hhIC9OoO+KLpu9IJTS9j4DRVJ3aDDF9cMSoa2lw=="
    },
    "bcrypt-pbkdf": {
      "version": "1.0.2",
      "resolved": "https://registry.npmjs.org/bcrypt-pbkdf/-/bcrypt-pbkdf-1.0.2.tgz",
      "integrity": "sha1-pDAdOJtqQ/m2f/PKEaP2Y342Dp4=",
      "requires": {
        "tweetnacl": "^0.14.3"
      }
    },
    "big.js": {
      "version": "3.2.0",
      "resolved": "https://registry.npmjs.org/big.js/-/big.js-3.2.0.tgz",
      "integrity": "sha512-+hN/Zh2D08Mx65pZ/4g5bsmNiZUuChDiQfTUQ7qJr4/kuopCr88xZsAXv6mBoZEsUI4OuGHlX59qE94K2mMW8Q==",
      "dev": true
    },
    "binary-extensions": {
      "version": "1.12.0",
      "resolved": "https://registry.npmjs.org/binary-extensions/-/binary-extensions-1.12.0.tgz",
      "integrity": "sha512-DYWGk01lDcxeS/K9IHPGWfT8PsJmbXRtRd2Sx72Tnb8pcYZQFF1oSDb8hJtS1vhp212q1Rzi5dUf9+nq0o9UIg==",
      "dev": true
    },
    "bindings": {
      "version": "1.3.0",
      "resolved": "https://registry.npmjs.org/bindings/-/bindings-1.3.0.tgz",
      "integrity": "sha512-DpLh5EzMR2kzvX1KIlVC0VkC3iZtHKTgdtZ0a3pglBZdaQFjt5S9g9xd1lE+YvXyfd6mtCeRnrUfOLYiTMlNSw=="
    },
    "bip39": {
      "version": "2.5.0",
      "resolved": "https://registry.npmjs.org/bip39/-/bip39-2.5.0.tgz",
      "integrity": "sha512-xwIx/8JKoT2+IPJpFEfXoWdYwP7UVAoUxxLNfGCfVowaJE7yg1Y5B1BVPqlUNsBq5/nGwmFkwRJ8xDW4sX8OdA==",
      "requires": {
        "create-hash": "^1.1.0",
        "pbkdf2": "^3.0.9",
        "randombytes": "^2.0.1",
        "safe-buffer": "^5.0.1",
        "unorm": "^1.3.3"
      }
    },
    "bip66": {
      "version": "1.1.5",
      "resolved": "https://registry.npmjs.org/bip66/-/bip66-1.1.5.tgz",
      "integrity": "sha1-AfqHSHhcpwlV1QESF9GzE5lpyiI=",
      "requires": {
        "safe-buffer": "^5.0.1"
      }
    },
    "bl": {
      "version": "1.2.2",
      "resolved": "http://registry.npmjs.org/bl/-/bl-1.2.2.tgz",
      "integrity": "sha512-e8tQYnZodmebYDWGH7KMRvtzKXaJHx3BbilrgZCfvyLUYdKpK1t5PSPmpkny/SgiTSCnjfLW7v5rlONXVFkQEA==",
      "requires": {
        "readable-stream": "^2.3.5",
        "safe-buffer": "^5.1.1"
      }
    },
    "block-stream": {
      "version": "0.0.9",
      "resolved": "https://registry.npmjs.org/block-stream/-/block-stream-0.0.9.tgz",
      "integrity": "sha1-E+v+d4oDIFz+A3UUgeu0szAMEmo=",
      "optional": true,
      "requires": {
        "inherits": "~2.0.0"
      }
    },
    "bluebird": {
      "version": "3.5.2",
      "resolved": "https://registry.npmjs.org/bluebird/-/bluebird-3.5.2.tgz",
      "integrity": "sha512-dhHTWMI7kMx5whMQntl7Vr9C6BvV10lFXDAasnqnrMYhXVCzzk6IO9Fo2L75jXHT07WrOngL1WDXOp+yYS91Yg=="
    },
    "bn.js": {
      "version": "4.11.8",
      "resolved": "https://registry.npmjs.org/bn.js/-/bn.js-4.11.8.tgz",
      "integrity": "sha512-ItfYfPLkWHUjckQCk8xC+LwxgK8NYcXywGigJgSwOP8Y2iyWT4f2vsZnoOXTTbo+o5yXmIUJ4gn5538SO5S3gA=="
    },
    "body-parser": {
      "version": "1.18.3",
      "resolved": "https://registry.npmjs.org/body-parser/-/body-parser-1.18.3.tgz",
      "integrity": "sha1-WykhmP/dVTs6DyDe0FkrlWlVyLQ=",
      "requires": {
        "bytes": "3.0.0",
        "content-type": "~1.0.4",
        "debug": "2.6.9",
        "depd": "~1.1.2",
        "http-errors": "~1.6.3",
        "iconv-lite": "0.4.23",
        "on-finished": "~2.3.0",
        "qs": "6.5.2",
        "raw-body": "2.3.3",
        "type-is": "~1.6.16"
      },
      "dependencies": {
        "debug": {
          "version": "2.6.9",
          "resolved": "https://registry.npmjs.org/debug/-/debug-2.6.9.tgz",
          "integrity": "sha512-bC7ElrdJaJnPbAP+1EotYvqZsb3ecl5wi6Bfi6BJTUcNowp6cvspg0jXznRTKDjm/E7AdgFBVeAPVMNcKGsHMA==",
          "requires": {
            "ms": "2.0.0"
          }
        }
      }
    },
    "brace-expansion": {
      "version": "1.1.11",
      "resolved": "https://registry.npmjs.org/brace-expansion/-/brace-expansion-1.1.11.tgz",
      "integrity": "sha512-iCuPHDFgrHX7H2vEI/5xpz07zSHB00TpugqhmYtVmMO6518mCuRMoOYFldEBl0g187ufozdaHgWKcYFb61qGiA==",
      "requires": {
        "balanced-match": "^1.0.0",
        "concat-map": "0.0.1"
      }
    },
    "braces": {
      "version": "2.3.2",
      "resolved": "https://registry.npmjs.org/braces/-/braces-2.3.2.tgz",
      "integrity": "sha512-aNdbnj9P8PjdXU4ybaWLK2IF3jc/EoDYbC7AazW6to3TRsfXxscC9UXOB5iDiEQrkyIbWp2SLQda4+QAa7nc3w==",
      "dev": true,
      "requires": {
        "arr-flatten": "^1.1.0",
        "array-unique": "^0.3.2",
        "extend-shallow": "^2.0.1",
        "fill-range": "^4.0.0",
        "isobject": "^3.0.1",
        "repeat-element": "^1.1.2",
        "snapdragon": "^0.8.1",
        "snapdragon-node": "^2.0.1",
        "split-string": "^3.0.2",
        "to-regex": "^3.0.1"
      },
      "dependencies": {
        "extend-shallow": {
          "version": "2.0.1",
          "resolved": "https://registry.npmjs.org/extend-shallow/-/extend-shallow-2.0.1.tgz",
          "integrity": "sha1-Ua99YUrZqfYQ6huvu5idaxxWiQ8=",
          "dev": true,
          "requires": {
            "is-extendable": "^0.1.0"
          }
        }
      }
    },
    "brorand": {
      "version": "1.1.0",
      "resolved": "https://registry.npmjs.org/brorand/-/brorand-1.1.0.tgz",
      "integrity": "sha1-EsJe/kCkXjwyPrhnWgoM5XsiNx8="
    },
    "browser-stdout": {
      "version": "1.3.1",
      "resolved": "https://registry.npmjs.org/browser-stdout/-/browser-stdout-1.3.1.tgz",
      "integrity": "sha512-qhAVI1+Av2X7qelOfAIYwXONood6XlZE/fXaBSmW/T5SzLAmCgzi+eiWE7fUvbHaeNBQH13UftjpXxsfLkMpgw==",
      "dev": true
    },
    "browserfs": {
      "version": "1.4.3",
      "resolved": "https://registry.npmjs.org/browserfs/-/browserfs-1.4.3.tgz",
      "integrity": "sha512-tz8HClVrzTJshcyIu8frE15cjqjcBIu15Bezxsvl/i+6f59iNCN3kznlWjz0FEb3DlnDx3gW5szxeT6D1x0s0w==",
      "dev": true,
      "requires": {
        "async": "^2.1.4",
        "pako": "^1.0.4"
      }
    },
    "browserify-aes": {
      "version": "1.2.0",
      "resolved": "http://registry.npmjs.org/browserify-aes/-/browserify-aes-1.2.0.tgz",
      "integrity": "sha512-+7CHXqGuspUn/Sl5aO7Ea0xWGAtETPXNSAjHo48JfLdPWcMng33Xe4znFvQweqc/uzk5zSOI3H52CYnjCfb5hA==",
      "requires": {
        "buffer-xor": "^1.0.3",
        "cipher-base": "^1.0.0",
        "create-hash": "^1.1.0",
        "evp_bytestokey": "^1.0.3",
        "inherits": "^2.0.1",
        "safe-buffer": "^5.0.1"
      }
    },
    "browserify-cipher": {
      "version": "1.0.1",
      "resolved": "https://registry.npmjs.org/browserify-cipher/-/browserify-cipher-1.0.1.tgz",
      "integrity": "sha512-sPhkz0ARKbf4rRQt2hTpAHqn47X3llLkUGn+xEJzLjwY8LRs2p0v7ljvI5EyoRO/mexrNunNECisZs+gw2zz1w==",
      "requires": {
        "browserify-aes": "^1.0.4",
        "browserify-des": "^1.0.0",
        "evp_bytestokey": "^1.0.0"
      }
    },
    "browserify-des": {
      "version": "1.0.2",
      "resolved": "https://registry.npmjs.org/browserify-des/-/browserify-des-1.0.2.tgz",
      "integrity": "sha512-BioO1xf3hFwz4kc6iBhI3ieDFompMhrMlnDFC4/0/vd5MokpuAc3R+LYbwTA9A5Yc9pq9UYPqffKpW2ObuwX5A==",
      "requires": {
        "cipher-base": "^1.0.1",
        "des.js": "^1.0.0",
        "inherits": "^2.0.1",
        "safe-buffer": "^5.1.2"
      }
    },
    "browserify-rsa": {
      "version": "4.0.1",
      "resolved": "http://registry.npmjs.org/browserify-rsa/-/browserify-rsa-4.0.1.tgz",
      "integrity": "sha1-IeCr+vbyApzy+vsTNWenAdQTVSQ=",
      "requires": {
        "bn.js": "^4.1.0",
        "randombytes": "^2.0.1"
      }
    },
    "browserify-sha3": {
      "version": "0.0.1",
      "resolved": "https://registry.npmjs.org/browserify-sha3/-/browserify-sha3-0.0.1.tgz",
      "integrity": "sha1-P/NKMAbvFcD7NWflQbkaI0ASPRE=",
      "requires": {
        "js-sha3": "^0.3.1"
      }
    },
    "browserify-sign": {
      "version": "4.0.4",
      "resolved": "https://registry.npmjs.org/browserify-sign/-/browserify-sign-4.0.4.tgz",
      "integrity": "sha1-qk62jl17ZYuqa/alfmMMvXqT0pg=",
      "requires": {
        "bn.js": "^4.1.1",
        "browserify-rsa": "^4.0.0",
        "create-hash": "^1.1.0",
        "create-hmac": "^1.1.2",
        "elliptic": "^6.0.0",
        "inherits": "^2.0.1",
        "parse-asn1": "^5.0.0"
      }
    },
    "browserify-zlib": {
      "version": "0.2.0",
      "resolved": "https://registry.npmjs.org/browserify-zlib/-/browserify-zlib-0.2.0.tgz",
      "integrity": "sha512-Z942RysHXmJrhqk88FmKBVq/v5tqmSkDz7p54G/MGyjMnCFFnC79XWNbg+Vta8W6Wb2qtSZTSxIGkJrRpCFEiA==",
      "dev": true,
      "requires": {
        "pako": "~1.0.5"
      }
    },
    "browserslist": {
      "version": "3.2.8",
      "resolved": "https://registry.npmjs.org/browserslist/-/browserslist-3.2.8.tgz",
      "integrity": "sha512-WHVocJYavUwVgVViC0ORikPHQquXwVh939TaelZ4WDqpWgTX/FsGhl/+P4qBUAGcRvtOgDgC+xftNWWp2RUTAQ==",
      "requires": {
        "caniuse-lite": "^1.0.30000844",
        "electron-to-chromium": "^1.3.47"
      }
    },
    "bs58": {
      "version": "4.0.1",
      "resolved": "https://registry.npmjs.org/bs58/-/bs58-4.0.1.tgz",
      "integrity": "sha1-vhYedsNU9veIrkBx9j806MTwpCo=",
      "optional": true,
      "requires": {
        "base-x": "^3.0.2"
      }
    },
    "bs58check": {
      "version": "2.1.2",
      "resolved": "https://registry.npmjs.org/bs58check/-/bs58check-2.1.2.tgz",
      "integrity": "sha512-0TS1jicxdU09dwJMNZtVAfzPi6Q6QeN0pM1Fkzrjn+XYHvzMKPU3pHVpva+769iNVSfIYWf7LJ6WR+BuuMf8cA==",
      "optional": true,
      "requires": {
        "bs58": "^4.0.0",
        "create-hash": "^1.1.0",
        "safe-buffer": "^5.1.2"
      }
    },
    "buffer": {
      "version": "5.2.1",
      "resolved": "https://registry.npmjs.org/buffer/-/buffer-5.2.1.tgz",
      "integrity": "sha512-c+Ko0loDaFfuPWiL02ls9Xd3GO3cPVmUobQ6t3rXNUk304u6hGq+8N/kFi+QEIKhzK3uwolVhLzszmfLmMLnqg==",
      "optional": true,
      "requires": {
        "base64-js": "^1.0.2",
        "ieee754": "^1.1.4"
      }
    },
    "buffer-alloc": {
      "version": "1.2.0",
      "resolved": "https://registry.npmjs.org/buffer-alloc/-/buffer-alloc-1.2.0.tgz",
      "integrity": "sha512-CFsHQgjtW1UChdXgbyJGtnm+O/uLQeZdtbDo8mfUgYXCHSM1wgrVxXm6bSyrUuErEb+4sYVGCzASBRot7zyrow==",
      "requires": {
        "buffer-alloc-unsafe": "^1.1.0",
        "buffer-fill": "^1.0.0"
      }
    },
    "buffer-alloc-unsafe": {
      "version": "1.1.0",
      "resolved": "https://registry.npmjs.org/buffer-alloc-unsafe/-/buffer-alloc-unsafe-1.1.0.tgz",
      "integrity": "sha512-TEM2iMIEQdJ2yjPJoSIsldnleVaAk1oW3DBVUykyOLsEsFmEc9kn+SFFPz+gl54KQNxlDnAwCXosOS9Okx2xAg=="
    },
    "buffer-crc32": {
      "version": "0.2.13",
      "resolved": "https://registry.npmjs.org/buffer-crc32/-/buffer-crc32-0.2.13.tgz",
      "integrity": "sha1-DTM+PwDqxQqhRUq9MO+MKl2ackI=",
      "optional": true
    },
    "buffer-fill": {
      "version": "1.0.0",
      "resolved": "https://registry.npmjs.org/buffer-fill/-/buffer-fill-1.0.0.tgz",
      "integrity": "sha1-+PeLdniYiO858gXNY39o5wISKyw="
    },
    "buffer-from": {
      "version": "1.1.1",
      "resolved": "https://registry.npmjs.org/buffer-from/-/buffer-from-1.1.1.tgz",
      "integrity": "sha512-MQcXEUbCKtEo7bhqEs6560Hyd4XaovZlO/k9V3hjVUF/zwW7KBVdSK4gIt/bzwS9MbR5qob+F5jusZsb0YQK2A=="
    },
    "buffer-to-arraybuffer": {
      "version": "0.0.5",
      "resolved": "https://registry.npmjs.org/buffer-to-arraybuffer/-/buffer-to-arraybuffer-0.0.5.tgz",
      "integrity": "sha1-YGSkD6dutDxyOrqe+PbhIW0QURo="
    },
    "buffer-xor": {
      "version": "1.0.3",
      "resolved": "https://registry.npmjs.org/buffer-xor/-/buffer-xor-1.0.3.tgz",
      "integrity": "sha1-JuYe0UIvtw3ULm42cp7VHYVf6Nk="
    },
    "builtin-modules": {
      "version": "1.1.1",
      "resolved": "https://registry.npmjs.org/builtin-modules/-/builtin-modules-1.1.1.tgz",
      "integrity": "sha1-Jw8HbFpywC9bZaR9+Uxf46J4iS8="
    },
    "builtin-status-codes": {
      "version": "3.0.0",
      "resolved": "https://registry.npmjs.org/builtin-status-codes/-/builtin-status-codes-3.0.0.tgz",
      "integrity": "sha1-hZgoeOIbmOHGZCXgPQF0eI9Wnug=",
      "dev": true
    },
    "bytes": {
      "version": "3.0.0",
      "resolved": "https://registry.npmjs.org/bytes/-/bytes-3.0.0.tgz",
      "integrity": "sha1-0ygVQE1olpn4Wk6k+odV3ROpYEg="
    },
    "bytewise": {
      "version": "1.1.0",
      "resolved": "https://registry.npmjs.org/bytewise/-/bytewise-1.1.0.tgz",
      "integrity": "sha1-HRPL/3F65xWAlKqIGzXQgbOHJT4=",
      "requires": {
        "bytewise-core": "^1.2.2",
        "typewise": "^1.0.3"
      }
    },
    "bytewise-core": {
      "version": "1.2.3",
      "resolved": "https://registry.npmjs.org/bytewise-core/-/bytewise-core-1.2.3.tgz",
      "integrity": "sha1-P7QQx+kVWOsasiqCg0V3qmvWHUI=",
      "requires": {
        "typewise-core": "^1.2"
      }
    },
    "cacache": {
      "version": "10.0.4",
      "resolved": "https://registry.npmjs.org/cacache/-/cacache-10.0.4.tgz",
      "integrity": "sha512-Dph0MzuH+rTQzGPNT9fAnrPmMmjKfST6trxJeK7NQuHRaVw24VzPRWTmg9MpcwOVQZO0E1FBICUlFeNaKPIfHA==",
      "dev": true,
      "requires": {
        "bluebird": "^3.5.1",
        "chownr": "^1.0.1",
        "glob": "^7.1.2",
        "graceful-fs": "^4.1.11",
        "lru-cache": "^4.1.1",
        "mississippi": "^2.0.0",
        "mkdirp": "^0.5.1",
        "move-concurrently": "^1.0.1",
        "promise-inflight": "^1.0.1",
        "rimraf": "^2.6.2",
        "ssri": "^5.2.4",
        "unique-filename": "^1.1.0",
        "y18n": "^4.0.0"
      },
      "dependencies": {
        "lru-cache": {
          "version": "4.1.3",
          "resolved": "https://registry.npmjs.org/lru-cache/-/lru-cache-4.1.3.tgz",
          "integrity": "sha512-fFEhvcgzuIoJVUF8fYr5KR0YqxD238zgObTps31YdADwPPAp82a4M8TrckkWyx7ekNlf9aBcVn81cFwwXngrJA==",
          "dev": true,
          "requires": {
            "pseudomap": "^1.0.2",
            "yallist": "^2.1.2"
          }
        },
        "y18n": {
          "version": "4.0.0",
          "resolved": "https://registry.npmjs.org/y18n/-/y18n-4.0.0.tgz",
          "integrity": "sha512-r9S/ZyXu/Xu9q1tYlpsLIsa3EeLXXk0VwlxqTcFRfg9EhMW+17kbt9G0NrgCmhGb5vT2hyhJZLfDGx+7+5Uj/w==",
          "dev": true
        }
      }
    },
    "cache-base": {
      "version": "1.0.1",
      "resolved": "https://registry.npmjs.org/cache-base/-/cache-base-1.0.1.tgz",
      "integrity": "sha512-AKcdTnFSWATd5/GCPRxr2ChwIJ85CeyrEyjRHlKxQ56d4XJMGym0uAiKn0xbLOGOl3+yRpOTi484dVCEc5AUzQ==",
      "dev": true,
      "requires": {
        "collection-visit": "^1.0.0",
        "component-emitter": "^1.2.1",
        "get-value": "^2.0.6",
        "has-value": "^1.0.0",
        "isobject": "^3.0.1",
        "set-value": "^2.0.0",
        "to-object-path": "^0.3.0",
        "union-value": "^1.0.0",
        "unset-value": "^1.0.0"
      }
    },
    "cachedown": {
      "version": "1.0.0",
      "resolved": "https://registry.npmjs.org/cachedown/-/cachedown-1.0.0.tgz",
      "integrity": "sha1-1D8DbkUQaWsxJG19sx6/D3rDLRU=",
      "requires": {
        "abstract-leveldown": "^2.4.1",
        "lru-cache": "^3.2.0"
      },
      "dependencies": {
        "abstract-leveldown": {
          "version": "2.7.2",
          "resolved": "https://registry.npmjs.org/abstract-leveldown/-/abstract-leveldown-2.7.2.tgz",
          "integrity": "sha512-+OVvxH2rHVEhWLdbudP6p0+dNMXu8JA1CbhP19T8paTYAcX7oJ4OVjT+ZUVpv7mITxXHqDMej+GdqXBmXkw09w==",
          "requires": {
            "xtend": "~4.0.0"
          }
        }
      }
    },
    "caller-path": {
      "version": "0.1.0",
      "resolved": "https://registry.npmjs.org/caller-path/-/caller-path-0.1.0.tgz",
      "integrity": "sha1-lAhe9jWB7NPaqSREqP6U6CV3dR8=",
      "dev": true,
      "requires": {
        "callsites": "^0.2.0"
      }
    },
    "callsites": {
      "version": "0.2.0",
      "resolved": "https://registry.npmjs.org/callsites/-/callsites-0.2.0.tgz",
      "integrity": "sha1-r6uWJikQp/M8GaV3WCXGnzTjUMo=",
      "dev": true
    },
    "camelcase": {
      "version": "3.0.0",
      "resolved": "https://registry.npmjs.org/camelcase/-/camelcase-3.0.0.tgz",
      "integrity": "sha1-MvxLn82vhF/N9+c7uXysImHwqwo="
    },
    "caniuse-lite": {
      "version": "1.0.30000903",
      "resolved": "https://registry.npmjs.org/caniuse-lite/-/caniuse-lite-1.0.30000903.tgz",
      "integrity": "sha512-T1XVJEpGCoaq7MDw7/6hCdYUukmSaS+1l/OQJkLtw7Cr2+/+d67tNGKEbyiqf7Ck8x6EhNFUxjYFXXka0N/w5g=="
    },
    "caseless": {
      "version": "0.12.0",
      "resolved": "https://registry.npmjs.org/caseless/-/caseless-0.12.0.tgz",
      "integrity": "sha1-G2gcIf+EAzyCZUMJBolCDRhxUdw="
    },
    "chalk": {
      "version": "1.1.3",
      "resolved": "http://registry.npmjs.org/chalk/-/chalk-1.1.3.tgz",
      "integrity": "sha1-qBFcVeSnAv5NFQq9OHKCKn4J/Jg=",
      "requires": {
        "ansi-styles": "^2.2.1",
        "escape-string-regexp": "^1.0.2",
        "has-ansi": "^2.0.0",
        "strip-ansi": "^3.0.0",
        "supports-color": "^2.0.0"
      }
    },
    "chardet": {
      "version": "0.7.0",
      "resolved": "https://registry.npmjs.org/chardet/-/chardet-0.7.0.tgz",
      "integrity": "sha512-mT8iDcrh03qDGRRmoA2hmBJnxpllMR+0/0qlzjqZES6NdiWDcZkCNAk4rPFZ9Q85r27unkiNNg8ZOiwZXBHwcA==",
      "dev": true
    },
    "checkpoint-store": {
      "version": "1.1.0",
      "resolved": "https://registry.npmjs.org/checkpoint-store/-/checkpoint-store-1.1.0.tgz",
      "integrity": "sha1-BOTLUWuRQziTWB5tRgGnjpVS6gY=",
      "requires": {
        "functional-red-black-tree": "^1.0.1"
      }
    },
    "chokidar": {
      "version": "2.0.4",
      "resolved": "https://registry.npmjs.org/chokidar/-/chokidar-2.0.4.tgz",
      "integrity": "sha512-z9n7yt9rOvIJrMhvDtDictKrkFHeihkNl6uWMmZlmL6tJtX9Cs+87oK+teBx+JIgzvbX3yZHT3eF8vpbDxHJXQ==",
      "dev": true,
      "requires": {
        "anymatch": "^2.0.0",
        "async-each": "^1.0.0",
        "braces": "^2.3.0",
        "glob-parent": "^3.1.0",
        "inherits": "^2.0.1",
        "is-binary-path": "^1.0.0",
        "is-glob": "^4.0.0",
        "lodash.debounce": "^4.0.8",
        "normalize-path": "^2.1.1",
        "path-is-absolute": "^1.0.0",
        "readdirp": "^2.0.0",
        "upath": "^1.0.5"
      }
    },
    "chownr": {
      "version": "1.1.1",
      "resolved": "https://registry.npmjs.org/chownr/-/chownr-1.1.1.tgz",
      "integrity": "sha512-j38EvO5+LHX84jlo6h4UzmOwi0UgW61WRyPtJz4qaadK5eY3BTS5TY/S1Stc3Uk2lIM6TPevAlULiEJwie860g==",
      "dev": true
    },
    "chrome-trace-event": {
      "version": "1.0.0",
      "resolved": "https://registry.npmjs.org/chrome-trace-event/-/chrome-trace-event-1.0.0.tgz",
      "integrity": "sha512-xDbVgyfDTT2piup/h8dK/y4QZfJRSa73bw1WZ8b4XM1o7fsFubUVGYcE+1ANtOzJJELGpYoG2961z0Z6OAld9A==",
      "dev": true,
      "requires": {
        "tslib": "^1.9.0"
      }
    },
    "cipher-base": {
      "version": "1.0.4",
      "resolved": "https://registry.npmjs.org/cipher-base/-/cipher-base-1.0.4.tgz",
      "integrity": "sha512-Kkht5ye6ZGmwv40uUDZztayT2ThLQGfnj/T71N/XzeZeo3nf8foyW7zGTsPYkEya3m5f3cAypH+qe7YOrM1U2Q==",
      "requires": {
        "inherits": "^2.0.1",
        "safe-buffer": "^5.0.1"
      }
    },
    "circular-json": {
      "version": "0.3.3",
      "resolved": "https://registry.npmjs.org/circular-json/-/circular-json-0.3.3.tgz",
      "integrity": "sha512-UZK3NBx2Mca+b5LsG7bY183pHWt5Y1xts4P3Pz7ENTwGVnJOUWbRb3ocjvX7hx9tq/yTAdclXm9sZ38gNuem4A==",
      "dev": true
    },
    "class-utils": {
      "version": "0.3.6",
      "resolved": "https://registry.npmjs.org/class-utils/-/class-utils-0.3.6.tgz",
      "integrity": "sha512-qOhPa/Fj7s6TY8H8esGu5QNpMMQxz79h+urzrNYN6mn+9BnxlDGf5QZ+XeCDsxSjPqsSR56XOZOJmpeurnLMeg==",
      "dev": true,
      "requires": {
        "arr-union": "^3.1.0",
        "define-property": "^0.2.5",
        "isobject": "^3.0.0",
        "static-extend": "^0.1.1"
      },
      "dependencies": {
        "define-property": {
          "version": "0.2.5",
          "resolved": "https://registry.npmjs.org/define-property/-/define-property-0.2.5.tgz",
          "integrity": "sha1-w1se+RjsPJkPmlvFe+BKrOxcgRY=",
          "dev": true,
          "requires": {
            "is-descriptor": "^0.1.0"
          }
        }
      }
    },
    "cli-cursor": {
      "version": "2.1.0",
      "resolved": "https://registry.npmjs.org/cli-cursor/-/cli-cursor-2.1.0.tgz",
      "integrity": "sha1-s12sN2R5+sw+lHR9QdDQ9SOP/LU=",
      "dev": true,
      "requires": {
        "restore-cursor": "^2.0.0"
      }
    },
    "cli-width": {
      "version": "2.2.0",
      "resolved": "https://registry.npmjs.org/cli-width/-/cli-width-2.2.0.tgz",
      "integrity": "sha1-/xnt6Kml5XkyQUewwR8PvLq+1jk=",
      "dev": true
    },
    "cliui": {
      "version": "3.2.0",
      "resolved": "https://registry.npmjs.org/cliui/-/cliui-3.2.0.tgz",
      "integrity": "sha1-EgYBU3qRbSmUD5NNo7SNWFo5IT0=",
      "requires": {
        "string-width": "^1.0.1",
        "strip-ansi": "^3.0.1",
        "wrap-ansi": "^2.0.0"
      }
    },
    "clone": {
      "version": "2.1.2",
      "resolved": "https://registry.npmjs.org/clone/-/clone-2.1.2.tgz",
      "integrity": "sha1-G39Ln1kfHo+DZwQBYANFoCiHQ18="
    },
    "co": {
      "version": "4.6.0",
      "resolved": "https://registry.npmjs.org/co/-/co-4.6.0.tgz",
      "integrity": "sha1-bqa989hTrlTMuOR7+gvz+QMfsYQ="
    },
    "code-point-at": {
      "version": "1.1.0",
      "resolved": "https://registry.npmjs.org/code-point-at/-/code-point-at-1.1.0.tgz",
      "integrity": "sha1-DQcLTQQ6W+ozovGkDi7bPZpMz3c="
    },
    "coinstring": {
      "version": "2.3.0",
      "resolved": "https://registry.npmjs.org/coinstring/-/coinstring-2.3.0.tgz",
      "integrity": "sha1-zbYzY6lhUCQEolr7gsLibV/2J6Q=",
      "optional": true,
      "requires": {
        "bs58": "^2.0.1",
        "create-hash": "^1.1.1"
      },
      "dependencies": {
        "bs58": {
          "version": "2.0.1",
          "resolved": "https://registry.npmjs.org/bs58/-/bs58-2.0.1.tgz",
          "integrity": "sha1-VZCNWPGYKrogCPob7Y+RmYopv40=",
          "optional": true
        }
      }
    },
    "collection-visit": {
      "version": "1.0.0",
      "resolved": "https://registry.npmjs.org/collection-visit/-/collection-visit-1.0.0.tgz",
      "integrity": "sha1-S8A3PBZLwykbTTaMgpzxqApZ3KA=",
      "dev": true,
      "requires": {
        "map-visit": "^1.0.0",
        "object-visit": "^1.0.0"
      }
    },
    "color-convert": {
      "version": "1.9.3",
      "resolved": "https://registry.npmjs.org/color-convert/-/color-convert-1.9.3.tgz",
      "integrity": "sha512-QfAUtd+vFdAtFQcC8CCyYt1fYWxSqAiK2cSD6zDB8N3cpsEBAvRxp9zOGg6G/SHHJYAT88/az/IuDGALsNVbGg==",
      "dev": true,
      "requires": {
        "color-name": "1.1.3"
      }
    },
    "color-name": {
      "version": "1.1.3",
      "resolved": "https://registry.npmjs.org/color-name/-/color-name-1.1.3.tgz",
      "integrity": "sha1-p9BVi9icQveV3UIyj3QIMcpTvCU=",
      "dev": true
    },
    "combined-stream": {
      "version": "1.0.7",
      "resolved": "https://registry.npmjs.org/combined-stream/-/combined-stream-1.0.7.tgz",
      "integrity": "sha512-brWl9y6vOB1xYPZcpZde3N9zDByXTosAeMDo4p1wzo6UMOX4vumB+TP1RZ76sfE6Md68Q0NJSrE/gbezd4Ul+w==",
      "requires": {
        "delayed-stream": "~1.0.0"
      }
    },
    "commander": {
      "version": "2.8.1",
      "resolved": "http://registry.npmjs.org/commander/-/commander-2.8.1.tgz",
      "integrity": "sha1-Br42f+v9oMMwqh4qBy09yXYkJdQ=",
      "requires": {
        "graceful-readlink": ">= 1.0.0"
      }
    },
    "commondir": {
      "version": "1.0.1",
      "resolved": "https://registry.npmjs.org/commondir/-/commondir-1.0.1.tgz",
      "integrity": "sha1-3dgA2gxmEnOTzKWVDqloo6rxJTs=",
      "dev": true
    },
    "component-emitter": {
      "version": "1.2.1",
      "resolved": "https://registry.npmjs.org/component-emitter/-/component-emitter-1.2.1.tgz",
      "integrity": "sha1-E3kY1teCg/ffemt8WmPhQOaUJeY=",
      "dev": true
    },
    "concat-map": {
      "version": "0.0.1",
      "resolved": "https://registry.npmjs.org/concat-map/-/concat-map-0.0.1.tgz",
      "integrity": "sha1-2Klr13/Wjfd5OnMDajug1UBdR3s="
    },
    "concat-stream": {
      "version": "1.6.2",
      "resolved": "https://registry.npmjs.org/concat-stream/-/concat-stream-1.6.2.tgz",
      "integrity": "sha512-27HBghJxjiZtIk3Ycvn/4kbJk/1uZuJFfuPEns6LaEvpvG1f0hTea8lilrouyo9mVc2GWdcEZ8OLoGmSADlrCw==",
      "requires": {
        "buffer-from": "^1.0.0",
        "inherits": "^2.0.3",
        "readable-stream": "^2.2.2",
        "typedarray": "^0.0.6"
      }
    },
    "console-browserify": {
      "version": "1.1.0",
      "resolved": "https://registry.npmjs.org/console-browserify/-/console-browserify-1.1.0.tgz",
      "integrity": "sha1-8CQcRXMKn8YyOyBtvzjtx0HQuxA=",
      "dev": true,
      "requires": {
        "date-now": "^0.1.4"
      }
    },
    "constants-browserify": {
      "version": "1.0.0",
      "resolved": "https://registry.npmjs.org/constants-browserify/-/constants-browserify-1.0.0.tgz",
      "integrity": "sha1-wguW2MYXdIqvHBYCF2DNJ/y4y3U=",
      "dev": true
    },
    "contains-path": {
      "version": "0.1.0",
      "resolved": "https://registry.npmjs.org/contains-path/-/contains-path-0.1.0.tgz",
      "integrity": "sha1-/ozxhP9mcLa67wGp1IYaXL7EEgo=",
      "dev": true
    },
    "content-disposition": {
      "version": "0.5.2",
      "resolved": "https://registry.npmjs.org/content-disposition/-/content-disposition-0.5.2.tgz",
      "integrity": "sha1-DPaLud318r55YcOoUXjLhdunjLQ="
    },
    "content-type": {
      "version": "1.0.4",
      "resolved": "https://registry.npmjs.org/content-type/-/content-type-1.0.4.tgz",
      "integrity": "sha512-hIP3EEPs8tB9AT1L+NUqtwOAps4mk2Zob89MWXMHjHWg9milF/j4osnnQLXBCBFBk/tvIG/tUc9mOUJiPBhPXA=="
    },
    "convert-source-map": {
      "version": "1.6.0",
      "resolved": "https://registry.npmjs.org/convert-source-map/-/convert-source-map-1.6.0.tgz",
      "integrity": "sha512-eFu7XigvxdZ1ETfbgPBohgyQ/Z++C0eEhTor0qRwBw9unw+L0/6V8wkSuGgzdThkiS5lSpdptOQPD8Ak40a+7A==",
      "requires": {
        "safe-buffer": "~5.1.1"
      }
    },
    "cookie": {
      "version": "0.3.1",
      "resolved": "https://registry.npmjs.org/cookie/-/cookie-0.3.1.tgz",
      "integrity": "sha1-5+Ch+e9DtMi6klxcWpboBtFoc7s="
    },
    "cookie-signature": {
      "version": "1.0.6",
      "resolved": "https://registry.npmjs.org/cookie-signature/-/cookie-signature-1.0.6.tgz",
      "integrity": "sha1-4wOogrNCzD7oylE6eZmXNNqzriw="
    },
    "cookiejar": {
      "version": "2.1.2",
      "resolved": "https://registry.npmjs.org/cookiejar/-/cookiejar-2.1.2.tgz",
      "integrity": "sha512-Mw+adcfzPxcPeI+0WlvRrr/3lGVO0bD75SxX6811cxSh1Wbxx7xZBGK1eVtDf6si8rg2lhnUjsVLMFMfbRIuwA=="
    },
    "copy-concurrently": {
      "version": "1.0.5",
      "resolved": "https://registry.npmjs.org/copy-concurrently/-/copy-concurrently-1.0.5.tgz",
      "integrity": "sha512-f2domd9fsVDFtaFcbaRZuYXwtdmnzqbADSwhSWYxYB/Q8zsdUUFMXVRwXGDMWmbEzAn1kdRrtI1T/KTFOL4X2A==",
      "dev": true,
      "requires": {
        "aproba": "^1.1.1",
        "fs-write-stream-atomic": "^1.0.8",
        "iferr": "^0.1.5",
        "mkdirp": "^0.5.1",
        "rimraf": "^2.5.4",
        "run-queue": "^1.0.0"
      }
    },
    "copy-descriptor": {
      "version": "0.1.1",
      "resolved": "https://registry.npmjs.org/copy-descriptor/-/copy-descriptor-0.1.1.tgz",
      "integrity": "sha1-Z29us8OZl8LuGsOpJP1hJHSPV40=",
      "dev": true
    },
    "core-js": {
      "version": "2.5.7",
      "resolved": "https://registry.npmjs.org/core-js/-/core-js-2.5.7.tgz",
      "integrity": "sha512-RszJCAxg/PP6uzXVXL6BsxSXx/B05oJAQ2vkJRjyjrEcNVycaqOmNb5OTxZPE3xa5gwZduqza6L9JOCenh/Ecw=="
    },
    "core-util-is": {
      "version": "1.0.2",
      "resolved": "https://registry.npmjs.org/core-util-is/-/core-util-is-1.0.2.tgz",
      "integrity": "sha1-tf1UIgqivFq1eqtxQMlAdUUDwac="
    },
    "cors": {
      "version": "2.8.4",
      "resolved": "https://registry.npmjs.org/cors/-/cors-2.8.4.tgz",
      "integrity": "sha1-K9OB8usgECAQXNUOpZ2mMJBpRoY=",
      "requires": {
        "object-assign": "^4",
        "vary": "^1"
      }
    },
    "create-ecdh": {
      "version": "4.0.3",
      "resolved": "https://registry.npmjs.org/create-ecdh/-/create-ecdh-4.0.3.tgz",
      "integrity": "sha512-GbEHQPMOswGpKXM9kCWVrremUcBmjteUaQ01T9rkKCPDXfUHX0IoP9LpHYo2NPFampa4e+/pFDc3jQdxrxQLaw==",
      "requires": {
        "bn.js": "^4.1.0",
        "elliptic": "^6.0.0"
      }
    },
    "create-hash": {
      "version": "1.2.0",
      "resolved": "http://registry.npmjs.org/create-hash/-/create-hash-1.2.0.tgz",
      "integrity": "sha512-z00bCGNHDG8mHAkP7CtT1qVu+bFQUPjYq/4Iv3C3kWjTFV10zIjfSoeqXo9Asws8gwSHDGj/hl2u4OGIjapeCg==",
      "requires": {
        "cipher-base": "^1.0.1",
        "inherits": "^2.0.1",
        "md5.js": "^1.3.4",
        "ripemd160": "^2.0.1",
        "sha.js": "^2.4.0"
      }
    },
    "create-hmac": {
      "version": "1.1.7",
      "resolved": "http://registry.npmjs.org/create-hmac/-/create-hmac-1.1.7.tgz",
      "integrity": "sha512-MJG9liiZ+ogc4TzUwuvbER1JRdgvUFSB5+VR/g5h82fGaIRWMWddtKBHi7/sVhfjQZ6SehlyhvQYrcYkaUIpLg==",
      "requires": {
        "cipher-base": "^1.0.3",
        "create-hash": "^1.1.0",
        "inherits": "^2.0.1",
        "ripemd160": "^2.0.0",
        "safe-buffer": "^5.0.1",
        "sha.js": "^2.4.8"
      }
    },
    "cross-env": {
      "version": "5.2.0",
      "resolved": "https://registry.npmjs.org/cross-env/-/cross-env-5.2.0.tgz",
      "integrity": "sha512-jtdNFfFW1hB7sMhr/H6rW1Z45LFqyI431m3qU6bFXcQ3Eh7LtBuG3h74o7ohHZ3crrRkkqHlo4jYHFPcjroANg==",
      "dev": true,
      "requires": {
        "cross-spawn": "^6.0.5",
        "is-windows": "^1.0.0"
      }
    },
    "cross-fetch": {
      "version": "2.2.3",
      "resolved": "https://registry.npmjs.org/cross-fetch/-/cross-fetch-2.2.3.tgz",
      "integrity": "sha512-PrWWNH3yL2NYIb/7WF/5vFG3DCQiXDOVf8k3ijatbrtnwNuhMWLC7YF7uqf53tbTFDzHIUD8oITw4Bxt8ST3Nw==",
      "requires": {
        "node-fetch": "2.1.2",
        "whatwg-fetch": "2.0.4"
      }
    },
    "cross-spawn": {
      "version": "6.0.5",
      "resolved": "https://registry.npmjs.org/cross-spawn/-/cross-spawn-6.0.5.tgz",
      "integrity": "sha512-eTVLrBSt7fjbDygz805pMnstIs2VTBNkRm0qxZd+M7A5XDdxVRWO5MxGBXZhjY4cqLYLdtrGqRf8mBPmzwSpWQ==",
      "dev": true,
      "requires": {
        "nice-try": "^1.0.4",
        "path-key": "^2.0.1",
        "semver": "^5.5.0",
        "shebang-command": "^1.2.0",
        "which": "^1.2.9"
      },
      "dependencies": {
        "semver": {
          "version": "5.6.0",
          "resolved": "https://registry.npmjs.org/semver/-/semver-5.6.0.tgz",
          "integrity": "sha512-RS9R6R35NYgQn++fkDWaOmqGoj4Ek9gGs+DPxNUZKuwE183xjJroKvyo1IzVFeXvUrvmALy6FWD5xrdJT25gMg==",
          "dev": true
        }
      }
    },
    "crypto-browserify": {
      "version": "3.12.0",
      "resolved": "https://registry.npmjs.org/crypto-browserify/-/crypto-browserify-3.12.0.tgz",
      "integrity": "sha512-fz4spIh+znjO2VjL+IdhEpRJ3YN6sMzITSBijk6FK2UvTqruSQW+/cCZTSNsMiZNvUeq0CqurF+dAbyiGOY6Wg==",
      "requires": {
        "browserify-cipher": "^1.0.0",
        "browserify-sign": "^4.0.0",
        "create-ecdh": "^4.0.0",
        "create-hash": "^1.1.0",
        "create-hmac": "^1.1.0",
        "diffie-hellman": "^5.0.0",
        "inherits": "^2.0.1",
        "pbkdf2": "^3.0.3",
        "public-encrypt": "^4.0.0",
        "randombytes": "^2.0.0",
        "randomfill": "^1.0.3"
      }
    },
    "cyclist": {
      "version": "0.2.2",
      "resolved": "https://registry.npmjs.org/cyclist/-/cyclist-0.2.2.tgz",
      "integrity": "sha1-GzN5LhHpFKL9bW7WRHRkRE5fpkA=",
      "dev": true
    },
    "dashdash": {
      "version": "1.14.1",
      "resolved": "https://registry.npmjs.org/dashdash/-/dashdash-1.14.1.tgz",
      "integrity": "sha1-hTz6D3y+L+1d4gMmuN1YEDX24vA=",
      "requires": {
        "assert-plus": "^1.0.0"
      }
    },
    "date-now": {
      "version": "0.1.4",
      "resolved": "https://registry.npmjs.org/date-now/-/date-now-0.1.4.tgz",
      "integrity": "sha1-6vQ5/U1ISK105cx9vvIAZyueNFs=",
      "dev": true
    },
    "debug": {
      "version": "3.1.0",
      "resolved": "https://registry.npmjs.org/debug/-/debug-3.1.0.tgz",
      "integrity": "sha512-OX8XqP7/1a9cqkxYw2yXss15f26NKWBpDXQd0/uK/KPqdQhxbPa994hnzjcE2VqQpDslf55723cKPUOGSmMY3g==",
      "requires": {
        "ms": "2.0.0"
      }
    },
    "decamelize": {
      "version": "1.2.0",
      "resolved": "https://registry.npmjs.org/decamelize/-/decamelize-1.2.0.tgz",
      "integrity": "sha1-9lNNFRSCabIDUue+4m9QH5oZEpA="
    },
    "decode-uri-component": {
      "version": "0.2.0",
      "resolved": "https://registry.npmjs.org/decode-uri-component/-/decode-uri-component-0.2.0.tgz",
      "integrity": "sha1-6zkTMzRYd1y4TNGh+uBiEGu4dUU="
    },
    "decompress": {
      "version": "4.2.0",
      "resolved": "https://registry.npmjs.org/decompress/-/decompress-4.2.0.tgz",
      "integrity": "sha1-eu3YVCflqS2s/lVnSnxQXpbQH50=",
      "optional": true,
      "requires": {
        "decompress-tar": "^4.0.0",
        "decompress-tarbz2": "^4.0.0",
        "decompress-targz": "^4.0.0",
        "decompress-unzip": "^4.0.1",
        "graceful-fs": "^4.1.10",
        "make-dir": "^1.0.0",
        "pify": "^2.3.0",
        "strip-dirs": "^2.0.0"
      },
      "dependencies": {
        "pify": {
          "version": "2.3.0",
          "resolved": "http://registry.npmjs.org/pify/-/pify-2.3.0.tgz",
          "integrity": "sha1-7RQaasBDqEnqWISY59yosVMw6Qw=",
          "optional": true
        }
      }
    },
    "decompress-response": {
      "version": "3.3.0",
      "resolved": "https://registry.npmjs.org/decompress-response/-/decompress-response-3.3.0.tgz",
      "integrity": "sha1-gKTdMjdIOEv6JICDYirt7Jgq3/M=",
      "requires": {
        "mimic-response": "^1.0.0"
      }
    },
    "decompress-tar": {
      "version": "4.1.1",
      "resolved": "https://registry.npmjs.org/decompress-tar/-/decompress-tar-4.1.1.tgz",
      "integrity": "sha512-JdJMaCrGpB5fESVyxwpCx4Jdj2AagLmv3y58Qy4GE6HMVjWz1FeVQk1Ct4Kye7PftcdOo/7U7UKzYBJgqnGeUQ==",
      "requires": {
        "file-type": "^5.2.0",
        "is-stream": "^1.1.0",
        "tar-stream": "^1.5.2"
      }
    },
    "decompress-tarbz2": {
      "version": "4.1.1",
      "resolved": "https://registry.npmjs.org/decompress-tarbz2/-/decompress-tarbz2-4.1.1.tgz",
      "integrity": "sha512-s88xLzf1r81ICXLAVQVzaN6ZmX4A6U4z2nMbOwobxkLoIIfjVMBg7TeguTUXkKeXni795B6y5rnvDw7rxhAq9A==",
      "optional": true,
      "requires": {
        "decompress-tar": "^4.1.0",
        "file-type": "^6.1.0",
        "is-stream": "^1.1.0",
        "seek-bzip": "^1.0.5",
        "unbzip2-stream": "^1.0.9"
      },
      "dependencies": {
        "file-type": {
          "version": "6.2.0",
          "resolved": "https://registry.npmjs.org/file-type/-/file-type-6.2.0.tgz",
          "integrity": "sha512-YPcTBDV+2Tm0VqjybVd32MHdlEGAtuxS3VAYsumFokDSMG+ROT5wawGlnHDoz7bfMcMDt9hxuXvXwoKUx2fkOg==",
          "optional": true
        }
      }
    },
    "decompress-targz": {
      "version": "4.1.1",
      "resolved": "https://registry.npmjs.org/decompress-targz/-/decompress-targz-4.1.1.tgz",
      "integrity": "sha512-4z81Znfr6chWnRDNfFNqLwPvm4db3WuZkqV+UgXQzSngG3CEKdBkw5jrv3axjjL96glyiiKjsxJG3X6WBZwX3w==",
      "optional": true,
      "requires": {
        "decompress-tar": "^4.1.1",
        "file-type": "^5.2.0",
        "is-stream": "^1.1.0"
      }
    },
    "decompress-unzip": {
      "version": "4.0.1",
      "resolved": "https://registry.npmjs.org/decompress-unzip/-/decompress-unzip-4.0.1.tgz",
      "integrity": "sha1-3qrM39FK6vhVePczroIQ+bSEj2k=",
      "optional": true,
      "requires": {
        "file-type": "^3.8.0",
        "get-stream": "^2.2.0",
        "pify": "^2.3.0",
        "yauzl": "^2.4.2"
      },
      "dependencies": {
        "file-type": {
          "version": "3.9.0",
          "resolved": "http://registry.npmjs.org/file-type/-/file-type-3.9.0.tgz",
          "integrity": "sha1-JXoHg4TR24CHvESdEH1SpSZyuek=",
          "optional": true
        },
        "get-stream": {
          "version": "2.3.1",
          "resolved": "http://registry.npmjs.org/get-stream/-/get-stream-2.3.1.tgz",
          "integrity": "sha1-Xzj5PzRgCWZu4BUKBUFn+Rvdld4=",
          "optional": true,
          "requires": {
            "object-assign": "^4.0.1",
            "pinkie-promise": "^2.0.0"
          }
        },
        "pify": {
          "version": "2.3.0",
          "resolved": "http://registry.npmjs.org/pify/-/pify-2.3.0.tgz",
          "integrity": "sha1-7RQaasBDqEnqWISY59yosVMw6Qw=",
          "optional": true
        }
      }
    },
    "deep-equal": {
      "version": "1.0.1",
      "resolved": "https://registry.npmjs.org/deep-equal/-/deep-equal-1.0.1.tgz",
      "integrity": "sha1-9dJgKStmDghO/0zbyfCK0yR0SLU="
    },
    "deep-is": {
      "version": "0.1.3",
      "resolved": "https://registry.npmjs.org/deep-is/-/deep-is-0.1.3.tgz",
      "integrity": "sha1-s2nW+128E+7PUk+RsHD+7cNXzzQ=",
      "dev": true
    },
    "deferred-leveldown": {
      "version": "1.2.2",
      "resolved": "https://registry.npmjs.org/deferred-leveldown/-/deferred-leveldown-1.2.2.tgz",
      "integrity": "sha512-uukrWD2bguRtXilKt6cAWKyoXrTSMo5m7crUdLfWQmu8kIm88w3QZoUL+6nhpfKVmhHANER6Re3sKoNoZ3IKMA==",
      "requires": {
        "abstract-leveldown": "~2.6.0"
      },
      "dependencies": {
        "abstract-leveldown": {
          "version": "2.6.3",
          "resolved": "https://registry.npmjs.org/abstract-leveldown/-/abstract-leveldown-2.6.3.tgz",
          "integrity": "sha512-2++wDf/DYqkPR3o5tbfdhF96EfMApo1GpPfzOsR/ZYXdkSmELlvOOEAl9iKkRsktMPHdGjO4rtkBpf2I7TiTeA==",
          "requires": {
            "xtend": "~4.0.0"
          }
        }
      }
    },
    "define-properties": {
      "version": "1.1.3",
      "resolved": "https://registry.npmjs.org/define-properties/-/define-properties-1.1.3.tgz",
      "integrity": "sha512-3MqfYKj2lLzdMSf8ZIZE/V+Zuy+BgD6f164e8K2w7dgnpKArBDerGYpM46IYYcjnkdPNMjPk9A6VFB8+3SKlXQ==",
      "requires": {
        "object-keys": "^1.0.12"
      },
      "dependencies": {
        "object-keys": {
          "version": "1.0.12",
          "resolved": "https://registry.npmjs.org/object-keys/-/object-keys-1.0.12.tgz",
          "integrity": "sha512-FTMyFUm2wBcGHnH2eXmz7tC6IwlqQZ6mVZ+6dm6vZ4IQIHjs6FdNsQBuKGPuUUUY6NfJw2PshC08Tn6LzLDOag=="
        }
      }
    },
    "define-property": {
      "version": "2.0.2",
      "resolved": "https://registry.npmjs.org/define-property/-/define-property-2.0.2.tgz",
      "integrity": "sha512-jwK2UV4cnPpbcG7+VRARKTZPUWowwXA8bzH5NP6ud0oeAxyYPuGZUAC7hMugpCdz4BeSZl2Dl9k66CHJ/46ZYQ==",
      "dev": true,
      "requires": {
        "is-descriptor": "^1.0.2",
        "isobject": "^3.0.1"
      },
      "dependencies": {
        "is-accessor-descriptor": {
          "version": "1.0.0",
          "resolved": "https://registry.npmjs.org/is-accessor-descriptor/-/is-accessor-descriptor-1.0.0.tgz",
          "integrity": "sha512-m5hnHTkcVsPfqx3AKlyttIPb7J+XykHvJP2B9bZDjlhLIoEq4XoK64Vg7boZlVWYK6LUY94dYPEE7Lh0ZkZKcQ==",
          "dev": true,
          "requires": {
            "kind-of": "^6.0.0"
          }
        },
        "is-data-descriptor": {
          "version": "1.0.0",
          "resolved": "https://registry.npmjs.org/is-data-descriptor/-/is-data-descriptor-1.0.0.tgz",
          "integrity": "sha512-jbRXy1FmtAoCjQkVmIVYwuuqDFUbaOeDjmed1tOGPrsMhtJA4rD9tkgA0F1qJ3gRFRXcHYVkdeaP50Q5rE/jLQ==",
          "dev": true,
          "requires": {
            "kind-of": "^6.0.0"
          }
        },
        "is-descriptor": {
          "version": "1.0.2",
          "resolved": "https://registry.npmjs.org/is-descriptor/-/is-descriptor-1.0.2.tgz",
          "integrity": "sha512-2eis5WqQGV7peooDyLmNEPUrps9+SXX5c9pL3xEB+4e9HnGuDa7mB7kHxHw4CbqS9k1T2hOH3miL8n8WtiYVtg==",
          "dev": true,
          "requires": {
            "is-accessor-descriptor": "^1.0.0",
            "is-data-descriptor": "^1.0.0",
            "kind-of": "^6.0.2"
          }
        }
      }
    },
    "defined": {
      "version": "1.0.0",
      "resolved": "https://registry.npmjs.org/defined/-/defined-1.0.0.tgz",
      "integrity": "sha1-yY2bzvdWdBiOEQlpFRGZ45sfppM="
    },
    "del": {
      "version": "2.2.2",
      "resolved": "https://registry.npmjs.org/del/-/del-2.2.2.tgz",
      "integrity": "sha1-wSyYHQZ4RshLyvhiz/kw2Qf/0ag=",
      "dev": true,
      "requires": {
        "globby": "^5.0.0",
        "is-path-cwd": "^1.0.0",
        "is-path-in-cwd": "^1.0.0",
        "object-assign": "^4.0.1",
        "pify": "^2.0.0",
        "pinkie-promise": "^2.0.0",
        "rimraf": "^2.2.8"
      },
      "dependencies": {
        "pify": {
          "version": "2.3.0",
          "resolved": "http://registry.npmjs.org/pify/-/pify-2.3.0.tgz",
          "integrity": "sha1-7RQaasBDqEnqWISY59yosVMw6Qw=",
          "dev": true
        }
      }
    },
    "delayed-stream": {
      "version": "1.0.0",
      "resolved": "https://registry.npmjs.org/delayed-stream/-/delayed-stream-1.0.0.tgz",
      "integrity": "sha1-3zrhmayt+31ECqrgsp4icrJOxhk="
    },
    "depd": {
      "version": "1.1.2",
      "resolved": "https://registry.npmjs.org/depd/-/depd-1.1.2.tgz",
      "integrity": "sha1-m81S4UwJd2PnSbJ0xDRu0uVgtak="
    },
    "des.js": {
      "version": "1.0.0",
      "resolved": "https://registry.npmjs.org/des.js/-/des.js-1.0.0.tgz",
      "integrity": "sha1-wHTS4qpqipoH29YfmhXCzYPsjsw=",
      "requires": {
        "inherits": "^2.0.1",
        "minimalistic-assert": "^1.0.0"
      }
    },
    "destroy": {
      "version": "1.0.4",
      "resolved": "https://registry.npmjs.org/destroy/-/destroy-1.0.4.tgz",
      "integrity": "sha1-l4hXRCxEdJ5CBmE+N5RiBYJqvYA="
    },
    "detect-indent": {
      "version": "4.0.0",
      "resolved": "https://registry.npmjs.org/detect-indent/-/detect-indent-4.0.0.tgz",
      "integrity": "sha1-920GQ1LN9Docts5hnE7jqUdd4gg=",
      "requires": {
        "repeating": "^2.0.0"
      }
    },
    "diff": {
      "version": "3.5.0",
      "resolved": "https://registry.npmjs.org/diff/-/diff-3.5.0.tgz",
      "integrity": "sha512-A46qtFgd+g7pDZinpnwiRJtxbC1hpgf0uzP3iG89scHk0AUC7A1TGxf5OiiOUv/JMZR8GOt8hL900hV0bOy5xA==",
      "dev": true
    },
    "diffie-hellman": {
      "version": "5.0.3",
      "resolved": "http://registry.npmjs.org/diffie-hellman/-/diffie-hellman-5.0.3.tgz",
      "integrity": "sha512-kqag/Nl+f3GwyK25fhUMYj81BUOrZ9IuJsjIcDE5icNM9FJHAVm3VcUDxdLPoQtTuUylWm6ZIknYJwwaPxsUzg==",
      "requires": {
        "bn.js": "^4.1.0",
        "miller-rabin": "^4.0.0",
        "randombytes": "^2.0.0"
      }
    },
    "doctrine": {
      "version": "2.1.0",
      "resolved": "https://registry.npmjs.org/doctrine/-/doctrine-2.1.0.tgz",
      "integrity": "sha512-35mSku4ZXK0vfCuHEDAwt55dg2jNajHZ1odvF+8SSr82EsZY4QmXfuWso8oEd8zRhVObSN18aM0CjSdoBX7zIw==",
      "dev": true,
      "requires": {
        "esutils": "^2.0.2"
      }
    },
    "dom-walk": {
      "version": "0.1.1",
      "resolved": "https://registry.npmjs.org/dom-walk/-/dom-walk-0.1.1.tgz",
      "integrity": "sha1-ZyIm3HTI95mtNTB9+TaroRrNYBg="
    },
    "domain-browser": {
      "version": "1.2.0",
      "resolved": "https://registry.npmjs.org/domain-browser/-/domain-browser-1.2.0.tgz",
      "integrity": "sha512-jnjyiM6eRyZl2H+W8Q/zLMA481hzi0eszAaBUzIVnmYVDBbnLxVNnfu1HgEBvCbL+71FrxMl3E6lpKH7Ge3OXA==",
      "dev": true
    },
    "drbg.js": {
      "version": "1.0.1",
      "resolved": "https://registry.npmjs.org/drbg.js/-/drbg.js-1.0.1.tgz",
      "integrity": "sha1-Pja2xCs3BDgjzbwzLVjzHiRFSAs=",
      "requires": {
        "browserify-aes": "^1.0.6",
        "create-hash": "^1.1.2",
        "create-hmac": "^1.1.4"
      }
    },
    "duplexer3": {
      "version": "0.1.4",
      "resolved": "https://registry.npmjs.org/duplexer3/-/duplexer3-0.1.4.tgz",
      "integrity": "sha1-7gHdHKwO08vH/b6jfcCo8c4ALOI="
    },
    "duplexify": {
      "version": "3.6.1",
      "resolved": "https://registry.npmjs.org/duplexify/-/duplexify-3.6.1.tgz",
      "integrity": "sha512-vM58DwdnKmty+FSPzT14K9JXb90H+j5emaR4KYbr2KTIz00WHGbWOe5ghQTx233ZCLZtrGDALzKwcjEtSt35mA==",
      "dev": true,
      "requires": {
        "end-of-stream": "^1.0.0",
        "inherits": "^2.0.1",
        "readable-stream": "^2.0.0",
        "stream-shift": "^1.0.0"
      }
    },
    "ecc-jsbn": {
      "version": "0.1.2",
      "resolved": "https://registry.npmjs.org/ecc-jsbn/-/ecc-jsbn-0.1.2.tgz",
      "integrity": "sha1-OoOpBOVDUyh4dMVkt1SThoSamMk=",
      "requires": {
        "jsbn": "~0.1.0",
        "safer-buffer": "^2.1.0"
      }
    },
    "ee-first": {
      "version": "1.1.1",
      "resolved": "https://registry.npmjs.org/ee-first/-/ee-first-1.1.1.tgz",
      "integrity": "sha1-WQxhFWsK4vTwJVcyoViyZrxWsh0="
    },
    "electron-to-chromium": {
      "version": "1.3.83",
      "resolved": "https://registry.npmjs.org/electron-to-chromium/-/electron-to-chromium-1.3.83.tgz",
      "integrity": "sha512-DqJoDarxq50dcHsOOlMLNoy+qQitlMNbYb6wwbE0oUw2veHdRkpNrhmngiUYKMErdJ8SJ48rpJsZTQgy5SoEAA=="
    },
    "elliptic": {
      "version": "6.4.1",
      "resolved": "https://registry.npmjs.org/elliptic/-/elliptic-6.4.1.tgz",
      "integrity": "sha512-BsXLz5sqX8OHcsh7CqBMztyXARmGQ3LWPtGjJi6DiJHq5C/qvi9P3OqgswKSDftbu8+IoI/QDTAm2fFnQ9SZSQ==",
      "requires": {
        "bn.js": "^4.4.0",
        "brorand": "^1.0.1",
        "hash.js": "^1.0.0",
        "hmac-drbg": "^1.0.0",
        "inherits": "^2.0.1",
        "minimalistic-assert": "^1.0.0",
        "minimalistic-crypto-utils": "^1.0.0"
      }
    },
    "emojis-list": {
      "version": "2.1.0",
      "resolved": "https://registry.npmjs.org/emojis-list/-/emojis-list-2.1.0.tgz",
      "integrity": "sha1-TapNnbAPmBmIDHn6RXrlsJof04k=",
      "dev": true
    },
    "encodeurl": {
      "version": "1.0.2",
      "resolved": "https://registry.npmjs.org/encodeurl/-/encodeurl-1.0.2.tgz",
      "integrity": "sha1-rT/0yG7C0CkyL1oCw6mmBslbP1k="
    },
    "encoding": {
      "version": "0.1.12",
      "resolved": "https://registry.npmjs.org/encoding/-/encoding-0.1.12.tgz",
      "integrity": "sha1-U4tm8+5izRq1HsMjgp0flIDHS+s=",
      "requires": {
        "iconv-lite": "~0.4.13"
      }
    },
    "encoding-down": {
      "version": "5.0.4",
      "resolved": "https://registry.npmjs.org/encoding-down/-/encoding-down-5.0.4.tgz",
      "integrity": "sha512-8CIZLDcSKxgzT+zX8ZVfgNbu8Md2wq/iqa1Y7zyVR18QBEAc0Nmzuvj/N5ykSKpfGzjM8qxbaFntLPwnVoUhZw==",
      "requires": {
        "abstract-leveldown": "^5.0.0",
        "inherits": "^2.0.3",
        "level-codec": "^9.0.0",
        "level-errors": "^2.0.0",
        "xtend": "^4.0.1"
      },
      "dependencies": {
        "abstract-leveldown": {
          "version": "5.0.0",
          "resolved": "https://registry.npmjs.org/abstract-leveldown/-/abstract-leveldown-5.0.0.tgz",
          "integrity": "sha512-5mU5P1gXtsMIXg65/rsYGsi93+MlogXZ9FA8JnwKurHQg64bfXwGYVdVdijNTVNOlAsuIiOwHdvFFD5JqCJQ7A==",
          "requires": {
            "xtend": "~4.0.0"
          }
        }
      }
    },
    "end-of-stream": {
      "version": "1.4.1",
      "resolved": "https://registry.npmjs.org/end-of-stream/-/end-of-stream-1.4.1.tgz",
      "integrity": "sha512-1MkrZNvWTKCaigbn+W15elq2BB/L22nqrSY5DKlo3X6+vclJm8Bb5djXJBmEX6fS3+zCh/F4VBK5Z2KxJt4s2Q==",
      "requires": {
        "once": "^1.4.0"
      }
    },
    "enhanced-resolve": {
      "version": "4.1.0",
      "resolved": "https://registry.npmjs.org/enhanced-resolve/-/enhanced-resolve-4.1.0.tgz",
      "integrity": "sha512-F/7vkyTtyc/llOIn8oWclcB25KdRaiPBpZYDgJHgh/UHtpgT2p2eldQgtQnLtUvfMKPKxbRaQM/hHkvLHt1Vng==",
      "dev": true,
      "requires": {
        "graceful-fs": "^4.1.2",
        "memory-fs": "^0.4.0",
        "tapable": "^1.0.0"
      }
    },
    "errno": {
      "version": "0.1.7",
      "resolved": "https://registry.npmjs.org/errno/-/errno-0.1.7.tgz",
      "integrity": "sha512-MfrRBDWzIWifgq6tJj60gkAwtLNb6sQPlcFrSOflcP1aFmmruKQ2wRnze/8V6kgyz7H3FF8Npzv78mZ7XLLflg==",
      "requires": {
        "prr": "~1.0.1"
      }
    },
    "error-ex": {
      "version": "1.3.2",
      "resolved": "https://registry.npmjs.org/error-ex/-/error-ex-1.3.2.tgz",
      "integrity": "sha512-7dFHNmqeFSEt2ZBsCriorKnn3Z2pj+fd9kmI6QoWw4//DL+icEBfc0U7qJCisqrTsKTjw4fNFy2pW9OqStD84g==",
      "requires": {
        "is-arrayish": "^0.2.1"
      }
    },
    "es-abstract": {
      "version": "1.12.0",
      "resolved": "https://registry.npmjs.org/es-abstract/-/es-abstract-1.12.0.tgz",
      "integrity": "sha512-C8Fx/0jFmV5IPoMOFPA9P9G5NtqW+4cOPit3MIuvR2t7Ag2K15EJTpxnHAYTzL+aYQJIESYeXZmDBfOBE1HcpA==",
      "requires": {
        "es-to-primitive": "^1.1.1",
        "function-bind": "^1.1.1",
        "has": "^1.0.1",
        "is-callable": "^1.1.3",
        "is-regex": "^1.0.4"
      }
    },
    "es-to-primitive": {
      "version": "1.2.0",
      "resolved": "https://registry.npmjs.org/es-to-primitive/-/es-to-primitive-1.2.0.tgz",
      "integrity": "sha512-qZryBOJjV//LaxLTV6UC//WewneB3LcXOL9NP++ozKVXsIIIpm/2c13UDiD9Jp2eThsecw9m3jPqDwTyobcdbg==",
      "requires": {
        "is-callable": "^1.1.4",
        "is-date-object": "^1.0.1",
        "is-symbol": "^1.0.2"
      }
    },
    "escape-html": {
      "version": "1.0.3",
      "resolved": "https://registry.npmjs.org/escape-html/-/escape-html-1.0.3.tgz",
      "integrity": "sha1-Aljq5NPQwJdN4cFpGI7wBR0dGYg="
    },
    "escape-string-regexp": {
      "version": "1.0.5",
      "resolved": "https://registry.npmjs.org/escape-string-regexp/-/escape-string-regexp-1.0.5.tgz",
      "integrity": "sha1-G2HAViGQqN/2rjuyzwIAyhMLhtQ="
    },
    "eslint": {
      "version": "5.7.0",
      "resolved": "https://registry.npmjs.org/eslint/-/eslint-5.7.0.tgz",
      "integrity": "sha512-zYCeFQahsxffGl87U2aJ7DPyH8CbWgxBC213Y8+TCanhUTf2gEvfq3EKpHmEcozTLyPmGe9LZdMAwC/CpJBM5A==",
      "dev": true,
      "requires": {
        "@babel/code-frame": "^7.0.0",
        "ajv": "^6.5.3",
        "chalk": "^2.1.0",
        "cross-spawn": "^6.0.5",
        "debug": "^4.0.1",
        "doctrine": "^2.1.0",
        "eslint-scope": "^4.0.0",
        "eslint-utils": "^1.3.1",
        "eslint-visitor-keys": "^1.0.0",
        "espree": "^4.0.0",
        "esquery": "^1.0.1",
        "esutils": "^2.0.2",
        "file-entry-cache": "^2.0.0",
        "functional-red-black-tree": "^1.0.1",
        "glob": "^7.1.2",
        "globals": "^11.7.0",
        "ignore": "^4.0.6",
        "imurmurhash": "^0.1.4",
        "inquirer": "^6.1.0",
        "is-resolvable": "^1.1.0",
        "js-yaml": "^3.12.0",
        "json-stable-stringify-without-jsonify": "^1.0.1",
        "levn": "^0.3.0",
        "lodash": "^4.17.5",
        "minimatch": "^3.0.4",
        "mkdirp": "^0.5.1",
        "natural-compare": "^1.4.0",
        "optionator": "^0.8.2",
        "path-is-inside": "^1.0.2",
        "pluralize": "^7.0.0",
        "progress": "^2.0.0",
        "regexpp": "^2.0.1",
        "require-uncached": "^1.0.3",
        "semver": "^5.5.1",
        "strip-ansi": "^4.0.0",
        "strip-json-comments": "^2.0.1",
        "table": "^5.0.2",
        "text-table": "^0.2.0"
      },
      "dependencies": {
        "ajv": {
          "version": "6.5.4",
          "resolved": "https://registry.npmjs.org/ajv/-/ajv-6.5.4.tgz",
          "integrity": "sha512-4Wyjt8+t6YszqaXnLDfMmG/8AlO5Zbcsy3ATHncCzjW/NoPzAId8AK6749Ybjmdt+kUY1gP60fCu46oDxPv/mg==",
          "dev": true,
          "requires": {
            "fast-deep-equal": "^2.0.1",
            "fast-json-stable-stringify": "^2.0.0",
            "json-schema-traverse": "^0.4.1",
            "uri-js": "^4.2.2"
          }
        },
        "ansi-regex": {
          "version": "3.0.0",
          "resolved": "https://registry.npmjs.org/ansi-regex/-/ansi-regex-3.0.0.tgz",
          "integrity": "sha1-7QMXwyIGT3lGbAKWa922Bas32Zg=",
          "dev": true
        },
        "ansi-styles": {
          "version": "3.2.1",
          "resolved": "https://registry.npmjs.org/ansi-styles/-/ansi-styles-3.2.1.tgz",
          "integrity": "sha512-VT0ZI6kZRdTh8YyJw3SMbYm/u+NqfsAxEpWO0Pf9sq8/e94WxxOpPKx9FR1FlyCtOVDNOQ+8ntlqFxiRc+r5qA==",
          "dev": true,
          "requires": {
            "color-convert": "^1.9.0"
          }
        },
        "chalk": {
          "version": "2.4.1",
          "resolved": "https://registry.npmjs.org/chalk/-/chalk-2.4.1.tgz",
          "integrity": "sha512-ObN6h1v2fTJSmUXoS3nMQ92LbDK9be4TV+6G+omQlGJFdcUX5heKi1LZ1YnRMIgwTLEj3E24bT6tYni50rlCfQ==",
          "dev": true,
          "requires": {
            "ansi-styles": "^3.2.1",
            "escape-string-regexp": "^1.0.5",
            "supports-color": "^5.3.0"
          }
        },
        "debug": {
          "version": "4.1.0",
          "resolved": "https://registry.npmjs.org/debug/-/debug-4.1.0.tgz",
          "integrity": "sha512-heNPJUJIqC+xB6ayLAMHaIrmN9HKa7aQO8MGqKpvCA+uJYVcvR6l5kgdrhRuwPFHU7P5/A1w0BjByPHwpfTDKg==",
          "dev": true,
          "requires": {
            "ms": "^2.1.1"
          }
        },
        "fast-deep-equal": {
          "version": "2.0.1",
          "resolved": "https://registry.npmjs.org/fast-deep-equal/-/fast-deep-equal-2.0.1.tgz",
          "integrity": "sha1-ewUhjd+WZ79/Nwv3/bLLFf3Qqkk=",
          "dev": true
        },
        "globals": {
          "version": "11.8.0",
          "resolved": "https://registry.npmjs.org/globals/-/globals-11.8.0.tgz",
          "integrity": "sha512-io6LkyPVuzCHBSQV9fmOwxZkUk6nIaGmxheLDgmuFv89j0fm2aqDbIXKAGfzCMHqz3HLF2Zf8WSG6VqMh2qFmA==",
          "dev": true
        },
        "json-schema-traverse": {
          "version": "0.4.1",
          "resolved": "https://registry.npmjs.org/json-schema-traverse/-/json-schema-traverse-0.4.1.tgz",
          "integrity": "sha512-xbbCH5dCYU5T8LcEhhuh7HJ88HXuW3qsI3Y0zOZFKfZEHcpWiHU/Jxzk629Brsab/mMiHQti9wMP+845RPe3Vg==",
          "dev": true
        },
        "ms": {
          "version": "2.1.1",
          "resolved": "https://registry.npmjs.org/ms/-/ms-2.1.1.tgz",
          "integrity": "sha512-tgp+dl5cGk28utYktBsrFqA7HKgrhgPsg6Z/EfhWI4gl1Hwq8B/GmY/0oXZ6nF8hDVesS/FpnYaD/kOWhYQvyg==",
          "dev": true
        },
        "semver": {
          "version": "5.6.0",
          "resolved": "https://registry.npmjs.org/semver/-/semver-5.6.0.tgz",
          "integrity": "sha512-RS9R6R35NYgQn++fkDWaOmqGoj4Ek9gGs+DPxNUZKuwE183xjJroKvyo1IzVFeXvUrvmALy6FWD5xrdJT25gMg==",
          "dev": true
        },
        "strip-ansi": {
          "version": "4.0.0",
          "resolved": "https://registry.npmjs.org/strip-ansi/-/strip-ansi-4.0.0.tgz",
          "integrity": "sha1-qEeQIusaw2iocTibY1JixQXuNo8=",
          "dev": true,
          "requires": {
            "ansi-regex": "^3.0.0"
          }
        },
        "supports-color": {
          "version": "5.5.0",
          "resolved": "https://registry.npmjs.org/supports-color/-/supports-color-5.5.0.tgz",
          "integrity": "sha512-QjVjwdXIt408MIiAqCX4oUKsgU2EqAGzs2Ppkm4aQYbjm+ZEWEcW4SfFNTr4uMNZma0ey4f5lgLrkB0aX0QMow==",
          "dev": true,
          "requires": {
            "has-flag": "^3.0.0"
          }
        }
      }
    },
    "eslint-config-standard": {
      "version": "12.0.0",
      "resolved": "https://registry.npmjs.org/eslint-config-standard/-/eslint-config-standard-12.0.0.tgz",
      "integrity": "sha512-COUz8FnXhqFitYj4DTqHzidjIL/t4mumGZto5c7DrBpvWoie+Sn3P4sLEzUGeYhRElWuFEf8K1S1EfvD1vixCQ==",
      "dev": true
    },
    "eslint-import-resolver-node": {
      "version": "0.3.2",
      "resolved": "https://registry.npmjs.org/eslint-import-resolver-node/-/eslint-import-resolver-node-0.3.2.tgz",
      "integrity": "sha512-sfmTqJfPSizWu4aymbPr4Iidp5yKm8yDkHp+Ir3YiTHiiDfxh69mOUsmiqW6RZ9zRXFaF64GtYmN7e+8GHBv6Q==",
      "dev": true,
      "requires": {
        "debug": "^2.6.9",
        "resolve": "^1.5.0"
      },
      "dependencies": {
        "debug": {
          "version": "2.6.9",
          "resolved": "https://registry.npmjs.org/debug/-/debug-2.6.9.tgz",
          "integrity": "sha512-bC7ElrdJaJnPbAP+1EotYvqZsb3ecl5wi6Bfi6BJTUcNowp6cvspg0jXznRTKDjm/E7AdgFBVeAPVMNcKGsHMA==",
          "dev": true,
          "requires": {
            "ms": "2.0.0"
          }
        }
      }
    },
    "eslint-module-utils": {
      "version": "2.2.0",
      "resolved": "https://registry.npmjs.org/eslint-module-utils/-/eslint-module-utils-2.2.0.tgz",
      "integrity": "sha1-snA2LNiLGkitMIl2zn+lTphBF0Y=",
      "dev": true,
      "requires": {
        "debug": "^2.6.8",
        "pkg-dir": "^1.0.0"
      },
      "dependencies": {
        "debug": {
          "version": "2.6.9",
          "resolved": "https://registry.npmjs.org/debug/-/debug-2.6.9.tgz",
          "integrity": "sha512-bC7ElrdJaJnPbAP+1EotYvqZsb3ecl5wi6Bfi6BJTUcNowp6cvspg0jXznRTKDjm/E7AdgFBVeAPVMNcKGsHMA==",
          "dev": true,
          "requires": {
            "ms": "2.0.0"
          }
        }
      }
    },
    "eslint-plugin-es": {
      "version": "1.3.1",
      "resolved": "https://registry.npmjs.org/eslint-plugin-es/-/eslint-plugin-es-1.3.1.tgz",
      "integrity": "sha512-9XcVyZiQRVeFjqHw8qHNDAZcQLqaHlOGGpeYqzYh8S4JYCWTCO3yzyen8yVmA5PratfzTRWDwCOFphtDEG+w/w==",
      "dev": true,
      "requires": {
        "eslint-utils": "^1.3.0",
        "regexpp": "^2.0.0"
      }
    },
    "eslint-plugin-import": {
      "version": "2.14.0",
      "resolved": "https://registry.npmjs.org/eslint-plugin-import/-/eslint-plugin-import-2.14.0.tgz",
      "integrity": "sha512-FpuRtniD/AY6sXByma2Wr0TXvXJ4nA/2/04VPlfpmUDPOpOY264x+ILiwnrk/k4RINgDAyFZByxqPUbSQ5YE7g==",
      "dev": true,
      "requires": {
        "contains-path": "^0.1.0",
        "debug": "^2.6.8",
        "doctrine": "1.5.0",
        "eslint-import-resolver-node": "^0.3.1",
        "eslint-module-utils": "^2.2.0",
        "has": "^1.0.1",
        "lodash": "^4.17.4",
        "minimatch": "^3.0.3",
        "read-pkg-up": "^2.0.0",
        "resolve": "^1.6.0"
      },
      "dependencies": {
        "debug": {
          "version": "2.6.9",
          "resolved": "https://registry.npmjs.org/debug/-/debug-2.6.9.tgz",
          "integrity": "sha512-bC7ElrdJaJnPbAP+1EotYvqZsb3ecl5wi6Bfi6BJTUcNowp6cvspg0jXznRTKDjm/E7AdgFBVeAPVMNcKGsHMA==",
          "dev": true,
          "requires": {
            "ms": "2.0.0"
          }
        },
        "doctrine": {
          "version": "1.5.0",
          "resolved": "https://registry.npmjs.org/doctrine/-/doctrine-1.5.0.tgz",
          "integrity": "sha1-N53Ocw9hZvds76TmcHoVmwLFpvo=",
          "dev": true,
          "requires": {
            "esutils": "^2.0.2",
            "isarray": "^1.0.0"
          }
        },
        "find-up": {
          "version": "2.1.0",
          "resolved": "https://registry.npmjs.org/find-up/-/find-up-2.1.0.tgz",
          "integrity": "sha1-RdG35QbHF93UgndaK3eSCjwMV6c=",
          "dev": true,
          "requires": {
            "locate-path": "^2.0.0"
          }
        },
        "isarray": {
          "version": "1.0.0",
          "resolved": "https://registry.npmjs.org/isarray/-/isarray-1.0.0.tgz",
          "integrity": "sha1-u5NdSFgsuhaMBoNJV6VKPgcSTxE=",
          "dev": true
        },
        "load-json-file": {
          "version": "2.0.0",
          "resolved": "http://registry.npmjs.org/load-json-file/-/load-json-file-2.0.0.tgz",
          "integrity": "sha1-eUfkIUmvgNaWy/eXvKq8/h/inKg=",
          "dev": true,
          "requires": {
            "graceful-fs": "^4.1.2",
            "parse-json": "^2.2.0",
            "pify": "^2.0.0",
            "strip-bom": "^3.0.0"
          }
        },
        "path-type": {
          "version": "2.0.0",
          "resolved": "https://registry.npmjs.org/path-type/-/path-type-2.0.0.tgz",
          "integrity": "sha1-8BLMuEFbcJb8LaoQVMPXI4lZTHM=",
          "dev": true,
          "requires": {
            "pify": "^2.0.0"
          }
        },
        "pify": {
          "version": "2.3.0",
          "resolved": "http://registry.npmjs.org/pify/-/pify-2.3.0.tgz",
          "integrity": "sha1-7RQaasBDqEnqWISY59yosVMw6Qw=",
          "dev": true
        },
        "read-pkg": {
          "version": "2.0.0",
          "resolved": "https://registry.npmjs.org/read-pkg/-/read-pkg-2.0.0.tgz",
          "integrity": "sha1-jvHAYjxqbbDcZxPEv6xGMysjaPg=",
          "dev": true,
          "requires": {
            "load-json-file": "^2.0.0",
            "normalize-package-data": "^2.3.2",
            "path-type": "^2.0.0"
          }
        },
        "read-pkg-up": {
          "version": "2.0.0",
          "resolved": "https://registry.npmjs.org/read-pkg-up/-/read-pkg-up-2.0.0.tgz",
          "integrity": "sha1-a3KoBImE4MQeeVEP1en6mbO1Sb4=",
          "dev": true,
          "requires": {
            "find-up": "^2.0.0",
            "read-pkg": "^2.0.0"
          }
        },
        "strip-bom": {
          "version": "3.0.0",
          "resolved": "https://registry.npmjs.org/strip-bom/-/strip-bom-3.0.0.tgz",
          "integrity": "sha1-IzTBjpx1n3vdVv3vfprj1YjmjtM=",
          "dev": true
        }
      }
    },
    "eslint-plugin-node": {
      "version": "7.0.1",
      "resolved": "https://registry.npmjs.org/eslint-plugin-node/-/eslint-plugin-node-7.0.1.tgz",
      "integrity": "sha512-lfVw3TEqThwq0j2Ba/Ckn2ABdwmL5dkOgAux1rvOk6CO7A6yGyPI2+zIxN6FyNkp1X1X/BSvKOceD6mBWSj4Yw==",
      "dev": true,
      "requires": {
        "eslint-plugin-es": "^1.3.1",
        "eslint-utils": "^1.3.1",
        "ignore": "^4.0.2",
        "minimatch": "^3.0.4",
        "resolve": "^1.8.1",
        "semver": "^5.5.0"
      },
      "dependencies": {
        "resolve": {
          "version": "1.8.1",
          "resolved": "https://registry.npmjs.org/resolve/-/resolve-1.8.1.tgz",
          "integrity": "sha512-AicPrAC7Qu1JxPCZ9ZgCZlY35QgFnNqc+0LtbRNxnVw4TXvjQ72wnuL9JQcEBgXkI9JM8MsT9kaQoHcpCRJOYA==",
          "dev": true,
          "requires": {
            "path-parse": "^1.0.5"
          }
        },
        "semver": {
          "version": "5.6.0",
          "resolved": "https://registry.npmjs.org/semver/-/semver-5.6.0.tgz",
          "integrity": "sha512-RS9R6R35NYgQn++fkDWaOmqGoj4Ek9gGs+DPxNUZKuwE183xjJroKvyo1IzVFeXvUrvmALy6FWD5xrdJT25gMg==",
          "dev": true
        }
      }
    },
    "eslint-plugin-promise": {
      "version": "4.0.1",
      "resolved": "https://registry.npmjs.org/eslint-plugin-promise/-/eslint-plugin-promise-4.0.1.tgz",
      "integrity": "sha512-Si16O0+Hqz1gDHsys6RtFRrW7cCTB6P7p3OJmKp3Y3dxpQE2qwOA7d3xnV+0mBmrPoi0RBnxlCKvqu70te6wjg==",
      "dev": true
    },
    "eslint-plugin-standard": {
      "version": "4.0.0",
      "resolved": "https://registry.npmjs.org/eslint-plugin-standard/-/eslint-plugin-standard-4.0.0.tgz",
      "integrity": "sha512-OwxJkR6TQiYMmt1EsNRMe5qG3GsbjlcOhbGUBY4LtavF9DsLaTcoR+j2Tdjqi23oUwKNUqX7qcn5fPStafMdlA==",
      "dev": true
    },
    "eslint-scope": {
      "version": "4.0.0",
      "resolved": "https://registry.npmjs.org/eslint-scope/-/eslint-scope-4.0.0.tgz",
      "integrity": "sha512-1G6UTDi7Jc1ELFwnR58HV4fK9OQK4S6N985f166xqXxpjU6plxFISJa2Ba9KCQuFa8RCnj/lSFJbHo7UFDBnUA==",
      "dev": true,
      "requires": {
        "esrecurse": "^4.1.0",
        "estraverse": "^4.1.1"
      }
    },
    "eslint-utils": {
      "version": "1.3.1",
      "resolved": "https://registry.npmjs.org/eslint-utils/-/eslint-utils-1.3.1.tgz",
      "integrity": "sha512-Z7YjnIldX+2XMcjr7ZkgEsOj/bREONV60qYeB/bjMAqqqZ4zxKyWX+BOUkdmRmA9riiIPVvo5x86m5elviOk0Q==",
      "dev": true
    },
    "eslint-visitor-keys": {
      "version": "1.0.0",
      "resolved": "https://registry.npmjs.org/eslint-visitor-keys/-/eslint-visitor-keys-1.0.0.tgz",
      "integrity": "sha512-qzm/XxIbxm/FHyH341ZrbnMUpe+5Bocte9xkmFMzPMjRaZMcXww+MpBptFvtU+79L362nqiLhekCxCxDPaUMBQ==",
      "dev": true
    },
    "espree": {
      "version": "4.1.0",
      "resolved": "https://registry.npmjs.org/espree/-/espree-4.1.0.tgz",
      "integrity": "sha512-I5BycZW6FCVIub93TeVY1s7vjhP9CY6cXCznIRfiig7nRviKZYdRnj/sHEWC6A7WE9RDWOFq9+7OsWSYz8qv2w==",
      "dev": true,
      "requires": {
        "acorn": "^6.0.2",
        "acorn-jsx": "^5.0.0",
        "eslint-visitor-keys": "^1.0.0"
      }
    },
    "esprima": {
      "version": "4.0.1",
      "resolved": "https://registry.npmjs.org/esprima/-/esprima-4.0.1.tgz",
      "integrity": "sha512-eGuFFw7Upda+g4p+QHvnW0RyTX/SVeJBDM/gCtMARO0cLuT2HcEKnTPvhjV6aGeqrCB/sbNop0Kszm0jsaWU4A==",
      "dev": true
    },
    "esquery": {
      "version": "1.0.1",
      "resolved": "https://registry.npmjs.org/esquery/-/esquery-1.0.1.tgz",
      "integrity": "sha512-SmiyZ5zIWH9VM+SRUReLS5Q8a7GxtRdxEBVZpm98rJM7Sb+A9DVCndXfkeFUd3byderg+EbDkfnevfCwynWaNA==",
      "dev": true,
      "requires": {
        "estraverse": "^4.0.0"
      }
    },
    "esrecurse": {
      "version": "4.2.1",
      "resolved": "https://registry.npmjs.org/esrecurse/-/esrecurse-4.2.1.tgz",
      "integrity": "sha512-64RBB++fIOAXPw3P9cy89qfMlvZEXZkqqJkjqqXIvzP5ezRZjW+lPWjw35UX/3EhUPFYbg5ER4JYgDw4007/DQ==",
      "dev": true,
      "requires": {
        "estraverse": "^4.1.0"
      }
    },
    "estraverse": {
      "version": "4.2.0",
      "resolved": "https://registry.npmjs.org/estraverse/-/estraverse-4.2.0.tgz",
      "integrity": "sha1-De4/7TH81GlhjOc0IJn8GvoL2xM=",
      "dev": true
    },
    "esutils": {
      "version": "2.0.2",
      "resolved": "https://registry.npmjs.org/esutils/-/esutils-2.0.2.tgz",
      "integrity": "sha1-Cr9PHKpbyx96nYrMbepPqqBLrJs="
    },
    "etag": {
      "version": "1.8.1",
      "resolved": "https://registry.npmjs.org/etag/-/etag-1.8.1.tgz",
      "integrity": "sha1-Qa4u62XvpiJorr/qg6x9eSmbCIc="
    },
    "eth-block-tracker": {
      "version": "3.0.1",
      "resolved": "https://registry.npmjs.org/eth-block-tracker/-/eth-block-tracker-3.0.1.tgz",
      "integrity": "sha512-WUVxWLuhMmsfenfZvFO5sbl1qFY2IqUlw/FPVmjjdElpqLsZtSG+wPe9Dz7W/sB6e80HgFKknOmKk2eNlznHug==",
      "requires": {
        "eth-query": "^2.1.0",
        "ethereumjs-tx": "^1.3.3",
        "ethereumjs-util": "^5.1.3",
        "ethjs-util": "^0.1.3",
        "json-rpc-engine": "^3.6.0",
        "pify": "^2.3.0",
        "tape": "^4.6.3"
      },
      "dependencies": {
        "pify": {
          "version": "2.3.0",
          "resolved": "http://registry.npmjs.org/pify/-/pify-2.3.0.tgz",
          "integrity": "sha1-7RQaasBDqEnqWISY59yosVMw6Qw="
        }
      }
    },
    "eth-json-rpc-infura": {
      "version": "3.1.2",
      "resolved": "https://registry.npmjs.org/eth-json-rpc-infura/-/eth-json-rpc-infura-3.1.2.tgz",
      "integrity": "sha512-IuK5Iowfs6taluA/3Okmu6EfZcFMq6MQuyrUL1PrCoJstuuBr3TvVeSy3keDyxfbrjFB34nCo538I8G+qMtsbw==",
      "requires": {
        "cross-fetch": "^2.1.1",
        "eth-json-rpc-middleware": "^1.5.0",
        "json-rpc-engine": "^3.4.0",
        "json-rpc-error": "^2.0.0",
        "tape": "^4.8.0"
      }
    },
    "eth-json-rpc-middleware": {
      "version": "1.6.0",
      "resolved": "http://registry.npmjs.org/eth-json-rpc-middleware/-/eth-json-rpc-middleware-1.6.0.tgz",
      "integrity": "sha512-tDVCTlrUvdqHKqivYMjtFZsdD7TtpNLBCfKAcOpaVs7orBMS/A8HWro6dIzNtTZIR05FAbJ3bioFOnZpuCew9Q==",
      "requires": {
        "async": "^2.5.0",
        "eth-query": "^2.1.2",
        "eth-tx-summary": "^3.1.2",
        "ethereumjs-block": "^1.6.0",
        "ethereumjs-tx": "^1.3.3",
        "ethereumjs-util": "^5.1.2",
        "ethereumjs-vm": "^2.1.0",
        "fetch-ponyfill": "^4.0.0",
        "json-rpc-engine": "^3.6.0",
        "json-rpc-error": "^2.0.0",
        "json-stable-stringify": "^1.0.1",
        "promise-to-callback": "^1.0.0",
        "tape": "^4.6.3"
      },
      "dependencies": {
        "ethereum-common": {
          "version": "0.2.0",
          "resolved": "https://registry.npmjs.org/ethereum-common/-/ethereum-common-0.2.0.tgz",
          "integrity": "sha512-XOnAR/3rntJgbCdGhqdaLIxDLWKLmsZOGhHdBKadEr6gEnJLH52k93Ou+TUdFaPN3hJc3isBZBal3U/XZ15abA=="
        },
        "ethereumjs-block": {
          "version": "1.7.1",
          "resolved": "http://registry.npmjs.org/ethereumjs-block/-/ethereumjs-block-1.7.1.tgz",
          "integrity": "sha512-B+sSdtqm78fmKkBq78/QLKJbu/4Ts4P2KFISdgcuZUPDm9x+N7qgBPIIFUGbaakQh8bzuquiRVbdmvPKqbILRg==",
          "requires": {
            "async": "^2.0.1",
            "ethereum-common": "0.2.0",
            "ethereumjs-tx": "^1.2.2",
            "ethereumjs-util": "^5.0.0",
            "merkle-patricia-tree": "^2.1.2"
          }
        }
      }
    },
    "eth-lib": {
      "version": "0.1.27",
      "resolved": "https://registry.npmjs.org/eth-lib/-/eth-lib-0.1.27.tgz",
      "integrity": "sha512-B8czsfkJYzn2UIEMwjc7Mbj+Cy72V+/OXH/tb44LV8jhrjizQJJ325xMOMyk3+ETa6r6oi0jsUY14+om8mQMWA==",
      "requires": {
        "bn.js": "^4.11.6",
        "elliptic": "^6.4.0",
        "keccakjs": "^0.2.1",
        "nano-json-stream-parser": "^0.1.2",
        "servify": "^0.1.12",
        "ws": "^3.0.0",
        "xhr-request-promise": "^0.1.2"
      }
    },
    "eth-query": {
      "version": "2.1.2",
      "resolved": "https://registry.npmjs.org/eth-query/-/eth-query-2.1.2.tgz",
      "integrity": "sha1-1nQdkAAQa1FRDHLbktY2VFam2l4=",
      "requires": {
        "json-rpc-random-id": "^1.0.0",
        "xtend": "^4.0.1"
      }
    },
    "eth-sig-util": {
      "version": "2.0.2",
      "resolved": "https://registry.npmjs.org/eth-sig-util/-/eth-sig-util-2.0.2.tgz",
      "integrity": "sha512-tB6E8jf/aZQ943bo3+iojl8xRe3Jzcl+9OT6v8K7kWis6PdIX19SB2vYvN849cB9G9m/XLjYFK381SgdbsnpTA==",
      "requires": {
        "ethereumjs-abi": "0.6.5",
        "ethereumjs-util": "^5.1.1"
      }
    },
    "eth-tx-summary": {
      "version": "3.2.3",
      "resolved": "https://registry.npmjs.org/eth-tx-summary/-/eth-tx-summary-3.2.3.tgz",
      "integrity": "sha512-1gZpA5fKarJOVSb5OUlPnhDQuIazqAkI61zlVvf5LdG47nEgw+/qhyZnuj3CUdE/TLTKuRzPLeyXLjaB4qWTRQ==",
      "requires": {
        "async": "^2.1.2",
        "bn.js": "^4.11.8",
        "clone": "^2.0.0",
        "concat-stream": "^1.5.1",
        "end-of-stream": "^1.1.0",
        "eth-query": "^2.0.2",
        "ethereumjs-block": "^1.4.1",
        "ethereumjs-tx": "^1.1.1",
        "ethereumjs-util": "^5.0.1",
        "ethereumjs-vm": "2.3.4",
        "through2": "^2.0.3",
        "treeify": "^1.0.1",
        "web3-provider-engine": "^13.3.2"
      },
      "dependencies": {
        "eth-block-tracker": {
          "version": "2.3.1",
          "resolved": "https://registry.npmjs.org/eth-block-tracker/-/eth-block-tracker-2.3.1.tgz",
          "integrity": "sha512-NamWuMBIl8kmkJFVj8WzGatySTzQPQag4Xr677yFxdVtIxACFbL/dQowk0MzEqIKk93U1TwY3MjVU6mOcwZnKA==",
          "requires": {
            "async-eventemitter": "github:ahultgren/async-eventemitter#fa06e39e56786ba541c180061dbf2c0a5bbf951c",
            "eth-query": "^2.1.0",
            "ethereumjs-tx": "^1.3.3",
            "ethereumjs-util": "^5.1.3",
            "ethjs-util": "^0.1.3",
            "json-rpc-engine": "^3.6.0",
            "pify": "^2.3.0",
            "tape": "^4.6.3"
          },
          "dependencies": {
            "async-eventemitter": {
              "version": "github:ahultgren/async-eventemitter#fa06e39e56786ba541c180061dbf2c0a5bbf951c",
              "from": "github:ahultgren/async-eventemitter#fa06e39e56786ba541c180061dbf2c0a5bbf951c",
              "requires": {
                "async": "^2.4.0"
              }
            }
          }
        },
        "eth-sig-util": {
          "version": "1.4.2",
          "resolved": "https://registry.npmjs.org/eth-sig-util/-/eth-sig-util-1.4.2.tgz",
          "integrity": "sha1-jZWCAsftuq6Dlwf7pvCf8ydgYhA=",
          "requires": {
            "ethereumjs-util": "^5.1.1"
          },
          "dependencies": {
            "ethereumjs-abi": {
              "version": "git+https://github.com/ethereumjs/ethereumjs-abi.git#2863c40e0982acfc0b7163f0285d4c56427c7799",
              "from": "git+https://github.com/ethereumjs/ethereumjs-abi.git#2863c40e0982acfc0b7163f0285d4c56427c7799",
              "requires": {
                "bn.js": "^4.10.0",
                "ethereumjs-util": "^5.0.0"
              }
            }
          }
        },
        "ethereum-common": {
          "version": "0.2.0",
          "resolved": "https://registry.npmjs.org/ethereum-common/-/ethereum-common-0.2.0.tgz",
          "integrity": "sha512-XOnAR/3rntJgbCdGhqdaLIxDLWKLmsZOGhHdBKadEr6gEnJLH52k93Ou+TUdFaPN3hJc3isBZBal3U/XZ15abA=="
        },
        "ethereumjs-abi": {
          "version": "git+https://github.com/ethereumjs/ethereumjs-abi.git#2863c40e0982acfc0b7163f0285d4c56427c7799",
          "from": "git+https://github.com/ethereumjs/ethereumjs-abi.git",
          "requires": {
            "bn.js": "^4.10.0",
            "ethereumjs-util": "^5.0.0"
          }
        },
        "ethereumjs-block": {
          "version": "1.7.1",
          "resolved": "http://registry.npmjs.org/ethereumjs-block/-/ethereumjs-block-1.7.1.tgz",
          "integrity": "sha512-B+sSdtqm78fmKkBq78/QLKJbu/4Ts4P2KFISdgcuZUPDm9x+N7qgBPIIFUGbaakQh8bzuquiRVbdmvPKqbILRg==",
          "requires": {
            "async": "^2.0.1",
            "ethereum-common": "0.2.0",
            "ethereumjs-tx": "^1.2.2",
            "ethereumjs-util": "^5.0.0",
            "merkle-patricia-tree": "^2.1.2"
          }
        },
        "ethereumjs-vm": {
          "version": "2.3.4",
          "resolved": "https://registry.npmjs.org/ethereumjs-vm/-/ethereumjs-vm-2.3.4.tgz",
          "integrity": "sha512-Y4SlzNDqxrCO58jhp98HdnZVdjOqB+HC0hoU+N/DEp1aU+hFkRX/nru5F7/HkQRPIlA6aJlQp/xIA6xZs1kspw==",
          "requires": {
            "async": "^2.1.2",
            "async-eventemitter": "^0.2.2",
            "ethereum-common": "0.2.0",
            "ethereumjs-account": "^2.0.3",
            "ethereumjs-block": "~1.7.0",
            "ethereumjs-util": "^5.1.3",
            "fake-merkle-patricia-tree": "^1.0.1",
            "functional-red-black-tree": "^1.0.1",
            "merkle-patricia-tree": "^2.1.2",
            "rustbn.js": "~0.1.1",
            "safe-buffer": "^5.1.1"
          }
        },
        "fs-extra": {
          "version": "0.30.0",
          "resolved": "https://registry.npmjs.org/fs-extra/-/fs-extra-0.30.0.tgz",
          "integrity": "sha1-8jP/zAjU2n1DLapEl3aYnbHfk/A=",
          "requires": {
            "graceful-fs": "^4.1.2",
            "jsonfile": "^2.1.0",
            "klaw": "^1.0.0",
            "path-is-absolute": "^1.0.0",
            "rimraf": "^2.2.8"
          }
        },
        "pify": {
          "version": "2.3.0",
          "resolved": "http://registry.npmjs.org/pify/-/pify-2.3.0.tgz",
          "integrity": "sha1-7RQaasBDqEnqWISY59yosVMw6Qw="
        },
        "rustbn.js": {
          "version": "0.1.2",
          "resolved": "https://registry.npmjs.org/rustbn.js/-/rustbn.js-0.1.2.tgz",
          "integrity": "sha512-bAkNqSHYdJdFsBC7Z11JgzYktL31HIpB2o70jZcGiL1U1TVtPyvaVhDrGWwS8uZtaqwW2k6NOPGZCqW/Dgh5Lg=="
        },
        "solc": {
          "version": "0.4.25",
          "resolved": "https://registry.npmjs.org/solc/-/solc-0.4.25.tgz",
          "integrity": "sha512-jU1YygRVy6zatgXrLY2rRm7HW1d7a8CkkEgNJwvH2VLpWhMFsMdWcJn6kUqZwcSz/Vm+w89dy7Z/aB5p6AFTrg==",
          "requires": {
            "fs-extra": "^0.30.0",
            "memorystream": "^0.3.1",
            "require-from-string": "^1.1.0",
            "semver": "^5.3.0",
            "yargs": "^4.7.1"
          }
        },
        "web3-provider-engine": {
          "version": "13.8.0",
          "resolved": "http://registry.npmjs.org/web3-provider-engine/-/web3-provider-engine-13.8.0.tgz",
          "integrity": "sha512-fZXhX5VWwWpoFfrfocslyg6P7cN3YWPG/ASaevNfeO80R+nzgoPUBXcWQekSGSsNDkeRTis4aMmpmofYf1TNtQ==",
          "requires": {
            "async": "^2.5.0",
            "clone": "^2.0.0",
            "eth-block-tracker": "^2.2.2",
            "eth-sig-util": "^1.4.2",
            "ethereumjs-block": "^1.2.2",
            "ethereumjs-tx": "^1.2.0",
            "ethereumjs-util": "^5.1.1",
            "ethereumjs-vm": "^2.0.2",
            "fetch-ponyfill": "^4.0.0",
            "json-rpc-error": "^2.0.0",
            "json-stable-stringify": "^1.0.1",
            "promise-to-callback": "^1.0.0",
            "readable-stream": "^2.2.9",
            "request": "^2.67.0",
            "semaphore": "^1.0.3",
            "solc": "^0.4.2",
            "tape": "^4.4.0",
            "xhr": "^2.2.0",
            "xtend": "^4.0.1"
          }
        }
      }
    },
    "ethereum-common": {
      "version": "0.0.16",
      "resolved": "https://registry.npmjs.org/ethereum-common/-/ethereum-common-0.0.16.tgz",
      "integrity": "sha1-mh4Wnq00q3XgifUMpRK/0PvRJlU="
    },
    "ethereumjs-abi": {
      "version": "0.6.5",
      "resolved": "https://registry.npmjs.org/ethereumjs-abi/-/ethereumjs-abi-0.6.5.tgz",
      "integrity": "sha1-WmN+8Wq0NHP6cqKa2QhxQFs/UkE=",
      "requires": {
        "bn.js": "^4.10.0",
        "ethereumjs-util": "^4.3.0"
      },
      "dependencies": {
        "ethereumjs-util": {
          "version": "4.5.0",
          "resolved": "http://registry.npmjs.org/ethereumjs-util/-/ethereumjs-util-4.5.0.tgz",
          "integrity": "sha1-PpQosxfuvaPXJg2FT93alUsfG8Y=",
          "requires": {
            "bn.js": "^4.8.0",
            "create-hash": "^1.1.2",
            "keccakjs": "^0.2.0",
            "rlp": "^2.0.0",
            "secp256k1": "^3.0.1"
          }
        }
      }
    },
    "ethereumjs-account": {
      "version": "2.0.5",
      "resolved": "https://registry.npmjs.org/ethereumjs-account/-/ethereumjs-account-2.0.5.tgz",
      "integrity": "sha512-bgDojnXGjhMwo6eXQC0bY6UK2liSFUSMwwylOmQvZbSl/D7NXQ3+vrGO46ZeOgjGfxXmgIeVNDIiHw7fNZM4VA==",
      "requires": {
        "ethereumjs-util": "^5.0.0",
        "rlp": "^2.0.0",
        "safe-buffer": "^5.1.1"
      }
    },
    "ethereumjs-block": {
      "version": "1.2.2",
      "resolved": "http://registry.npmjs.org/ethereumjs-block/-/ethereumjs-block-1.2.2.tgz",
      "integrity": "sha1-LsdTSlkCG47JuDww5JaQxuuu3aE=",
      "requires": {
        "async": "^1.5.2",
        "ethereum-common": "0.0.16",
        "ethereumjs-tx": "^1.0.0",
        "ethereumjs-util": "^4.0.1",
        "merkle-patricia-tree": "^2.1.2"
      },
      "dependencies": {
        "async": {
          "version": "1.5.2",
          "resolved": "http://registry.npmjs.org/async/-/async-1.5.2.tgz",
          "integrity": "sha1-7GphrlZIDAw8skHJVhjiCJL5Zyo="
        },
        "ethereumjs-util": {
          "version": "4.5.0",
          "resolved": "http://registry.npmjs.org/ethereumjs-util/-/ethereumjs-util-4.5.0.tgz",
          "integrity": "sha1-PpQosxfuvaPXJg2FT93alUsfG8Y=",
          "requires": {
            "bn.js": "^4.8.0",
            "create-hash": "^1.1.2",
            "keccakjs": "^0.2.0",
            "rlp": "^2.0.0",
            "secp256k1": "^3.0.1"
          }
        }
      }
    },
    "ethereumjs-common": {
      "version": "0.4.1",
      "resolved": "https://registry.npmjs.org/ethereumjs-common/-/ethereumjs-common-0.4.1.tgz",
      "integrity": "sha512-ywYGsOeGCsMNWso5Y4GhjWI24FJv9FK7+VyVKiQgXg8ZRDPXJ7F/kJ1CnjtkjTvDF4e0yqU+FWswlqR3bmZQ9Q=="
    },
    "ethereumjs-tx": {
      "version": "1.3.7",
      "resolved": "https://registry.npmjs.org/ethereumjs-tx/-/ethereumjs-tx-1.3.7.tgz",
      "integrity": "sha512-wvLMxzt1RPhAQ9Yi3/HKZTn0FZYpnsmQdbKYfUUpi4j1SEIcbkd9tndVjcPrufY3V7j2IebOpC00Zp2P/Ay2kA==",
      "requires": {
        "ethereum-common": "^0.0.18",
        "ethereumjs-util": "^5.0.0"
      },
      "dependencies": {
        "ethereum-common": {
          "version": "0.0.18",
          "resolved": "https://registry.npmjs.org/ethereum-common/-/ethereum-common-0.0.18.tgz",
          "integrity": "sha1-L9w1dvIykDNYl26znaeDIT/5Uj8="
        }
      }
    },
    "ethereumjs-util": {
      "version": "5.2.0",
      "resolved": "https://registry.npmjs.org/ethereumjs-util/-/ethereumjs-util-5.2.0.tgz",
      "integrity": "sha512-CJAKdI0wgMbQFLlLRtZKGcy/L6pzVRgelIZqRqNbuVFM3K9VEnyfbcvz0ncWMRNCe4kaHWjwRYQcYMucmwsnWA==",
      "requires": {
        "bn.js": "^4.11.0",
        "create-hash": "^1.1.2",
        "ethjs-util": "^0.1.3",
        "keccak": "^1.0.2",
        "rlp": "^2.0.0",
        "safe-buffer": "^5.1.1",
        "secp256k1": "^3.0.1"
      }
    },
    "ethereumjs-vm": {
      "version": "2.4.0",
      "resolved": "https://registry.npmjs.org/ethereumjs-vm/-/ethereumjs-vm-2.4.0.tgz",
      "integrity": "sha512-MJ4lCWa5c6LhahhhvoDKW+YGjK00ZQn0RHHLh4L+WaH1k6Qv7/q3uTluew6sJGNCZdlO0yYMDXYW9qyxLHKlgQ==",
      "requires": {
        "async": "^2.1.2",
        "async-eventemitter": "^0.2.2",
        "ethereumjs-account": "^2.0.3",
        "ethereumjs-block": "~1.7.0",
        "ethereumjs-common": "~0.4.0",
        "ethereumjs-util": "^5.2.0",
        "fake-merkle-patricia-tree": "^1.0.1",
        "functional-red-black-tree": "^1.0.1",
        "merkle-patricia-tree": "^2.1.2",
        "rustbn.js": "~0.2.0",
        "safe-buffer": "^5.1.1"
      },
      "dependencies": {
        "ethereum-common": {
          "version": "0.2.0",
          "resolved": "https://registry.npmjs.org/ethereum-common/-/ethereum-common-0.2.0.tgz",
          "integrity": "sha512-XOnAR/3rntJgbCdGhqdaLIxDLWKLmsZOGhHdBKadEr6gEnJLH52k93Ou+TUdFaPN3hJc3isBZBal3U/XZ15abA=="
        },
        "ethereumjs-block": {
          "version": "1.7.1",
          "resolved": "http://registry.npmjs.org/ethereumjs-block/-/ethereumjs-block-1.7.1.tgz",
          "integrity": "sha512-B+sSdtqm78fmKkBq78/QLKJbu/4Ts4P2KFISdgcuZUPDm9x+N7qgBPIIFUGbaakQh8bzuquiRVbdmvPKqbILRg==",
          "requires": {
            "async": "^2.0.1",
            "ethereum-common": "0.2.0",
            "ethereumjs-tx": "^1.2.2",
            "ethereumjs-util": "^5.0.0",
            "merkle-patricia-tree": "^2.1.2"
          }
        }
      }
    },
    "ethereumjs-wallet": {
      "version": "0.6.2",
      "resolved": "https://registry.npmjs.org/ethereumjs-wallet/-/ethereumjs-wallet-0.6.2.tgz",
      "integrity": "sha512-DHEKPV9lYORM7dL8602dkb+AgdfzCYz2lxpdYQoD3OwG355LLDuivW9rGuLpDMCry/ORyBYV6n+QCo/71SwACg==",
      "optional": true,
      "requires": {
        "aes-js": "^3.1.1",
        "bs58check": "^2.1.2",
        "ethereumjs-util": "^5.2.0",
        "hdkey": "^1.0.0",
        "safe-buffer": "^5.1.2",
        "scrypt.js": "^0.2.0",
        "utf8": "^3.0.0",
        "uuid": "^3.3.2"
      }
    },
    "ethjs-unit": {
      "version": "0.1.6",
      "resolved": "https://registry.npmjs.org/ethjs-unit/-/ethjs-unit-0.1.6.tgz",
      "integrity": "sha1-xmWSHkduh7ziqdWIpv4EBbLEFpk=",
      "requires": {
        "bn.js": "4.11.6",
        "number-to-bn": "1.7.0"
      },
      "dependencies": {
        "bn.js": {
          "version": "4.11.6",
          "resolved": "https://registry.npmjs.org/bn.js/-/bn.js-4.11.6.tgz",
          "integrity": "sha1-UzRK2xRhehP26N0s4okF0cC6MhU="
        }
      }
    },
    "ethjs-util": {
      "version": "0.1.6",
      "resolved": "https://registry.npmjs.org/ethjs-util/-/ethjs-util-0.1.6.tgz",
      "integrity": "sha512-CUnVOQq7gSpDHZVVrQW8ExxUETWrnrvXYvYz55wOU8Uj4VCgw56XC2B/fVqQN+f7gmrnRHSLVnFAwsCuNwji8w==",
      "requires": {
        "is-hex-prefixed": "1.0.0",
        "strip-hex-prefix": "1.0.0"
      }
    },
    "eventemitter3": {
      "version": "1.1.1",
      "resolved": "https://registry.npmjs.org/eventemitter3/-/eventemitter3-1.1.1.tgz",
      "integrity": "sha1-R3hr2qCHyvext15zq8XH1UAVjNA="
    },
    "events": {
      "version": "3.0.0",
      "resolved": "https://registry.npmjs.org/events/-/events-3.0.0.tgz",
      "integrity": "sha512-Dc381HFWJzEOhQ+d8pkNon++bk9h6cdAoAj4iE6Q4y6xgTzySWXlKn05/TVNpjnfRqi/X0EpJEJohPjNI3zpVA=="
    },
    "evp_bytestokey": {
      "version": "1.0.3",
      "resolved": "https://registry.npmjs.org/evp_bytestokey/-/evp_bytestokey-1.0.3.tgz",
      "integrity": "sha512-/f2Go4TognH/KvCISP7OUsHn85hT9nUkxxA9BEWxFn+Oj9o8ZNLm/40hdlgSLyuOimsrTKLUMEorQexp/aPQeA==",
      "requires": {
        "md5.js": "^1.3.4",
        "safe-buffer": "^5.1.1"
      }
    },
    "execa": {
      "version": "0.10.0",
      "resolved": "https://registry.npmjs.org/execa/-/execa-0.10.0.tgz",
      "integrity": "sha512-7XOMnz8Ynx1gGo/3hyV9loYNPWM94jG3+3T3Y8tsfSstFmETmENCMU/A/zj8Lyaj1lkgEepKepvd6240tBRvlw==",
      "dev": true,
      "requires": {
        "cross-spawn": "^6.0.0",
        "get-stream": "^3.0.0",
        "is-stream": "^1.1.0",
        "npm-run-path": "^2.0.0",
        "p-finally": "^1.0.0",
        "signal-exit": "^3.0.0",
        "strip-eof": "^1.0.0"
      }
    },
    "expand-brackets": {
      "version": "2.1.4",
      "resolved": "https://registry.npmjs.org/expand-brackets/-/expand-brackets-2.1.4.tgz",
      "integrity": "sha1-t3c14xXOMPa27/D4OwQVGiJEliI=",
      "dev": true,
      "requires": {
        "debug": "^2.3.3",
        "define-property": "^0.2.5",
        "extend-shallow": "^2.0.1",
        "posix-character-classes": "^0.1.0",
        "regex-not": "^1.0.0",
        "snapdragon": "^0.8.1",
        "to-regex": "^3.0.1"
      },
      "dependencies": {
        "debug": {
          "version": "2.6.9",
          "resolved": "https://registry.npmjs.org/debug/-/debug-2.6.9.tgz",
          "integrity": "sha512-bC7ElrdJaJnPbAP+1EotYvqZsb3ecl5wi6Bfi6BJTUcNowp6cvspg0jXznRTKDjm/E7AdgFBVeAPVMNcKGsHMA==",
          "dev": true,
          "requires": {
            "ms": "2.0.0"
          }
        },
        "define-property": {
          "version": "0.2.5",
          "resolved": "https://registry.npmjs.org/define-property/-/define-property-0.2.5.tgz",
          "integrity": "sha1-w1se+RjsPJkPmlvFe+BKrOxcgRY=",
          "dev": true,
          "requires": {
            "is-descriptor": "^0.1.0"
          }
        },
        "extend-shallow": {
          "version": "2.0.1",
          "resolved": "https://registry.npmjs.org/extend-shallow/-/extend-shallow-2.0.1.tgz",
          "integrity": "sha1-Ua99YUrZqfYQ6huvu5idaxxWiQ8=",
          "dev": true,
          "requires": {
            "is-extendable": "^0.1.0"
          }
        }
      }
    },
    "express": {
      "version": "4.16.4",
      "resolved": "https://registry.npmjs.org/express/-/express-4.16.4.tgz",
      "integrity": "sha512-j12Uuyb4FMrd/qQAm6uCHAkPtO8FDTRJZBDd5D2KOL2eLaz1yUNdUB/NOIyq0iU4q4cFarsUCrnFDPBcnksuOg==",
      "requires": {
        "accepts": "~1.3.5",
        "array-flatten": "1.1.1",
        "body-parser": "1.18.3",
        "content-disposition": "0.5.2",
        "content-type": "~1.0.4",
        "cookie": "0.3.1",
        "cookie-signature": "1.0.6",
        "debug": "2.6.9",
        "depd": "~1.1.2",
        "encodeurl": "~1.0.2",
        "escape-html": "~1.0.3",
        "etag": "~1.8.1",
        "finalhandler": "1.1.1",
        "fresh": "0.5.2",
        "merge-descriptors": "1.0.1",
        "methods": "~1.1.2",
        "on-finished": "~2.3.0",
        "parseurl": "~1.3.2",
        "path-to-regexp": "0.1.7",
        "proxy-addr": "~2.0.4",
        "qs": "6.5.2",
        "range-parser": "~1.2.0",
        "safe-buffer": "5.1.2",
        "send": "0.16.2",
        "serve-static": "1.13.2",
        "setprototypeof": "1.1.0",
        "statuses": "~1.4.0",
        "type-is": "~1.6.16",
        "utils-merge": "1.0.1",
        "vary": "~1.1.2"
      },
      "dependencies": {
        "debug": {
          "version": "2.6.9",
          "resolved": "https://registry.npmjs.org/debug/-/debug-2.6.9.tgz",
          "integrity": "sha512-bC7ElrdJaJnPbAP+1EotYvqZsb3ecl5wi6Bfi6BJTUcNowp6cvspg0jXznRTKDjm/E7AdgFBVeAPVMNcKGsHMA==",
          "requires": {
            "ms": "2.0.0"
          }
        },
        "statuses": {
          "version": "1.4.0",
          "resolved": "https://registry.npmjs.org/statuses/-/statuses-1.4.0.tgz",
          "integrity": "sha512-zhSCtt8v2NDrRlPQpCNtw/heZLtfUDqxBM1udqikb/Hbk52LK4nQSwr10u77iopCW5LsyHpuXS0GnEc48mLeew=="
        }
      }
    },
    "extend": {
      "version": "3.0.2",
      "resolved": "https://registry.npmjs.org/extend/-/extend-3.0.2.tgz",
      "integrity": "sha512-fjquC59cD7CyW6urNXK0FBufkZcoiGG80wTuPujX590cB5Ttln20E2UB4S/WARVqhXffZl2LNgS+gQdPIIim/g=="
    },
    "extend-shallow": {
      "version": "3.0.2",
      "resolved": "https://registry.npmjs.org/extend-shallow/-/extend-shallow-3.0.2.tgz",
      "integrity": "sha1-Jqcarwc7OfshJxcnRhMcJwQCjbg=",
      "dev": true,
      "requires": {
        "assign-symbols": "^1.0.0",
        "is-extendable": "^1.0.1"
      },
      "dependencies": {
        "is-extendable": {
          "version": "1.0.1",
          "resolved": "https://registry.npmjs.org/is-extendable/-/is-extendable-1.0.1.tgz",
          "integrity": "sha512-arnXMxT1hhoKo9k1LZdmlNyJdDDfy2v0fXjFlmok4+i8ul/6WlbVge9bhM74OpNPQPMGUToDtz+KXa1PneJxOA==",
          "dev": true,
          "requires": {
            "is-plain-object": "^2.0.4"
          }
        }
      }
    },
    "external-editor": {
      "version": "3.0.3",
      "resolved": "https://registry.npmjs.org/external-editor/-/external-editor-3.0.3.tgz",
      "integrity": "sha512-bn71H9+qWoOQKyZDo25mOMVpSmXROAsTJVVVYzrrtol3d4y+AsKjf4Iwl2Q+IuT0kFSQ1qo166UuIwqYq7mGnA==",
      "dev": true,
      "requires": {
        "chardet": "^0.7.0",
        "iconv-lite": "^0.4.24",
        "tmp": "^0.0.33"
      },
      "dependencies": {
        "iconv-lite": {
          "version": "0.4.24",
          "resolved": "https://registry.npmjs.org/iconv-lite/-/iconv-lite-0.4.24.tgz",
          "integrity": "sha512-v3MXnZAcvnywkTUEZomIActle7RXXeedOR31wwl7VlyoXO4Qi9arvSenNQWne1TcRwhCL1HwLI21bEqdpj8/rA==",
          "dev": true,
          "requires": {
            "safer-buffer": ">= 2.1.2 < 3"
          }
        }
      }
    },
    "extglob": {
      "version": "2.0.4",
      "resolved": "https://registry.npmjs.org/extglob/-/extglob-2.0.4.tgz",
      "integrity": "sha512-Nmb6QXkELsuBr24CJSkilo6UHHgbekK5UiZgfE6UHD3Eb27YC6oD+bhcT+tJ6cl8dmsgdQxnWlcry8ksBIBLpw==",
      "dev": true,
      "requires": {
        "array-unique": "^0.3.2",
        "define-property": "^1.0.0",
        "expand-brackets": "^2.1.4",
        "extend-shallow": "^2.0.1",
        "fragment-cache": "^0.2.1",
        "regex-not": "^1.0.0",
        "snapdragon": "^0.8.1",
        "to-regex": "^3.0.1"
      },
      "dependencies": {
        "define-property": {
          "version": "1.0.0",
          "resolved": "https://registry.npmjs.org/define-property/-/define-property-1.0.0.tgz",
          "integrity": "sha1-dp66rz9KY6rTr56NMEybvnm/sOY=",
          "dev": true,
          "requires": {
            "is-descriptor": "^1.0.0"
          }
        },
        "extend-shallow": {
          "version": "2.0.1",
          "resolved": "https://registry.npmjs.org/extend-shallow/-/extend-shallow-2.0.1.tgz",
          "integrity": "sha1-Ua99YUrZqfYQ6huvu5idaxxWiQ8=",
          "dev": true,
          "requires": {
            "is-extendable": "^0.1.0"
          }
        },
        "is-accessor-descriptor": {
          "version": "1.0.0",
          "resolved": "https://registry.npmjs.org/is-accessor-descriptor/-/is-accessor-descriptor-1.0.0.tgz",
          "integrity": "sha512-m5hnHTkcVsPfqx3AKlyttIPb7J+XykHvJP2B9bZDjlhLIoEq4XoK64Vg7boZlVWYK6LUY94dYPEE7Lh0ZkZKcQ==",
          "dev": true,
          "requires": {
            "kind-of": "^6.0.0"
          }
        },
        "is-data-descriptor": {
          "version": "1.0.0",
          "resolved": "https://registry.npmjs.org/is-data-descriptor/-/is-data-descriptor-1.0.0.tgz",
          "integrity": "sha512-jbRXy1FmtAoCjQkVmIVYwuuqDFUbaOeDjmed1tOGPrsMhtJA4rD9tkgA0F1qJ3gRFRXcHYVkdeaP50Q5rE/jLQ==",
          "dev": true,
          "requires": {
            "kind-of": "^6.0.0"
          }
        },
        "is-descriptor": {
          "version": "1.0.2",
          "resolved": "https://registry.npmjs.org/is-descriptor/-/is-descriptor-1.0.2.tgz",
          "integrity": "sha512-2eis5WqQGV7peooDyLmNEPUrps9+SXX5c9pL3xEB+4e9HnGuDa7mB7kHxHw4CbqS9k1T2hOH3miL8n8WtiYVtg==",
          "dev": true,
          "requires": {
            "is-accessor-descriptor": "^1.0.0",
            "is-data-descriptor": "^1.0.0",
            "kind-of": "^6.0.2"
          }
        }
      }
    },
    "extsprintf": {
      "version": "1.3.0",
      "resolved": "https://registry.npmjs.org/extsprintf/-/extsprintf-1.3.0.tgz",
      "integrity": "sha1-lpGEQOMEGnpBT4xS48V06zw+HgU="
    },
    "fake-merkle-patricia-tree": {
      "version": "1.0.1",
      "resolved": "https://registry.npmjs.org/fake-merkle-patricia-tree/-/fake-merkle-patricia-tree-1.0.1.tgz",
      "integrity": "sha1-S4w6z7Ugr635hgsfFM2M40As3dM=",
      "requires": {
        "checkpoint-store": "^1.1.0"
      }
    },
    "fast-deep-equal": {
      "version": "1.1.0",
      "resolved": "http://registry.npmjs.org/fast-deep-equal/-/fast-deep-equal-1.1.0.tgz",
      "integrity": "sha1-wFNHeBfIa1HaqFPIHgWbcz0CNhQ="
    },
    "fast-json-stable-stringify": {
      "version": "2.0.0",
      "resolved": "https://registry.npmjs.org/fast-json-stable-stringify/-/fast-json-stable-stringify-2.0.0.tgz",
      "integrity": "sha1-1RQsDK7msRifh9OnYREGT4bIu/I="
    },
    "fast-levenshtein": {
      "version": "2.0.6",
      "resolved": "https://registry.npmjs.org/fast-levenshtein/-/fast-levenshtein-2.0.6.tgz",
      "integrity": "sha1-PYpcZog6FqMMqGQ+hR8Zuqd5eRc=",
      "dev": true
    },
    "fd-slicer": {
      "version": "1.1.0",
      "resolved": "https://registry.npmjs.org/fd-slicer/-/fd-slicer-1.1.0.tgz",
      "integrity": "sha1-JcfInLH5B3+IkbvmHY85Dq4lbx4=",
      "optional": true,
      "requires": {
        "pend": "~1.2.0"
      }
    },
    "fetch-ponyfill": {
      "version": "4.1.0",
      "resolved": "https://registry.npmjs.org/fetch-ponyfill/-/fetch-ponyfill-4.1.0.tgz",
      "integrity": "sha1-rjzl9zLGReq4fkroeTQUcJsjmJM=",
      "requires": {
        "node-fetch": "~1.7.1"
      },
      "dependencies": {
        "node-fetch": {
          "version": "1.7.3",
          "resolved": "https://registry.npmjs.org/node-fetch/-/node-fetch-1.7.3.tgz",
          "integrity": "sha512-NhZ4CsKx7cYm2vSrBAr2PvFOe6sWDf0UYLRqA6svUYg7+/TSfVAu49jYC4BvQ4Sms9SZgdqGBgroqfDhJdTyKQ==",
          "requires": {
            "encoding": "^0.1.11",
            "is-stream": "^1.0.1"
          }
        }
      }
    },
    "figures": {
      "version": "2.0.0",
      "resolved": "https://registry.npmjs.org/figures/-/figures-2.0.0.tgz",
      "integrity": "sha1-OrGi0qYsi/tDGgyUy3l6L84nyWI=",
      "dev": true,
      "requires": {
        "escape-string-regexp": "^1.0.5"
      }
    },
    "file-entry-cache": {
      "version": "2.0.0",
      "resolved": "https://registry.npmjs.org/file-entry-cache/-/file-entry-cache-2.0.0.tgz",
      "integrity": "sha1-w5KZDD5oR4PYOLjISkXYoEhFg2E=",
      "dev": true,
      "requires": {
        "flat-cache": "^1.2.1",
        "object-assign": "^4.0.1"
      }
    },
    "file-type": {
      "version": "5.2.0",
      "resolved": "https://registry.npmjs.org/file-type/-/file-type-5.2.0.tgz",
      "integrity": "sha1-LdvqfHP/42No365J3DOMBYwritY="
    },
    "filesize": {
      "version": "3.6.1",
      "resolved": "https://registry.npmjs.org/filesize/-/filesize-3.6.1.tgz",
      "integrity": "sha512-7KjR1vv6qnicaPMi1iiTcI85CyYwRO/PSFCu6SvqL8jN2Wjt/NIYQTFtFs7fSDCYOstUkEWIQGFUg5YZQfjlcg==",
      "dev": true
    },
    "fill-range": {
      "version": "4.0.0",
      "resolved": "https://registry.npmjs.org/fill-range/-/fill-range-4.0.0.tgz",
      "integrity": "sha1-1USBHUKPmOsGpj3EAtJAPDKMOPc=",
      "dev": true,
      "requires": {
        "extend-shallow": "^2.0.1",
        "is-number": "^3.0.0",
        "repeat-string": "^1.6.1",
        "to-regex-range": "^2.1.0"
      },
      "dependencies": {
        "extend-shallow": {
          "version": "2.0.1",
          "resolved": "https://registry.npmjs.org/extend-shallow/-/extend-shallow-2.0.1.tgz",
          "integrity": "sha1-Ua99YUrZqfYQ6huvu5idaxxWiQ8=",
          "dev": true,
          "requires": {
            "is-extendable": "^0.1.0"
          }
        }
      }
    },
    "finalhandler": {
      "version": "1.1.1",
      "resolved": "http://registry.npmjs.org/finalhandler/-/finalhandler-1.1.1.tgz",
      "integrity": "sha512-Y1GUDo39ez4aHAw7MysnUD5JzYX+WaIj8I57kO3aEPT1fFRL4sr7mjei97FgnwhAyyzRYmQZaTHb2+9uZ1dPtg==",
      "requires": {
        "debug": "2.6.9",
        "encodeurl": "~1.0.2",
        "escape-html": "~1.0.3",
        "on-finished": "~2.3.0",
        "parseurl": "~1.3.2",
        "statuses": "~1.4.0",
        "unpipe": "~1.0.0"
      },
      "dependencies": {
        "debug": {
          "version": "2.6.9",
          "resolved": "https://registry.npmjs.org/debug/-/debug-2.6.9.tgz",
          "integrity": "sha512-bC7ElrdJaJnPbAP+1EotYvqZsb3ecl5wi6Bfi6BJTUcNowp6cvspg0jXznRTKDjm/E7AdgFBVeAPVMNcKGsHMA==",
          "requires": {
            "ms": "2.0.0"
          }
        },
        "statuses": {
          "version": "1.4.0",
          "resolved": "https://registry.npmjs.org/statuses/-/statuses-1.4.0.tgz",
          "integrity": "sha512-zhSCtt8v2NDrRlPQpCNtw/heZLtfUDqxBM1udqikb/Hbk52LK4nQSwr10u77iopCW5LsyHpuXS0GnEc48mLeew=="
        }
      }
    },
    "find-cache-dir": {
      "version": "1.0.0",
      "resolved": "https://registry.npmjs.org/find-cache-dir/-/find-cache-dir-1.0.0.tgz",
      "integrity": "sha1-kojj6ePMN0hxfTnq3hfPcfww7m8=",
      "dev": true,
      "requires": {
        "commondir": "^1.0.1",
        "make-dir": "^1.0.0",
        "pkg-dir": "^2.0.0"
      },
      "dependencies": {
        "find-up": {
          "version": "2.1.0",
          "resolved": "https://registry.npmjs.org/find-up/-/find-up-2.1.0.tgz",
          "integrity": "sha1-RdG35QbHF93UgndaK3eSCjwMV6c=",
          "dev": true,
          "requires": {
            "locate-path": "^2.0.0"
          }
        },
        "pkg-dir": {
          "version": "2.0.0",
          "resolved": "https://registry.npmjs.org/pkg-dir/-/pkg-dir-2.0.0.tgz",
          "integrity": "sha1-9tXREJ4Z1j7fQo4L1X4Sd3YVM0s=",
          "dev": true,
          "requires": {
            "find-up": "^2.1.0"
          }
        }
      }
<<<<<<< HEAD
    },
    "find-up": {
      "version": "1.1.2",
      "resolved": "https://registry.npmjs.org/find-up/-/find-up-1.1.2.tgz",
      "integrity": "sha1-ay6YIrGizgpgq2TWEOzK1TyyTQ8=",
      "requires": {
        "path-exists": "^2.0.0",
        "pinkie-promise": "^2.0.0"
      }
    },
    "flat-cache": {
      "version": "1.3.0",
      "resolved": "https://registry.npmjs.org/flat-cache/-/flat-cache-1.3.0.tgz",
      "integrity": "sha1-0wMLMrOBVPTjt+nHCfSQ9++XxIE=",
      "dev": true,
      "requires": {
        "circular-json": "^0.3.1",
        "del": "^2.0.2",
        "graceful-fs": "^4.1.2",
        "write": "^0.2.1"
      }
    },
    "flush-write-stream": {
      "version": "1.0.3",
      "resolved": "https://registry.npmjs.org/flush-write-stream/-/flush-write-stream-1.0.3.tgz",
      "integrity": "sha512-calZMC10u0FMUqoiunI2AiGIIUtUIvifNwkHhNupZH4cbNnW1Itkoh/Nf5HFYmDrwWPjrUxpkZT0KhuCq0jmGw==",
      "dev": true,
      "requires": {
        "inherits": "^2.0.1",
        "readable-stream": "^2.0.4"
      }
    },
    "for-each": {
      "version": "0.3.3",
      "resolved": "https://registry.npmjs.org/for-each/-/for-each-0.3.3.tgz",
      "integrity": "sha512-jqYfLp7mo9vIyQf8ykW2v7A+2N4QjeCeI5+Dz9XraiO1ign81wjiH7Fb9vSOWvQfNtmSa4H2RoQTrrXivdUZmw==",
      "requires": {
        "is-callable": "^1.1.3"
      }
    },
    "for-in": {
      "version": "1.0.2",
      "resolved": "https://registry.npmjs.org/for-in/-/for-in-1.0.2.tgz",
      "integrity": "sha1-gQaNKVqBQuwKxybG4iAMMPttXoA=",
      "dev": true
    },
    "forever-agent": {
      "version": "0.6.1",
      "resolved": "https://registry.npmjs.org/forever-agent/-/forever-agent-0.6.1.tgz",
      "integrity": "sha1-+8cfDEGt6zf5bFd60e1C2P2sypE="
    },
    "form-data": {
      "version": "2.3.3",
      "resolved": "https://registry.npmjs.org/form-data/-/form-data-2.3.3.tgz",
      "integrity": "sha512-1lLKB2Mu3aGP1Q/2eCOx0fNbRMe7XdwktwOruhfqqd0rIJWwN4Dh+E3hrPSlDCXnSR7UtZ1N38rVXm+6+MEhJQ==",
      "requires": {
        "asynckit": "^0.4.0",
        "combined-stream": "^1.0.6",
        "mime-types": "^2.1.12"
      }
    },
    "forwarded": {
      "version": "0.1.2",
      "resolved": "https://registry.npmjs.org/forwarded/-/forwarded-0.1.2.tgz",
      "integrity": "sha1-mMI9qxF1ZXuMBXPozszZGw/xjIQ="
    },
    "fragment-cache": {
      "version": "0.2.1",
      "resolved": "https://registry.npmjs.org/fragment-cache/-/fragment-cache-0.2.1.tgz",
      "integrity": "sha1-QpD60n8T6Jvn8zeZxrxaCr//DRk=",
      "dev": true,
      "requires": {
        "map-cache": "^0.2.2"
      }
    },
    "fresh": {
      "version": "0.5.2",
      "resolved": "https://registry.npmjs.org/fresh/-/fresh-0.5.2.tgz",
      "integrity": "sha1-PYyt2Q2XZWn6g1qx+OSyOhBWBac="
    },
    "from2": {
      "version": "2.3.0",
      "resolved": "https://registry.npmjs.org/from2/-/from2-2.3.0.tgz",
      "integrity": "sha1-i/tVAr3kpNNs/e6gB/zKIdfjgq8=",
      "dev": true,
      "requires": {
        "inherits": "^2.0.1",
        "readable-stream": "^2.0.0"
      }
    },
    "fs-constants": {
      "version": "1.0.0",
      "resolved": "https://registry.npmjs.org/fs-constants/-/fs-constants-1.0.0.tgz",
      "integrity": "sha512-y6OAwoSIf7FyjMIv94u+b5rdheZEjzR63GTyZJm5qh4Bi+2YgwLCcI/fPFZkL5PSixOt6ZNKm+w+Hfp/Bciwow=="
    },
    "fs-extra": {
      "version": "2.1.2",
      "resolved": "https://registry.npmjs.org/fs-extra/-/fs-extra-2.1.2.tgz",
      "integrity": "sha1-BGxwFjzvmq1GsOSn+kZ/si1x3jU=",
      "requires": {
        "graceful-fs": "^4.1.2",
        "jsonfile": "^2.1.0"
      }
    },
    "fs-promise": {
      "version": "2.0.3",
      "resolved": "https://registry.npmjs.org/fs-promise/-/fs-promise-2.0.3.tgz",
      "integrity": "sha1-9k5PhUvPaJqovdy6JokW2z20aFQ=",
      "optional": true,
      "requires": {
        "any-promise": "^1.3.0",
        "fs-extra": "^2.0.0",
        "mz": "^2.6.0",
        "thenify-all": "^1.6.0"
      }
    },
    "fs-write-stream-atomic": {
      "version": "1.0.10",
      "resolved": "https://registry.npmjs.org/fs-write-stream-atomic/-/fs-write-stream-atomic-1.0.10.tgz",
      "integrity": "sha1-tH31NJPvkR33VzHnCp3tAYnbQMk=",
      "dev": true,
      "requires": {
        "graceful-fs": "^4.1.2",
        "iferr": "^0.1.5",
        "imurmurhash": "^0.1.4",
        "readable-stream": "1 || 2"
      }
    },
    "fs.realpath": {
      "version": "1.0.0",
      "resolved": "https://registry.npmjs.org/fs.realpath/-/fs.realpath-1.0.0.tgz",
      "integrity": "sha1-FQStJSMVjKpA20onh8sBQRmU6k8="
=======
>>>>>>> acb7fc6f
    },
    "find-up": {
      "version": "1.1.2",
      "resolved": "https://registry.npmjs.org/find-up/-/find-up-1.1.2.tgz",
      "integrity": "sha1-ay6YIrGizgpgq2TWEOzK1TyyTQ8=",
      "requires": {
        "path-exists": "^2.0.0",
        "pinkie-promise": "^2.0.0"
      }
    },
    "flat-cache": {
      "version": "1.3.0",
      "resolved": "https://registry.npmjs.org/flat-cache/-/flat-cache-1.3.0.tgz",
      "integrity": "sha1-0wMLMrOBVPTjt+nHCfSQ9++XxIE=",
      "dev": true,
      "requires": {
        "circular-json": "^0.3.1",
        "del": "^2.0.2",
        "graceful-fs": "^4.1.2",
        "write": "^0.2.1"
      }
    },
    "flush-write-stream": {
      "version": "1.0.3",
      "resolved": "https://registry.npmjs.org/flush-write-stream/-/flush-write-stream-1.0.3.tgz",
      "integrity": "sha512-calZMC10u0FMUqoiunI2AiGIIUtUIvifNwkHhNupZH4cbNnW1Itkoh/Nf5HFYmDrwWPjrUxpkZT0KhuCq0jmGw==",
      "dev": true,
      "requires": {
        "inherits": "^2.0.1",
        "readable-stream": "^2.0.4"
      }
    },
    "for-each": {
      "version": "0.3.3",
      "resolved": "https://registry.npmjs.org/for-each/-/for-each-0.3.3.tgz",
      "integrity": "sha512-jqYfLp7mo9vIyQf8ykW2v7A+2N4QjeCeI5+Dz9XraiO1ign81wjiH7Fb9vSOWvQfNtmSa4H2RoQTrrXivdUZmw==",
      "requires": {
        "is-callable": "^1.1.3"
      }
    },
    "for-in": {
      "version": "1.0.2",
      "resolved": "https://registry.npmjs.org/for-in/-/for-in-1.0.2.tgz",
      "integrity": "sha1-gQaNKVqBQuwKxybG4iAMMPttXoA=",
      "dev": true
    },
    "forever-agent": {
      "version": "0.6.1",
      "resolved": "https://registry.npmjs.org/forever-agent/-/forever-agent-0.6.1.tgz",
      "integrity": "sha1-+8cfDEGt6zf5bFd60e1C2P2sypE="
    },
    "form-data": {
      "version": "2.3.3",
      "resolved": "https://registry.npmjs.org/form-data/-/form-data-2.3.3.tgz",
      "integrity": "sha512-1lLKB2Mu3aGP1Q/2eCOx0fNbRMe7XdwktwOruhfqqd0rIJWwN4Dh+E3hrPSlDCXnSR7UtZ1N38rVXm+6+MEhJQ==",
      "requires": {
        "asynckit": "^0.4.0",
        "combined-stream": "^1.0.6",
        "mime-types": "^2.1.12"
      }
    },
    "forwarded": {
      "version": "0.1.2",
      "resolved": "https://registry.npmjs.org/forwarded/-/forwarded-0.1.2.tgz",
      "integrity": "sha1-mMI9qxF1ZXuMBXPozszZGw/xjIQ="
    },
    "fragment-cache": {
      "version": "0.2.1",
      "resolved": "https://registry.npmjs.org/fragment-cache/-/fragment-cache-0.2.1.tgz",
      "integrity": "sha1-QpD60n8T6Jvn8zeZxrxaCr//DRk=",
      "dev": true,
      "requires": {
        "map-cache": "^0.2.2"
      }
    },
    "fresh": {
      "version": "0.5.2",
      "resolved": "https://registry.npmjs.org/fresh/-/fresh-0.5.2.tgz",
      "integrity": "sha1-PYyt2Q2XZWn6g1qx+OSyOhBWBac="
    },
    "from2": {
      "version": "2.3.0",
      "resolved": "https://registry.npmjs.org/from2/-/from2-2.3.0.tgz",
      "integrity": "sha1-i/tVAr3kpNNs/e6gB/zKIdfjgq8=",
      "dev": true,
      "requires": {
        "inherits": "^2.0.1",
        "readable-stream": "^2.0.0"
      }
    },
    "fs-constants": {
      "version": "1.0.0",
      "resolved": "https://registry.npmjs.org/fs-constants/-/fs-constants-1.0.0.tgz",
      "integrity": "sha512-y6OAwoSIf7FyjMIv94u+b5rdheZEjzR63GTyZJm5qh4Bi+2YgwLCcI/fPFZkL5PSixOt6ZNKm+w+Hfp/Bciwow=="
    },
    "fs-extra": {
      "version": "2.1.2",
      "resolved": "https://registry.npmjs.org/fs-extra/-/fs-extra-2.1.2.tgz",
      "integrity": "sha1-BGxwFjzvmq1GsOSn+kZ/si1x3jU=",
      "requires": {
        "graceful-fs": "^4.1.2",
        "jsonfile": "^2.1.0"
      }
    },
    "fs-promise": {
      "version": "2.0.3",
      "resolved": "https://registry.npmjs.org/fs-promise/-/fs-promise-2.0.3.tgz",
      "integrity": "sha1-9k5PhUvPaJqovdy6JokW2z20aFQ=",
      "optional": true,
      "requires": {
        "any-promise": "^1.3.0",
        "fs-extra": "^2.0.0",
        "mz": "^2.6.0",
        "thenify-all": "^1.6.0"
      }
    },
    "fs-write-stream-atomic": {
      "version": "1.0.10",
      "resolved": "https://registry.npmjs.org/fs-write-stream-atomic/-/fs-write-stream-atomic-1.0.10.tgz",
      "integrity": "sha1-tH31NJPvkR33VzHnCp3tAYnbQMk=",
      "dev": true,
      "requires": {
        "graceful-fs": "^4.1.2",
        "iferr": "^0.1.5",
        "imurmurhash": "^0.1.4",
        "readable-stream": "1 || 2"
      }
    },
    "fs.realpath": {
      "version": "1.0.0",
      "resolved": "https://registry.npmjs.org/fs.realpath/-/fs.realpath-1.0.0.tgz",
      "integrity": "sha1-FQStJSMVjKpA20onh8sBQRmU6k8="
    },
    "fstream": {
      "version": "1.0.11",
      "resolved": "https://registry.npmjs.org/fstream/-/fstream-1.0.11.tgz",
      "integrity": "sha1-XB+x8RdHcRTwYyoOtLcbPLD9MXE=",
      "requires": {
        "graceful-fs": "^4.1.2",
        "inherits": "~2.0.0",
        "mkdirp": ">=0.5 0",
        "rimraf": "2"
      }
    },
    "function-bind": {
      "version": "1.1.1",
      "resolved": "https://registry.npmjs.org/function-bind/-/function-bind-1.1.1.tgz",
      "integrity": "sha512-yIovAzMX49sF8Yl58fSCWJ5svSLuaibPxXQJFLmBObTuCr0Mf1KiPopGM9NiFjiYBCbfaa2Fh6breQ6ANVTI0A=="
    },
    "functional-red-black-tree": {
      "version": "1.0.1",
      "resolved": "https://registry.npmjs.org/functional-red-black-tree/-/functional-red-black-tree-1.0.1.tgz",
      "integrity": "sha1-GwqzvVU7Kg1jmdKcDj6gslIHgyc="
    },
    "get-caller-file": {
      "version": "1.0.3",
      "resolved": "https://registry.npmjs.org/get-caller-file/-/get-caller-file-1.0.3.tgz",
      "integrity": "sha512-3t6rVToeoZfYSGd8YoLFR2DJkiQrIiUrGcjvFX2mDw3bn6k2OtwHN0TNCLbBO+w8qTvimhDkv+LSscbJY1vE6w=="
    },
    "get-stream": {
      "version": "3.0.0",
<<<<<<< HEAD
      "resolved": "http://registry.npmjs.org/get-stream/-/get-stream-3.0.0.tgz",
=======
      "resolved": "https://registry.npmjs.org/get-stream/-/get-stream-3.0.0.tgz",
>>>>>>> acb7fc6f
      "integrity": "sha1-jpQ9E1jcN1VQVOy+LtsFqhdO3hQ="
    },
    "get-value": {
      "version": "2.0.6",
      "resolved": "https://registry.npmjs.org/get-value/-/get-value-2.0.6.tgz",
      "integrity": "sha1-3BXKHGcjh8p2vTesCjlbogQqLCg=",
      "dev": true
    },
    "getpass": {
      "version": "0.1.7",
      "resolved": "https://registry.npmjs.org/getpass/-/getpass-0.1.7.tgz",
      "integrity": "sha1-Xv+OPmhNVprkyysSgmBOi6YhSfo=",
      "requires": {
        "assert-plus": "^1.0.0"
      }
    },
    "glob": {
      "version": "7.1.3",
      "resolved": "https://registry.npmjs.org/glob/-/glob-7.1.3.tgz",
      "integrity": "sha512-vcfuiIxogLV4DlGBHIUOwI0IbrJ8HWPc4MU7HzviGeNho/UJDfi6B5p3sHeWIQ0KGIU0Jpxi5ZHxemQfLkkAwQ==",
      "requires": {
        "fs.realpath": "^1.0.0",
        "inflight": "^1.0.4",
        "inherits": "2",
        "minimatch": "^3.0.4",
        "once": "^1.3.0",
        "path-is-absolute": "^1.0.0"
      }
    },
    "glob-parent": {
      "version": "3.1.0",
      "resolved": "https://registry.npmjs.org/glob-parent/-/glob-parent-3.1.0.tgz",
      "integrity": "sha1-nmr2KZ2NO9K9QEMIMr0RPfkGxa4=",
      "dev": true,
      "requires": {
        "is-glob": "^3.1.0",
        "path-dirname": "^1.0.0"
      },
      "dependencies": {
        "is-glob": {
          "version": "3.1.0",
          "resolved": "https://registry.npmjs.org/is-glob/-/is-glob-3.1.0.tgz",
          "integrity": "sha1-e6WuJCF4BKxwcHuWkiVnSGzD6Eo=",
          "dev": true,
          "requires": {
            "is-extglob": "^2.1.0"
          }
        }
      }
    },
    "global": {
      "version": "4.3.2",
      "resolved": "https://registry.npmjs.org/global/-/global-4.3.2.tgz",
      "integrity": "sha1-52mJJopsdMOJCLEwWxD8DjlOnQ8=",
      "requires": {
        "min-document": "^2.19.0",
        "process": "~0.5.1"
      }
    },
    "global-modules-path": {
      "version": "2.3.0",
      "resolved": "https://registry.npmjs.org/global-modules-path/-/global-modules-path-2.3.0.tgz",
      "integrity": "sha512-HchvMJNYh9dGSCy8pOQ2O8u/hoXaL+0XhnrwH0RyLiSXMMTl9W3N6KUU73+JFOg5PGjtzl6VZzUQsnrpm7Szag==",
      "dev": true
    },
    "globals": {
      "version": "9.18.0",
      "resolved": "https://registry.npmjs.org/globals/-/globals-9.18.0.tgz",
      "integrity": "sha512-S0nG3CLEQiY/ILxqtztTWH/3iRRdyBLw6KMDxnKMchrtbj2OFmehVh0WUCfW3DUrIgx/qFrJPICrq4Z4sTR9UQ=="
    },
    "globby": {
      "version": "5.0.0",
      "resolved": "https://registry.npmjs.org/globby/-/globby-5.0.0.tgz",
      "integrity": "sha1-69hGZ8oNuzMLmbz8aOrCvFQ3Dg0=",
      "dev": true,
      "requires": {
        "array-union": "^1.0.1",
        "arrify": "^1.0.0",
        "glob": "^7.0.3",
        "object-assign": "^4.0.1",
        "pify": "^2.0.0",
        "pinkie-promise": "^2.0.0"
      },
      "dependencies": {
        "pify": {
          "version": "2.3.0",
          "resolved": "http://registry.npmjs.org/pify/-/pify-2.3.0.tgz",
          "integrity": "sha1-7RQaasBDqEnqWISY59yosVMw6Qw=",
          "dev": true
        }
      }
    },
    "got": {
      "version": "7.1.0",
      "resolved": "https://registry.npmjs.org/got/-/got-7.1.0.tgz",
      "integrity": "sha512-Y5WMo7xKKq1muPsxD+KmrR8DH5auG7fBdDVueZwETwV6VytKyU9OX/ddpq2/1hp1vIPvVb4T81dKQz3BivkNLw==",
      "requires": {
        "decompress-response": "^3.2.0",
        "duplexer3": "^0.1.4",
        "get-stream": "^3.0.0",
        "is-plain-obj": "^1.1.0",
        "is-retry-allowed": "^1.0.0",
        "is-stream": "^1.0.0",
        "isurl": "^1.0.0-alpha5",
        "lowercase-keys": "^1.0.0",
        "p-cancelable": "^0.3.0",
        "p-timeout": "^1.1.1",
        "safe-buffer": "^5.0.1",
        "timed-out": "^4.0.0",
        "url-parse-lax": "^1.0.0",
        "url-to-options": "^1.0.1"
      }
    },
    "graceful-fs": {
      "version": "4.1.13",
      "resolved": "https://registry.npmjs.org/graceful-fs/-/graceful-fs-4.1.13.tgz",
      "integrity": "sha512-a3u3Sck0c7/X622CIqiU0q/eRmhEOssVa3jkrfRRxxHPzaW1EcZgsQt87zKipdteGmFEKGGBvIBPr13pCB2HYw=="
    },
    "graceful-readlink": {
      "version": "1.0.1",
      "resolved": "https://registry.npmjs.org/graceful-readlink/-/graceful-readlink-1.0.1.tgz",
      "integrity": "sha1-TK+tdrxi8C+gObL5Tpo906ORpyU="
    },
    "growl": {
      "version": "1.10.5",
      "resolved": "https://registry.npmjs.org/growl/-/growl-1.10.5.tgz",
      "integrity": "sha512-qBr4OuELkhPenW6goKVXiv47US3clb3/IbuWF9KNKEijAy9oeHxU9IgzjvJhHkUzhaj7rOUD7+YGWqUjLp5oSA==",
      "dev": true
    },
    "har-schema": {
      "version": "2.0.0",
      "resolved": "https://registry.npmjs.org/har-schema/-/har-schema-2.0.0.tgz",
      "integrity": "sha1-qUwiJOvKwEeCoNkDVSHyRzW37JI="
    },
    "har-validator": {
      "version": "5.1.0",
      "resolved": "https://registry.npmjs.org/har-validator/-/har-validator-5.1.0.tgz",
      "integrity": "sha512-+qnmNjI4OfH2ipQ9VQOw23bBd/ibtfbVdK2fYbY4acTDqKTW/YDp9McimZdDbG8iV9fZizUqQMD5xvriB146TA==",
      "requires": {
        "ajv": "^5.3.0",
        "har-schema": "^2.0.0"
      }
    },
    "has": {
      "version": "1.0.3",
      "resolved": "https://registry.npmjs.org/has/-/has-1.0.3.tgz",
      "integrity": "sha512-f2dvO0VU6Oej7RkWJGrehjbzMAjFp5/VKPp5tTpWIV4JHHZK1/BxbFRtf/siA2SWTe09caDmVtYYzWEIbBS4zw==",
      "requires": {
        "function-bind": "^1.1.1"
      }
    },
    "has-ansi": {
      "version": "2.0.0",
      "resolved": "https://registry.npmjs.org/has-ansi/-/has-ansi-2.0.0.tgz",
      "integrity": "sha1-NPUEnOHs3ysGSa8+8k5F7TVBbZE=",
      "requires": {
        "ansi-regex": "^2.0.0"
      }
    },
    "has-flag": {
      "version": "3.0.0",
      "resolved": "https://registry.npmjs.org/has-flag/-/has-flag-3.0.0.tgz",
      "integrity": "sha1-tdRU3CGZriJWmfNGfloH87lVuv0=",
      "dev": true
    },
    "has-symbol-support-x": {
      "version": "1.4.2",
      "resolved": "https://registry.npmjs.org/has-symbol-support-x/-/has-symbol-support-x-1.4.2.tgz",
      "integrity": "sha512-3ToOva++HaW+eCpgqZrCfN51IPB+7bJNVT6CUATzueB5Heb8o6Nam0V3HG5dlDvZU1Gn5QLcbahiKw/XVk5JJw=="
    },
    "has-symbols": {
      "version": "1.0.0",
      "resolved": "https://registry.npmjs.org/has-symbols/-/has-symbols-1.0.0.tgz",
      "integrity": "sha1-uhqPGvKg/DllD1yFA2dwQSIGO0Q="
    },
    "has-to-string-tag-x": {
      "version": "1.4.1",
      "resolved": "https://registry.npmjs.org/has-to-string-tag-x/-/has-to-string-tag-x-1.4.1.tgz",
      "integrity": "sha512-vdbKfmw+3LoOYVr+mtxHaX5a96+0f3DljYd8JOqvOLsf5mw2Otda2qCDT9qRqLAhrjyQ0h7ual5nOiASpsGNFw==",
      "requires": {
        "has-symbol-support-x": "^1.4.1"
      }
    },
    "has-value": {
      "version": "1.0.0",
      "resolved": "https://registry.npmjs.org/has-value/-/has-value-1.0.0.tgz",
      "integrity": "sha1-GLKB2lhbHFxR3vJMkw7SmgvmsXc=",
      "dev": true,
      "requires": {
        "get-value": "^2.0.6",
        "has-values": "^1.0.0",
        "isobject": "^3.0.0"
      }
    },
    "has-values": {
      "version": "1.0.0",
      "resolved": "https://registry.npmjs.org/has-values/-/has-values-1.0.0.tgz",
      "integrity": "sha1-lbC2P+whRmGab+V/51Yo1aOe/k8=",
      "dev": true,
      "requires": {
        "is-number": "^3.0.0",
        "kind-of": "^4.0.0"
      },
      "dependencies": {
        "kind-of": {
          "version": "4.0.0",
          "resolved": "https://registry.npmjs.org/kind-of/-/kind-of-4.0.0.tgz",
          "integrity": "sha1-IIE989cSkosgc3hpGkUGb65y3Vc=",
          "dev": true,
          "requires": {
            "is-buffer": "^1.1.5"
          }
        }
      }
    },
    "hash-base": {
      "version": "3.0.4",
      "resolved": "https://registry.npmjs.org/hash-base/-/hash-base-3.0.4.tgz",
      "integrity": "sha1-X8hoaEfs1zSZQDMZprCj8/auSRg=",
      "requires": {
        "inherits": "^2.0.1",
        "safe-buffer": "^5.0.1"
      }
    },
    "hash.js": {
      "version": "1.1.5",
      "resolved": "https://registry.npmjs.org/hash.js/-/hash.js-1.1.5.tgz",
      "integrity": "sha512-eWI5HG9Np+eHV1KQhisXWwM+4EPPYe5dFX1UZZH7k/E3JzDEazVH+VGlZi6R94ZqImq+A3D1mCEtrFIfg/E7sA==",
      "requires": {
        "inherits": "^2.0.3",
        "minimalistic-assert": "^1.0.1"
      }
    },
    "hdkey": {
      "version": "1.1.0",
      "resolved": "https://registry.npmjs.org/hdkey/-/hdkey-1.1.0.tgz",
      "integrity": "sha512-E7aU8pNlWUJbXGjTz/+lKf1LkMcA3hUrC5ZleeizrmLSd++kvf8mSOe3q8CmBDA9j4hdfXO5iY6hGiTUCOV2jQ==",
      "optional": true,
      "requires": {
        "coinstring": "^2.0.0",
        "safe-buffer": "^5.1.1",
        "secp256k1": "^3.0.1"
      }
    },
    "he": {
      "version": "1.1.1",
      "resolved": "https://registry.npmjs.org/he/-/he-1.1.1.tgz",
      "integrity": "sha1-k0EP0hsAlzUVH4howvJx80J+I/0=",
      "dev": true
    },
    "heap": {
      "version": "0.2.6",
      "resolved": "https://registry.npmjs.org/heap/-/heap-0.2.6.tgz",
      "integrity": "sha1-CH4fELBGky/IWU3Z5tN4r8nR5aw="
    },
    "hmac-drbg": {
      "version": "1.0.1",
      "resolved": "https://registry.npmjs.org/hmac-drbg/-/hmac-drbg-1.0.1.tgz",
      "integrity": "sha1-0nRXAQJabHdabFRXk+1QL8DGSaE=",
      "requires": {
        "hash.js": "^1.0.3",
        "minimalistic-assert": "^1.0.0",
        "minimalistic-crypto-utils": "^1.0.1"
      }
    },
    "home-or-tmp": {
      "version": "2.0.0",
      "resolved": "https://registry.npmjs.org/home-or-tmp/-/home-or-tmp-2.0.0.tgz",
      "integrity": "sha1-42w/LSyufXRqhX440Y1fMqeILbg=",
      "requires": {
        "os-homedir": "^1.0.0",
        "os-tmpdir": "^1.0.1"
      }
    },
    "hosted-git-info": {
      "version": "2.7.1",
      "resolved": "https://registry.npmjs.org/hosted-git-info/-/hosted-git-info-2.7.1.tgz",
      "integrity": "sha512-7T/BxH19zbcCTa8XkMlbK5lTo1WtgkFi3GvdWEyNuc4Vex7/9Dqbnpsf4JMydcfj9HCg4zUWFTL3Za6lapg5/w=="
    },
    "http-errors": {
      "version": "1.6.3",
      "resolved": "http://registry.npmjs.org/http-errors/-/http-errors-1.6.3.tgz",
      "integrity": "sha1-i1VoC7S+KDoLW/TqLjhYC+HZMg0=",
      "requires": {
        "depd": "~1.1.2",
        "inherits": "2.0.3",
        "setprototypeof": "1.1.0",
        "statuses": ">= 1.4.0 < 2"
      }
    },
    "http-https": {
      "version": "1.0.0",
      "resolved": "https://registry.npmjs.org/http-https/-/http-https-1.0.0.tgz",
      "integrity": "sha1-L5CN1fHbQGjAWM1ubUzjkskTOJs="
    },
    "http-signature": {
      "version": "1.2.0",
      "resolved": "https://registry.npmjs.org/http-signature/-/http-signature-1.2.0.tgz",
      "integrity": "sha1-muzZJRFHcvPZW2WmCruPfBj7rOE=",
      "requires": {
        "assert-plus": "^1.0.0",
        "jsprim": "^1.2.2",
        "sshpk": "^1.7.0"
      }
    },
    "https-browserify": {
      "version": "1.0.0",
      "resolved": "https://registry.npmjs.org/https-browserify/-/https-browserify-1.0.0.tgz",
      "integrity": "sha1-7AbBDgo0wPL68Zn3/X/Hj//QPHM=",
      "dev": true
    },
    "humanize": {
      "version": "0.0.9",
      "resolved": "https://registry.npmjs.org/humanize/-/humanize-0.0.9.tgz",
      "integrity": "sha1-GZT/rs3+nEQe0r2sdFK3u0yeQaQ=",
      "dev": true
    },
    "iconv-lite": {
      "version": "0.4.23",
      "resolved": "https://registry.npmjs.org/iconv-lite/-/iconv-lite-0.4.23.tgz",
      "integrity": "sha512-neyTUVFtahjf0mB3dZT77u+8O0QB89jFdnBkd5P1JgYPbPaia3gXXOVL2fq8VyU2gMMD7SaN7QukTB/pmXYvDA==",
      "requires": {
        "safer-buffer": ">= 2.1.2 < 3"
      }
    },
    "ieee754": {
      "version": "1.1.12",
      "resolved": "https://registry.npmjs.org/ieee754/-/ieee754-1.1.12.tgz",
      "integrity": "sha512-GguP+DRY+pJ3soyIiGPTvdiVXjZ+DbXOxGpXn3eMvNW4x4irjqXm4wHKscC+TfxSJ0yw/S1F24tqdMNsMZTiLA=="
    },
    "iferr": {
      "version": "0.1.5",
      "resolved": "https://registry.npmjs.org/iferr/-/iferr-0.1.5.tgz",
      "integrity": "sha1-xg7taebY/bazEEofy8ocGS3FtQE=",
      "dev": true
    },
    "ignore": {
      "version": "4.0.6",
      "resolved": "https://registry.npmjs.org/ignore/-/ignore-4.0.6.tgz",
      "integrity": "sha512-cyFDKrqc/YdcWFniJhzI42+AzS+gNwmUzOSFcRCQYwySuBBBy/KjuxWLZ/FHEH6Moq1NizMOBWyTcv8O4OZIMg==",
      "dev": true
    },
    "immediate": {
      "version": "3.2.3",
      "resolved": "https://registry.npmjs.org/immediate/-/immediate-3.2.3.tgz",
      "integrity": "sha1-0UD6j2FGWb1lQSMwl92qwlzdmRw="
    },
    "import-local": {
      "version": "1.0.0",
      "resolved": "https://registry.npmjs.org/import-local/-/import-local-1.0.0.tgz",
      "integrity": "sha512-vAaZHieK9qjGo58agRBg+bhHX3hoTZU/Oa3GESWLz7t1U62fk63aHuDJJEteXoDeTCcPmUT+z38gkHPZkkmpmQ==",
      "dev": true,
      "requires": {
        "pkg-dir": "^2.0.0",
        "resolve-cwd": "^2.0.0"
      },
      "dependencies": {
        "find-up": {
          "version": "2.1.0",
          "resolved": "https://registry.npmjs.org/find-up/-/find-up-2.1.0.tgz",
          "integrity": "sha1-RdG35QbHF93UgndaK3eSCjwMV6c=",
          "dev": true,
          "requires": {
            "locate-path": "^2.0.0"
          }
        },
        "pkg-dir": {
          "version": "2.0.0",
          "resolved": "https://registry.npmjs.org/pkg-dir/-/pkg-dir-2.0.0.tgz",
          "integrity": "sha1-9tXREJ4Z1j7fQo4L1X4Sd3YVM0s=",
          "dev": true,
          "requires": {
            "find-up": "^2.1.0"
          }
        }
      }
    },
    "imurmurhash": {
      "version": "0.1.4",
      "resolved": "https://registry.npmjs.org/imurmurhash/-/imurmurhash-0.1.4.tgz",
      "integrity": "sha1-khi5srkoojixPcT7a21XbyMUU+o=",
      "dev": true
    },
    "indexof": {
      "version": "0.0.1",
      "resolved": "https://registry.npmjs.org/indexof/-/indexof-0.0.1.tgz",
      "integrity": "sha1-gtwzbSMrkGIXnQWrMpOmYFn9Q10=",
      "dev": true
    },
    "inflight": {
      "version": "1.0.6",
      "resolved": "https://registry.npmjs.org/inflight/-/inflight-1.0.6.tgz",
      "integrity": "sha1-Sb1jMdfQLQwJvJEKEHW6gWW1bfk=",
      "requires": {
        "once": "^1.3.0",
        "wrappy": "1"
      }
    },
    "inherits": {
      "version": "2.0.3",
      "resolved": "https://registry.npmjs.org/inherits/-/inherits-2.0.3.tgz",
      "integrity": "sha1-Yzwsg+PaQqUC9SRmAiSA9CCCYd4="
    },
    "inquirer": {
      "version": "6.2.0",
      "resolved": "https://registry.npmjs.org/inquirer/-/inquirer-6.2.0.tgz",
      "integrity": "sha512-QIEQG4YyQ2UYZGDC4srMZ7BjHOmNk1lR2JQj5UknBapklm6WHA+VVH7N+sUdX3A7NeCfGF8o4X1S3Ao7nAcIeg==",
      "dev": true,
      "requires": {
        "ansi-escapes": "^3.0.0",
        "chalk": "^2.0.0",
        "cli-cursor": "^2.1.0",
        "cli-width": "^2.0.0",
        "external-editor": "^3.0.0",
        "figures": "^2.0.0",
        "lodash": "^4.17.10",
        "mute-stream": "0.0.7",
        "run-async": "^2.2.0",
        "rxjs": "^6.1.0",
        "string-width": "^2.1.0",
        "strip-ansi": "^4.0.0",
        "through": "^2.3.6"
      },
      "dependencies": {
        "ansi-regex": {
          "version": "3.0.0",
          "resolved": "https://registry.npmjs.org/ansi-regex/-/ansi-regex-3.0.0.tgz",
          "integrity": "sha1-7QMXwyIGT3lGbAKWa922Bas32Zg=",
          "dev": true
        },
        "ansi-styles": {
          "version": "3.2.1",
          "resolved": "https://registry.npmjs.org/ansi-styles/-/ansi-styles-3.2.1.tgz",
          "integrity": "sha512-VT0ZI6kZRdTh8YyJw3SMbYm/u+NqfsAxEpWO0Pf9sq8/e94WxxOpPKx9FR1FlyCtOVDNOQ+8ntlqFxiRc+r5qA==",
          "dev": true,
          "requires": {
            "color-convert": "^1.9.0"
          }
        },
        "chalk": {
          "version": "2.4.1",
          "resolved": "https://registry.npmjs.org/chalk/-/chalk-2.4.1.tgz",
          "integrity": "sha512-ObN6h1v2fTJSmUXoS3nMQ92LbDK9be4TV+6G+omQlGJFdcUX5heKi1LZ1YnRMIgwTLEj3E24bT6tYni50rlCfQ==",
          "dev": true,
          "requires": {
            "ansi-styles": "^3.2.1",
            "escape-string-regexp": "^1.0.5",
            "supports-color": "^5.3.0"
          }
        },
        "is-fullwidth-code-point": {
          "version": "2.0.0",
          "resolved": "https://registry.npmjs.org/is-fullwidth-code-point/-/is-fullwidth-code-point-2.0.0.tgz",
          "integrity": "sha1-o7MKXE8ZkYMWeqq5O+764937ZU8=",
          "dev": true
        },
        "string-width": {
          "version": "2.1.1",
          "resolved": "https://registry.npmjs.org/string-width/-/string-width-2.1.1.tgz",
          "integrity": "sha512-nOqH59deCq9SRHlxq1Aw85Jnt4w6KvLKqWVik6oA9ZklXLNIOlqg4F2yrT1MVaTjAqvVwdfeZ7w7aCvJD7ugkw==",
          "dev": true,
          "requires": {
            "is-fullwidth-code-point": "^2.0.0",
            "strip-ansi": "^4.0.0"
          }
        },
        "strip-ansi": {
          "version": "4.0.0",
          "resolved": "https://registry.npmjs.org/strip-ansi/-/strip-ansi-4.0.0.tgz",
          "integrity": "sha1-qEeQIusaw2iocTibY1JixQXuNo8=",
          "dev": true,
          "requires": {
            "ansi-regex": "^3.0.0"
          }
        },
        "supports-color": {
          "version": "5.5.0",
          "resolved": "https://registry.npmjs.org/supports-color/-/supports-color-5.5.0.tgz",
          "integrity": "sha512-QjVjwdXIt408MIiAqCX4oUKsgU2EqAGzs2Ppkm4aQYbjm+ZEWEcW4SfFNTr4uMNZma0ey4f5lgLrkB0aX0QMow==",
          "dev": true,
          "requires": {
            "has-flag": "^3.0.0"
          }
        }
      }
    },
    "interpret": {
      "version": "1.1.0",
      "resolved": "https://registry.npmjs.org/interpret/-/interpret-1.1.0.tgz",
      "integrity": "sha1-ftGxQQxqDg94z5XTuEQMY/eLhhQ=",
      "dev": true
    },
    "invariant": {
      "version": "2.2.4",
      "resolved": "https://registry.npmjs.org/invariant/-/invariant-2.2.4.tgz",
      "integrity": "sha512-phJfQVBuaJM5raOpJjSfkiD6BpbCE4Ns//LaXl6wGYtUBY83nWS6Rf9tXm2e8VaK60JEjYldbPif/A2B1C2gNA==",
      "requires": {
        "loose-envify": "^1.0.0"
      }
    },
    "invert-kv": {
      "version": "1.0.0",
      "resolved": "https://registry.npmjs.org/invert-kv/-/invert-kv-1.0.0.tgz",
      "integrity": "sha1-EEqOSqym09jNFXqO+L+rLXo//bY="
    },
    "ipaddr.js": {
      "version": "1.8.0",
      "resolved": "https://registry.npmjs.org/ipaddr.js/-/ipaddr.js-1.8.0.tgz",
      "integrity": "sha1-6qM9bd16zo9/b+DJygRA5wZzix4="
    },
    "is-accessor-descriptor": {
      "version": "0.1.6",
      "resolved": "https://registry.npmjs.org/is-accessor-descriptor/-/is-accessor-descriptor-0.1.6.tgz",
      "integrity": "sha1-qeEss66Nh2cn7u84Q/igiXtcmNY=",
      "dev": true,
      "requires": {
        "kind-of": "^3.0.2"
      },
      "dependencies": {
        "kind-of": {
          "version": "3.2.2",
          "resolved": "https://registry.npmjs.org/kind-of/-/kind-of-3.2.2.tgz",
          "integrity": "sha1-MeohpzS6ubuw8yRm2JOupR5KPGQ=",
          "dev": true,
          "requires": {
            "is-buffer": "^1.1.5"
          }
        }
      }
    },
    "is-arrayish": {
      "version": "0.2.1",
      "resolved": "https://registry.npmjs.org/is-arrayish/-/is-arrayish-0.2.1.tgz",
      "integrity": "sha1-d8mYQFJ6qOyxqLppe4BkWnqSap0="
    },
    "is-binary-path": {
      "version": "1.0.1",
      "resolved": "https://registry.npmjs.org/is-binary-path/-/is-binary-path-1.0.1.tgz",
      "integrity": "sha1-dfFmQrSA8YenEcgUFh/TpKdlWJg=",
      "dev": true,
      "requires": {
        "binary-extensions": "^1.0.0"
      }
    },
    "is-buffer": {
      "version": "1.1.6",
      "resolved": "https://registry.npmjs.org/is-buffer/-/is-buffer-1.1.6.tgz",
      "integrity": "sha512-NcdALwpXkTm5Zvvbk7owOUSvVvBKDgKP5/ewfXEznmQFfs4ZRmanOeKBTjRVjka3QFoN6XJ+9F3USqfHqTaU5w==",
      "dev": true
    },
    "is-builtin-module": {
      "version": "1.0.0",
      "resolved": "http://registry.npmjs.org/is-builtin-module/-/is-builtin-module-1.0.0.tgz",
      "integrity": "sha1-VAVy0096wxGfj3bDDLwbHgN6/74=",
      "requires": {
        "builtin-modules": "^1.0.0"
      }
    },
    "is-callable": {
      "version": "1.1.4",
      "resolved": "https://registry.npmjs.org/is-callable/-/is-callable-1.1.4.tgz",
      "integrity": "sha512-r5p9sxJjYnArLjObpjA4xu5EKI3CuKHkJXMhT7kwbpUyIFD1n5PMAsoPvWnvtZiNz7LjkYDRZhd7FlI0eMijEA=="
    },
    "is-data-descriptor": {
      "version": "0.1.4",
      "resolved": "https://registry.npmjs.org/is-data-descriptor/-/is-data-descriptor-0.1.4.tgz",
      "integrity": "sha1-C17mSDiOLIYCgueT8YVv7D8wG1Y=",
      "dev": true,
      "requires": {
        "kind-of": "^3.0.2"
      },
      "dependencies": {
        "kind-of": {
          "version": "3.2.2",
          "resolved": "https://registry.npmjs.org/kind-of/-/kind-of-3.2.2.tgz",
          "integrity": "sha1-MeohpzS6ubuw8yRm2JOupR5KPGQ=",
          "dev": true,
          "requires": {
            "is-buffer": "^1.1.5"
          }
        }
      }
    },
    "is-date-object": {
      "version": "1.0.1",
      "resolved": "https://registry.npmjs.org/is-date-object/-/is-date-object-1.0.1.tgz",
      "integrity": "sha1-mqIOtq7rv/d/vTPnTKAbM1gdOhY="
    },
    "is-descriptor": {
      "version": "0.1.6",
      "resolved": "https://registry.npmjs.org/is-descriptor/-/is-descriptor-0.1.6.tgz",
      "integrity": "sha512-avDYr0SB3DwO9zsMov0gKCESFYqCnE4hq/4z3TdUlukEy5t9C0YRq7HLrsN52NAcqXKaepeCD0n+B0arnVG3Hg==",
      "dev": true,
      "requires": {
        "is-accessor-descriptor": "^0.1.6",
        "is-data-descriptor": "^0.1.4",
        "kind-of": "^5.0.0"
      },
      "dependencies": {
        "kind-of": {
          "version": "5.1.0",
          "resolved": "https://registry.npmjs.org/kind-of/-/kind-of-5.1.0.tgz",
          "integrity": "sha512-NGEErnH6F2vUuXDh+OlbcKW7/wOcfdRHaZ7VWtqCztfHri/++YKmP51OdWeGPuqCOba6kk2OTe5d02VmTB80Pw==",
          "dev": true
        }
      }
    },
    "is-extendable": {
      "version": "0.1.1",
      "resolved": "https://registry.npmjs.org/is-extendable/-/is-extendable-0.1.1.tgz",
      "integrity": "sha1-YrEQ4omkcUGOPsNqYX1HLjAd/Ik=",
      "dev": true
    },
    "is-extglob": {
      "version": "2.1.1",
      "resolved": "https://registry.npmjs.org/is-extglob/-/is-extglob-2.1.1.tgz",
      "integrity": "sha1-qIwCU1eR8C7TfHahueqXc8gz+MI=",
      "dev": true
    },
    "is-finite": {
      "version": "1.0.2",
      "resolved": "https://registry.npmjs.org/is-finite/-/is-finite-1.0.2.tgz",
      "integrity": "sha1-zGZ3aVYCvlUO8R6LSqYwU0K20Ko=",
      "requires": {
        "number-is-nan": "^1.0.0"
      }
    },
    "is-fn": {
      "version": "1.0.0",
      "resolved": "https://registry.npmjs.org/is-fn/-/is-fn-1.0.0.tgz",
      "integrity": "sha1-lUPV3nvPWwiiLsiiC65uKG1RDYw="
    },
    "is-fullwidth-code-point": {
      "version": "1.0.0",
      "resolved": "https://registry.npmjs.org/is-fullwidth-code-point/-/is-fullwidth-code-point-1.0.0.tgz",
      "integrity": "sha1-754xOG8DGn8NZDr4L95QxFfvAMs=",
      "requires": {
        "number-is-nan": "^1.0.0"
      }
    },
    "is-function": {
      "version": "1.0.1",
      "resolved": "https://registry.npmjs.org/is-function/-/is-function-1.0.1.tgz",
      "integrity": "sha1-Es+5i2W1fdPRk6MSH19uL0N2ArU="
    },
    "is-glob": {
      "version": "4.0.0",
      "resolved": "https://registry.npmjs.org/is-glob/-/is-glob-4.0.0.tgz",
      "integrity": "sha1-lSHHaEXMJhCoUgPd8ICpWML/q8A=",
      "dev": true,
      "requires": {
        "is-extglob": "^2.1.1"
      }
    },
    "is-hex-prefixed": {
      "version": "1.0.0",
      "resolved": "https://registry.npmjs.org/is-hex-prefixed/-/is-hex-prefixed-1.0.0.tgz",
      "integrity": "sha1-fY035q135dEnFIkTxXPggtd39VQ="
    },
    "is-natural-number": {
      "version": "4.0.1",
      "resolved": "https://registry.npmjs.org/is-natural-number/-/is-natural-number-4.0.1.tgz",
      "integrity": "sha1-q5124dtM7VHjXeDHLr7PCfc0zeg=",
      "optional": true
    },
    "is-number": {
      "version": "3.0.0",
      "resolved": "https://registry.npmjs.org/is-number/-/is-number-3.0.0.tgz",
      "integrity": "sha1-JP1iAaR4LPUFYcgQJ2r8fRLXEZU=",
      "dev": true,
      "requires": {
        "kind-of": "^3.0.2"
      },
      "dependencies": {
        "kind-of": {
          "version": "3.2.2",
          "resolved": "https://registry.npmjs.org/kind-of/-/kind-of-3.2.2.tgz",
          "integrity": "sha1-MeohpzS6ubuw8yRm2JOupR5KPGQ=",
          "dev": true,
          "requires": {
            "is-buffer": "^1.1.5"
          }
        }
      }
    },
    "is-object": {
      "version": "1.0.1",
      "resolved": "https://registry.npmjs.org/is-object/-/is-object-1.0.1.tgz",
      "integrity": "sha1-iVJojF7C/9awPsyF52ngKQMINHA="
    },
    "is-path-cwd": {
      "version": "1.0.0",
      "resolved": "https://registry.npmjs.org/is-path-cwd/-/is-path-cwd-1.0.0.tgz",
      "integrity": "sha1-0iXsIxMuie3Tj9p2dHLmLmXxEG0=",
      "dev": true
    },
    "is-path-in-cwd": {
      "version": "1.0.1",
      "resolved": "https://registry.npmjs.org/is-path-in-cwd/-/is-path-in-cwd-1.0.1.tgz",
      "integrity": "sha512-FjV1RTW48E7CWM7eE/J2NJvAEEVektecDBVBE5Hh3nM1Jd0kvhHtX68Pr3xsDf857xt3Y4AkwVULK1Vku62aaQ==",
      "dev": true,
      "requires": {
        "is-path-inside": "^1.0.0"
      }
    },
    "is-path-inside": {
      "version": "1.0.1",
      "resolved": "https://registry.npmjs.org/is-path-inside/-/is-path-inside-1.0.1.tgz",
      "integrity": "sha1-jvW33lBDej/cprToZe96pVy0gDY=",
      "dev": true,
      "requires": {
        "path-is-inside": "^1.0.1"
      }
    },
    "is-plain-obj": {
      "version": "1.1.0",
      "resolved": "https://registry.npmjs.org/is-plain-obj/-/is-plain-obj-1.1.0.tgz",
      "integrity": "sha1-caUMhCnfync8kqOQpKA7OfzVHT4="
    },
    "is-plain-object": {
      "version": "2.0.4",
      "resolved": "https://registry.npmjs.org/is-plain-object/-/is-plain-object-2.0.4.tgz",
      "integrity": "sha512-h5PpgXkWitc38BBMYawTYMWJHFZJVnBquFE57xFpjB8pJFiF6gZ+bU+WyI/yqXiFR5mdLsgYNaPe8uao6Uv9Og==",
      "dev": true,
      "requires": {
        "isobject": "^3.0.1"
      }
    },
    "is-promise": {
      "version": "2.1.0",
      "resolved": "https://registry.npmjs.org/is-promise/-/is-promise-2.1.0.tgz",
      "integrity": "sha1-eaKp7OfwlugPNtKy87wWwf9L8/o=",
      "dev": true
    },
    "is-regex": {
      "version": "1.0.4",
      "resolved": "https://registry.npmjs.org/is-regex/-/is-regex-1.0.4.tgz",
      "integrity": "sha1-VRdIm1RwkbCTDglWVM7SXul+lJE=",
      "requires": {
        "has": "^1.0.1"
      }
    },
    "is-resolvable": {
      "version": "1.1.0",
      "resolved": "https://registry.npmjs.org/is-resolvable/-/is-resolvable-1.1.0.tgz",
      "integrity": "sha512-qgDYXFSR5WvEfuS5dMj6oTMEbrrSaM0CrFk2Yiq/gXnBvD9pMa2jGXxyhGLfvhZpuMZe18CJpFxAt3CRs42NMg==",
      "dev": true
    },
    "is-retry-allowed": {
      "version": "1.1.0",
      "resolved": "https://registry.npmjs.org/is-retry-allowed/-/is-retry-allowed-1.1.0.tgz",
      "integrity": "sha1-EaBgVotnM5REAz0BJaYaINVk+zQ="
    },
    "is-stream": {
      "version": "1.1.0",
      "resolved": "https://registry.npmjs.org/is-stream/-/is-stream-1.1.0.tgz",
      "integrity": "sha1-EtSj3U5o4Lec6428hBc66A2RykQ="
    },
    "is-symbol": {
      "version": "1.0.2",
      "resolved": "https://registry.npmjs.org/is-symbol/-/is-symbol-1.0.2.tgz",
      "integrity": "sha512-HS8bZ9ox60yCJLH9snBpIwv9pYUAkcuLhSA1oero1UB5y9aiQpRA8y2ex945AOtCZL1lJDeIk3G5LthswI46Lw==",
      "requires": {
        "has-symbols": "^1.0.0"
      }
    },
    "is-typedarray": {
      "version": "1.0.0",
      "resolved": "https://registry.npmjs.org/is-typedarray/-/is-typedarray-1.0.0.tgz",
      "integrity": "sha1-5HnICFjfDBsR3dppQPlgEfzaSpo="
    },
    "is-utf8": {
      "version": "0.2.1",
      "resolved": "https://registry.npmjs.org/is-utf8/-/is-utf8-0.2.1.tgz",
      "integrity": "sha1-Sw2hRCEE0bM2NA6AeX6GXPOffXI="
    },
    "is-windows": {
      "version": "1.0.2",
      "resolved": "https://registry.npmjs.org/is-windows/-/is-windows-1.0.2.tgz",
      "integrity": "sha512-eXK1UInq2bPmjyX6e3VHIzMLobc4J94i4AWn+Hpq3OU5KkrRC96OAcR3PRJ/pGu6m8TRnBHP9dkXQVsT/COVIA==",
      "dev": true
    },
    "isarray": {
      "version": "0.0.1",
      "resolved": "https://registry.npmjs.org/isarray/-/isarray-0.0.1.tgz",
      "integrity": "sha1-ihis/Kmo9Bd+Cav8YDiTmwXR7t8="
    },
    "isexe": {
      "version": "2.0.0",
      "resolved": "https://registry.npmjs.org/isexe/-/isexe-2.0.0.tgz",
      "integrity": "sha1-6PvzdNxVb/iUehDcsFctYz8s+hA=",
      "dev": true
    },
    "isobject": {
      "version": "3.0.1",
      "resolved": "https://registry.npmjs.org/isobject/-/isobject-3.0.1.tgz",
      "integrity": "sha1-TkMekrEalzFjaqH5yNHMvP2reN8=",
      "dev": true
    },
    "isstream": {
      "version": "0.1.2",
      "resolved": "https://registry.npmjs.org/isstream/-/isstream-0.1.2.tgz",
      "integrity": "sha1-R+Y/evVa+m+S4VAOaQ64uFKcCZo="
    },
    "isurl": {
      "version": "1.0.0",
      "resolved": "https://registry.npmjs.org/isurl/-/isurl-1.0.0.tgz",
      "integrity": "sha512-1P/yWsxPlDtn7QeRD+ULKQPaIaN6yF368GZ2vDfv0AL0NwpStafjWCDDdn0k8wgFMWpVAqG7oJhxHnlud42i9w==",
      "requires": {
        "has-to-string-tag-x": "^1.2.0",
        "is-object": "^1.0.1"
      }
    },
    "js-sha3": {
      "version": "0.3.1",
      "resolved": "https://registry.npmjs.org/js-sha3/-/js-sha3-0.3.1.tgz",
      "integrity": "sha1-hhIoAhQvCChQKg0d7h2V4lO7AkM="
    },
    "js-tokens": {
      "version": "3.0.2",
      "resolved": "https://registry.npmjs.org/js-tokens/-/js-tokens-3.0.2.tgz",
      "integrity": "sha1-mGbfOVECEw449/mWvOtlRDIJwls="
    },
    "js-yaml": {
      "version": "3.12.0",
      "resolved": "https://registry.npmjs.org/js-yaml/-/js-yaml-3.12.0.tgz",
      "integrity": "sha512-PIt2cnwmPfL4hKNwqeiuz4bKfnzHTBv6HyVgjahA6mPLwPDzjDWrplJBMjHUFxku/N3FlmrbyPclad+I+4mJ3A==",
      "dev": true,
      "requires": {
        "argparse": "^1.0.7",
        "esprima": "^4.0.0"
      }
    },
    "jsbn": {
      "version": "0.1.1",
      "resolved": "https://registry.npmjs.org/jsbn/-/jsbn-0.1.1.tgz",
      "integrity": "sha1-peZUwuWi3rXyAdls77yoDA7y9RM="
    },
    "jsesc": {
      "version": "0.5.0",
      "resolved": "https://registry.npmjs.org/jsesc/-/jsesc-0.5.0.tgz",
      "integrity": "sha1-597mbjXW/Bb3EP6R1c9p9w8IkR0="
    },
    "json-parse-better-errors": {
      "version": "1.0.2",
      "resolved": "https://registry.npmjs.org/json-parse-better-errors/-/json-parse-better-errors-1.0.2.tgz",
      "integrity": "sha512-mrqyZKfX5EhL7hvqcV6WG1yYjnjeuYDzDhhcAAUrq8Po85NBQBJP+ZDUT75qZQ98IkUoBqdkExkukOU7Ts2wrw==",
      "dev": true
    },
    "json-rpc-engine": {
      "version": "3.8.0",
      "resolved": "https://registry.npmjs.org/json-rpc-engine/-/json-rpc-engine-3.8.0.tgz",
      "integrity": "sha512-6QNcvm2gFuuK4TKU1uwfH0Qd/cOSb9c1lls0gbnIhciktIUQJwz6NQNAW4B1KiGPenv7IKu97V222Yo1bNhGuA==",
      "requires": {
        "async": "^2.0.1",
        "babel-preset-env": "^1.7.0",
        "babelify": "^7.3.0",
        "json-rpc-error": "^2.0.0",
        "promise-to-callback": "^1.0.0",
        "safe-event-emitter": "^1.0.1"
      }
    },
    "json-rpc-error": {
      "version": "2.0.0",
      "resolved": "https://registry.npmjs.org/json-rpc-error/-/json-rpc-error-2.0.0.tgz",
      "integrity": "sha1-p6+cICg4tekFxyUOVH8a/3cligI=",
      "requires": {
        "inherits": "^2.0.1"
      }
    },
    "json-rpc-random-id": {
      "version": "1.0.1",
      "resolved": "https://registry.npmjs.org/json-rpc-random-id/-/json-rpc-random-id-1.0.1.tgz",
      "integrity": "sha1-uknZat7RRE27jaPSA3SKy7zeyMg="
    },
    "json-schema": {
      "version": "0.2.3",
      "resolved": "https://registry.npmjs.org/json-schema/-/json-schema-0.2.3.tgz",
      "integrity": "sha1-tIDIkuWaLwWVTOcnvT8qTogvnhM="
    },
    "json-schema-traverse": {
      "version": "0.3.1",
      "resolved": "https://registry.npmjs.org/json-schema-traverse/-/json-schema-traverse-0.3.1.tgz",
      "integrity": "sha1-NJptRMU6Ud6JtAgFxdXlm0F9M0A="
    },
    "json-stable-stringify": {
      "version": "1.0.1",
      "resolved": "https://registry.npmjs.org/json-stable-stringify/-/json-stable-stringify-1.0.1.tgz",
      "integrity": "sha1-mnWdOcXy/1A/1TAGRu1EX4jE+a8=",
      "requires": {
        "jsonify": "~0.0.0"
      }
    },
    "json-stable-stringify-without-jsonify": {
      "version": "1.0.1",
      "resolved": "https://registry.npmjs.org/json-stable-stringify-without-jsonify/-/json-stable-stringify-without-jsonify-1.0.1.tgz",
      "integrity": "sha1-nbe1lJatPzz+8wp1FC0tkwrXJlE=",
      "dev": true
    },
    "json-stringify-safe": {
      "version": "5.0.1",
      "resolved": "https://registry.npmjs.org/json-stringify-safe/-/json-stringify-safe-5.0.1.tgz",
      "integrity": "sha1-Epai1Y/UXxmg9s4B1lcB4sc1tus="
    },
    "json5": {
      "version": "0.5.1",
      "resolved": "http://registry.npmjs.org/json5/-/json5-0.5.1.tgz",
      "integrity": "sha1-Hq3nrMASA0rYTiOWdn6tn6VJWCE="
    },
    "jsonfile": {
      "version": "2.4.0",
      "resolved": "http://registry.npmjs.org/jsonfile/-/jsonfile-2.4.0.tgz",
      "integrity": "sha1-NzaitCi4e72gzIO1P6PWM6NcKug=",
      "requires": {
        "graceful-fs": "^4.1.6"
      }
    },
    "jsonify": {
      "version": "0.0.0",
      "resolved": "https://registry.npmjs.org/jsonify/-/jsonify-0.0.0.tgz",
      "integrity": "sha1-LHS27kHZPKUbe1qu6PUDYx0lKnM="
    },
    "jsprim": {
      "version": "1.4.1",
      "resolved": "https://registry.npmjs.org/jsprim/-/jsprim-1.4.1.tgz",
      "integrity": "sha1-MT5mvB5cwG5Di8G3SZwuXFastqI=",
      "requires": {
        "assert-plus": "1.0.0",
        "extsprintf": "1.3.0",
        "json-schema": "0.2.3",
        "verror": "1.10.0"
      }
    },
    "keccak": {
      "version": "1.4.0",
      "resolved": "https://registry.npmjs.org/keccak/-/keccak-1.4.0.tgz",
      "integrity": "sha512-eZVaCpblK5formjPjeTBik7TAg+pqnDrMHIffSvi9Lh7PQgM1+hSzakUeZFCk9DVVG0dacZJuaz2ntwlzZUIBw==",
      "requires": {
        "bindings": "^1.2.1",
        "inherits": "^2.0.3",
        "nan": "^2.2.1",
        "safe-buffer": "^5.1.0"
      }
    },
    "keccakjs": {
      "version": "0.2.1",
      "resolved": "https://registry.npmjs.org/keccakjs/-/keccakjs-0.2.1.tgz",
      "integrity": "sha1-HWM6+QfvMFu/ny+mFtVsRFYd+k0=",
      "requires": {
        "browserify-sha3": "^0.0.1",
        "sha3": "^1.1.0"
      }
    },
    "kind-of": {
      "version": "6.0.2",
      "resolved": "https://registry.npmjs.org/kind-of/-/kind-of-6.0.2.tgz",
      "integrity": "sha512-s5kLOcnH0XqDO+FvuaLX8DDjZ18CGFk7VygH40QoKPUQhW4e2rvM0rwUq0t8IQDOwYSeLK01U90OjzBTme2QqA==",
      "dev": true
    },
    "klaw": {
      "version": "1.3.1",
      "resolved": "https://registry.npmjs.org/klaw/-/klaw-1.3.1.tgz",
      "integrity": "sha1-QIhDO0azsbolnXh4XY6W9zugJDk=",
      "requires": {
        "graceful-fs": "^4.1.9"
      }
    },
    "lcid": {
      "version": "1.0.0",
      "resolved": "https://registry.npmjs.org/lcid/-/lcid-1.0.0.tgz",
      "integrity": "sha1-MIrMr6C8SDo4Z7S28rlQYlHRuDU=",
      "requires": {
        "invert-kv": "^1.0.0"
      }
    },
    "level-codec": {
      "version": "9.0.0",
      "resolved": "https://registry.npmjs.org/level-codec/-/level-codec-9.0.0.tgz",
      "integrity": "sha512-OIpVvjCcZNP5SdhcNupnsI1zo5Y9Vpm+k/F1gfG5kXrtctlrwanisakweJtE0uA0OpLukRfOQae+Fg0M5Debhg=="
    },
    "level-errors": {
      "version": "2.0.0",
      "resolved": "https://registry.npmjs.org/level-errors/-/level-errors-2.0.0.tgz",
      "integrity": "sha512-AmY4HCp9h3OiU19uG+3YWkdELgy05OTP/r23aNHaQKWv8DO787yZgsEuGVkoph40uwN+YdUKnANlrxSsoOaaxg==",
      "requires": {
        "errno": "~0.1.1"
      }
    },
    "level-iterator-stream": {
      "version": "1.3.1",
      "resolved": "http://registry.npmjs.org/level-iterator-stream/-/level-iterator-stream-1.3.1.tgz",
      "integrity": "sha1-5Dt4sagUPm+pek9IXrjqUwNS8u0=",
      "requires": {
        "inherits": "^2.0.1",
        "level-errors": "^1.0.3",
        "readable-stream": "^1.0.33",
        "xtend": "^4.0.0"
      },
      "dependencies": {
        "level-errors": {
          "version": "1.1.2",
          "resolved": "https://registry.npmjs.org/level-errors/-/level-errors-1.1.2.tgz",
          "integrity": "sha512-Sw/IJwWbPKF5Ai4Wz60B52yj0zYeqzObLh8k1Tk88jVmD51cJSKWSYpRyhVIvFzZdvsPqlH5wfhp/yxdsaQH4w==",
          "requires": {
            "errno": "~0.1.1"
          }
        },
        "readable-stream": {
          "version": "1.1.14",
          "resolved": "http://registry.npmjs.org/readable-stream/-/readable-stream-1.1.14.tgz",
          "integrity": "sha1-fPTFTvZI44EwhMY23SB54WbAgdk=",
          "requires": {
            "core-util-is": "~1.0.0",
            "inherits": "~2.0.1",
            "isarray": "0.0.1",
            "string_decoder": "~0.10.x"
          }
        }
      }
    },
    "level-post": {
      "version": "1.0.7",
      "resolved": "https://registry.npmjs.org/level-post/-/level-post-1.0.7.tgz",
      "integrity": "sha512-PWYqG4Q00asOrLhX7BejSajByB4EmG2GaKHfj3h5UmmZ2duciXLPGYWIjBzLECFWUGOZWlm5B20h/n3Gs3HKew==",
      "requires": {
        "ltgt": "^2.1.2"
      }
    },
    "level-sublevel": {
      "version": "6.6.4",
      "resolved": "https://registry.npmjs.org/level-sublevel/-/level-sublevel-6.6.4.tgz",
      "integrity": "sha512-pcCrTUOiO48+Kp6F1+UAzF/OtWqLcQVTVF39HLdZ3RO8XBoXt+XVPKZO1vVr1aUoxHZA9OtD2e1v7G+3S5KFDA==",
      "requires": {
        "bytewise": "~1.1.0",
        "level-codec": "^9.0.0",
        "level-errors": "^2.0.0",
        "level-iterator-stream": "^2.0.3",
        "ltgt": "~2.1.1",
        "pull-defer": "^0.2.2",
        "pull-level": "^2.0.3",
        "pull-stream": "^3.6.8",
        "typewiselite": "~1.0.0",
        "xtend": "~4.0.0"
      },
      "dependencies": {
        "level-iterator-stream": {
          "version": "2.0.3",
          "resolved": "https://registry.npmjs.org/level-iterator-stream/-/level-iterator-stream-2.0.3.tgz",
          "integrity": "sha512-I6Heg70nfF+e5Y3/qfthJFexhRw/Gi3bIymCoXAlijZdAcLaPuWSJs3KXyTYf23ID6g0o2QF62Yh+grOXY3Rig==",
          "requires": {
            "inherits": "^2.0.1",
            "readable-stream": "^2.0.5",
            "xtend": "^4.0.0"
          }
        },
        "ltgt": {
          "version": "2.1.3",
          "resolved": "https://registry.npmjs.org/ltgt/-/ltgt-2.1.3.tgz",
          "integrity": "sha1-EIUaBtmWS5cReEQcI8nlJpjuzjQ="
        }
      }
    },
    "level-ws": {
      "version": "0.0.0",
      "resolved": "https://registry.npmjs.org/level-ws/-/level-ws-0.0.0.tgz",
      "integrity": "sha1-Ny5RIXeSSgBCSwtDrvK7QkltIos=",
      "requires": {
        "readable-stream": "~1.0.15",
        "xtend": "~2.1.1"
      },
      "dependencies": {
        "readable-stream": {
          "version": "1.0.34",
          "resolved": "http://registry.npmjs.org/readable-stream/-/readable-stream-1.0.34.tgz",
          "integrity": "sha1-Elgg40vIQtLyqq+v5MKRbuMsFXw=",
          "requires": {
            "core-util-is": "~1.0.0",
            "inherits": "~2.0.1",
            "isarray": "0.0.1",
            "string_decoder": "~0.10.x"
          }
        },
        "xtend": {
          "version": "2.1.2",
          "resolved": "https://registry.npmjs.org/xtend/-/xtend-2.1.2.tgz",
          "integrity": "sha1-bv7MKk2tjmlixJAbM3znuoe10os=",
          "requires": {
            "object-keys": "~0.4.0"
          }
        }
      }
    },
    "levelup": {
      "version": "3.1.1",
      "resolved": "https://registry.npmjs.org/levelup/-/levelup-3.1.1.tgz",
      "integrity": "sha512-9N10xRkUU4dShSRRFTBdNaBxofz+PGaIZO962ckboJZiNmLuhVT6FZ6ZKAsICKfUBO76ySaYU6fJWX/jnj3Lcg==",
      "requires": {
        "deferred-leveldown": "~4.0.0",
        "level-errors": "~2.0.0",
        "level-iterator-stream": "~3.0.0",
        "xtend": "~4.0.0"
      },
      "dependencies": {
        "abstract-leveldown": {
          "version": "5.0.0",
          "resolved": "https://registry.npmjs.org/abstract-leveldown/-/abstract-leveldown-5.0.0.tgz",
          "integrity": "sha512-5mU5P1gXtsMIXg65/rsYGsi93+MlogXZ9FA8JnwKurHQg64bfXwGYVdVdijNTVNOlAsuIiOwHdvFFD5JqCJQ7A==",
          "requires": {
            "xtend": "~4.0.0"
          }
        },
        "deferred-leveldown": {
          "version": "4.0.2",
          "resolved": "https://registry.npmjs.org/deferred-leveldown/-/deferred-leveldown-4.0.2.tgz",
          "integrity": "sha512-5fMC8ek8alH16QiV0lTCis610D1Zt1+LA4MS4d63JgS32lrCjTFDUFz2ao09/j2I4Bqb5jL4FZYwu7Jz0XO1ww==",
          "requires": {
            "abstract-leveldown": "~5.0.0",
            "inherits": "^2.0.3"
          }
        },
        "level-iterator-stream": {
          "version": "3.0.1",
          "resolved": "https://registry.npmjs.org/level-iterator-stream/-/level-iterator-stream-3.0.1.tgz",
          "integrity": "sha512-nEIQvxEED9yRThxvOrq8Aqziy4EGzrxSZK+QzEFAVuJvQ8glfyZ96GB6BoI4sBbLfjMXm2w4vu3Tkcm9obcY0g==",
          "requires": {
            "inherits": "^2.0.1",
            "readable-stream": "^2.3.6",
            "xtend": "^4.0.0"
          }
        }
      }
    },
    "levn": {
      "version": "0.3.0",
      "resolved": "https://registry.npmjs.org/levn/-/levn-0.3.0.tgz",
      "integrity": "sha1-OwmSTt+fCDwEkP3UwLxEIeBHZO4=",
      "dev": true,
      "requires": {
        "prelude-ls": "~1.1.2",
        "type-check": "~0.3.2"
      }
    },
    "load-json-file": {
      "version": "1.1.0",
      "resolved": "http://registry.npmjs.org/load-json-file/-/load-json-file-1.1.0.tgz",
      "integrity": "sha1-lWkFcI1YtLq0wiYbBPWfMcmTdMA=",
      "requires": {
        "graceful-fs": "^4.1.2",
        "parse-json": "^2.2.0",
        "pify": "^2.0.0",
        "pinkie-promise": "^2.0.0",
        "strip-bom": "^2.0.0"
      },
      "dependencies": {
        "pify": {
          "version": "2.3.0",
          "resolved": "http://registry.npmjs.org/pify/-/pify-2.3.0.tgz",
          "integrity": "sha1-7RQaasBDqEnqWISY59yosVMw6Qw="
        }
      }
    },
    "loader-runner": {
      "version": "2.3.1",
      "resolved": "https://registry.npmjs.org/loader-runner/-/loader-runner-2.3.1.tgz",
      "integrity": "sha512-By6ZFY7ETWOc9RFaAIb23IjJVcM4dvJC/N57nmdz9RSkMXvAXGI7SyVlAw3v8vjtDRlqThgVDVmTnr9fqMlxkw==",
      "dev": true
    },
    "loader-utils": {
      "version": "1.1.0",
      "resolved": "https://registry.npmjs.org/loader-utils/-/loader-utils-1.1.0.tgz",
      "integrity": "sha1-yYrvSIvM7aL/teLeZG1qdUQp9c0=",
      "dev": true,
      "requires": {
        "big.js": "^3.1.3",
        "emojis-list": "^2.0.0",
        "json5": "^0.5.0"
      }
    },
    "locate-path": {
      "version": "2.0.0",
      "resolved": "https://registry.npmjs.org/locate-path/-/locate-path-2.0.0.tgz",
      "integrity": "sha1-K1aLJl7slExtnA3pw9u7ygNUzY4=",
      "dev": true,
      "requires": {
        "p-locate": "^2.0.0",
        "path-exists": "^3.0.0"
      },
      "dependencies": {
        "path-exists": {
          "version": "3.0.0",
          "resolved": "https://registry.npmjs.org/path-exists/-/path-exists-3.0.0.tgz",
          "integrity": "sha1-zg6+ql94yxiSXqfYENe1mwEP1RU=",
          "dev": true
        }
      }
    },
    "lodash": {
      "version": "4.17.10",
      "resolved": "https://registry.npmjs.org/lodash/-/lodash-4.17.10.tgz",
      "integrity": "sha512-UejweD1pDoXu+AD825lWwp4ZGtSwgnpZxb3JDViD7StjQz+Nb/6l093lx4OQ0foGWNRoc19mWy7BzL+UAK2iVg=="
    },
    "lodash.assign": {
      "version": "4.2.0",
      "resolved": "https://registry.npmjs.org/lodash.assign/-/lodash.assign-4.2.0.tgz",
      "integrity": "sha1-DZnzzNem0mHRm9rrkkUAXShYCOc="
    },
    "lodash.debounce": {
      "version": "4.0.8",
      "resolved": "https://registry.npmjs.org/lodash.debounce/-/lodash.debounce-4.0.8.tgz",
      "integrity": "sha1-gteb/zCmfEAF/9XiUVMArZyk168=",
      "dev": true
    },
    "lodash.merge": {
      "version": "4.6.1",
      "resolved": "https://registry.npmjs.org/lodash.merge/-/lodash.merge-4.6.1.tgz",
      "integrity": "sha512-AOYza4+Hf5z1/0Hztxpm2/xiPZgi/cjMqdnKTUWTBSKchJlxXXuUSxCCl8rJlf4g6yww/j6mA8nC8Hw/EZWxKQ==",
      "dev": true
    },
    "long": {
      "version": "3.2.0",
      "resolved": "https://registry.npmjs.org/long/-/long-3.2.0.tgz",
      "integrity": "sha1-2CG3E4yhy1gcFymQ7xTbIAtcR0s=",
      "dev": true
    },
    "looper": {
      "version": "2.0.0",
      "resolved": "https://registry.npmjs.org/looper/-/looper-2.0.0.tgz",
      "integrity": "sha1-Zs0Md0rz1P7axTeU90LbVtqPCew="
    },
    "loose-envify": {
      "version": "1.4.0",
      "resolved": "https://registry.npmjs.org/loose-envify/-/loose-envify-1.4.0.tgz",
      "integrity": "sha512-lyuxPGr/Wfhrlem2CL/UcnUc1zcqKAImBDzukY7Y5F/yQiNdko6+fRLevlw1HgMySw7f611UIY408EtxRSoK3Q==",
      "requires": {
        "js-tokens": "^3.0.0 || ^4.0.0"
      }
    },
    "lowercase-keys": {
      "version": "1.0.1",
      "resolved": "https://registry.npmjs.org/lowercase-keys/-/lowercase-keys-1.0.1.tgz",
      "integrity": "sha512-G2Lj61tXDnVFFOi8VZds+SoQjtQC3dgokKdDG2mTm1tx4m50NUHBOZSBwQQHyy0V12A0JTG4icfZQH+xPyh8VA=="
    },
    "lru-cache": {
      "version": "3.2.0",
      "resolved": "https://registry.npmjs.org/lru-cache/-/lru-cache-3.2.0.tgz",
      "integrity": "sha1-cXibO39Tmb7IVl3aOKow0qCX7+4=",
      "requires": {
        "pseudomap": "^1.0.1"
      }
    },
    "ltgt": {
      "version": "2.2.1",
      "resolved": "https://registry.npmjs.org/ltgt/-/ltgt-2.2.1.tgz",
      "integrity": "sha1-81ypHEk/e3PaDgdJUwTxezH4fuU="
    },
    "make-dir": {
      "version": "1.3.0",
      "resolved": "https://registry.npmjs.org/make-dir/-/make-dir-1.3.0.tgz",
      "integrity": "sha512-2w31R7SJtieJJnQtGc7RVL2StM2vGYVfqUOvUDxH6bC6aJTxPxTF0GnIgCyu7tjockiUWAYQRbxa7vKn34s5sQ==",
      "requires": {
        "pify": "^3.0.0"
      },
      "dependencies": {
        "pify": {
          "version": "3.0.0",
          "resolved": "https://registry.npmjs.org/pify/-/pify-3.0.0.tgz",
          "integrity": "sha1-5aSs0sEB/fPZpNB/DbxNtJ3SgXY="
        }
      }
    },
    "mamacro": {
      "version": "0.0.3",
      "resolved": "https://registry.npmjs.org/mamacro/-/mamacro-0.0.3.tgz",
      "integrity": "sha512-qMEwh+UujcQ+kbz3T6V+wAmO2U8veoq2w+3wY8MquqwVA3jChfwY+Tk52GZKDfACEPjuZ7r2oJLejwpt8jtwTA==",
      "dev": true
    },
    "map-age-cleaner": {
      "version": "0.1.2",
      "resolved": "https://registry.npmjs.org/map-age-cleaner/-/map-age-cleaner-0.1.2.tgz",
      "integrity": "sha512-UN1dNocxQq44IhJyMI4TU8phc2m9BddacHRPRjKGLYaF0jqd3xLz0jS0skpAU9WgYyoR4gHtUpzytNBS385FWQ==",
      "dev": true,
      "requires": {
        "p-defer": "^1.0.0"
      }
    },
    "map-cache": {
      "version": "0.2.2",
      "resolved": "https://registry.npmjs.org/map-cache/-/map-cache-0.2.2.tgz",
      "integrity": "sha1-wyq9C9ZSXZsFFkW7TyasXcmKDb8=",
      "dev": true
    },
    "map-visit": {
      "version": "1.0.0",
      "resolved": "https://registry.npmjs.org/map-visit/-/map-visit-1.0.0.tgz",
      "integrity": "sha1-7Nyo8TFE5mDxtb1B8S80edmN+48=",
      "dev": true,
      "requires": {
        "object-visit": "^1.0.0"
      }
    },
    "md5.js": {
      "version": "1.3.5",
      "resolved": "https://registry.npmjs.org/md5.js/-/md5.js-1.3.5.tgz",
      "integrity": "sha512-xitP+WxNPcTTOgnTJcrhM0xvdPepipPSf3I8EIpGKeFLjt3PlJLIDG3u8EX53ZIubkb+5U2+3rELYpEhHhzdkg==",
      "requires": {
        "hash-base": "^3.0.0",
        "inherits": "^2.0.1",
        "safe-buffer": "^5.1.2"
      }
    },
    "media-typer": {
      "version": "0.3.0",
<<<<<<< HEAD
      "resolved": "http://registry.npmjs.org/media-typer/-/media-typer-0.3.0.tgz",
=======
      "resolved": "https://registry.npmjs.org/media-typer/-/media-typer-0.3.0.tgz",
>>>>>>> acb7fc6f
      "integrity": "sha1-hxDXrwqmJvj/+hzgAWhUUmMlV0g="
    },
    "mem": {
      "version": "4.0.0",
      "resolved": "https://registry.npmjs.org/mem/-/mem-4.0.0.tgz",
      "integrity": "sha512-WQxG/5xYc3tMbYLXoXPm81ET2WDULiU5FxbuIoNbJqLOOI8zehXFdZuiUEgfdrU2mVB1pxBZUGlYORSrpuJreA==",
      "dev": true,
      "requires": {
        "map-age-cleaner": "^0.1.1",
        "mimic-fn": "^1.0.0",
        "p-is-promise": "^1.1.0"
      }
    },
    "memdown": {
      "version": "1.4.1",
      "resolved": "https://registry.npmjs.org/memdown/-/memdown-1.4.1.tgz",
      "integrity": "sha1-tOThkhdGZP+65BNhqlAPMRnv4hU=",
      "requires": {
        "abstract-leveldown": "~2.7.1",
        "functional-red-black-tree": "^1.0.1",
        "immediate": "^3.2.3",
        "inherits": "~2.0.1",
        "ltgt": "~2.2.0",
        "safe-buffer": "~5.1.1"
      },
      "dependencies": {
        "abstract-leveldown": {
          "version": "2.7.2",
          "resolved": "https://registry.npmjs.org/abstract-leveldown/-/abstract-leveldown-2.7.2.tgz",
          "integrity": "sha512-+OVvxH2rHVEhWLdbudP6p0+dNMXu8JA1CbhP19T8paTYAcX7oJ4OVjT+ZUVpv7mITxXHqDMej+GdqXBmXkw09w==",
          "requires": {
            "xtend": "~4.0.0"
          }
        }
      }
    },
    "memory-fs": {
      "version": "0.4.1",
      "resolved": "https://registry.npmjs.org/memory-fs/-/memory-fs-0.4.1.tgz",
      "integrity": "sha1-OpoguEYlI+RHz7x+i7gO1me/xVI=",
      "dev": true,
      "requires": {
        "errno": "^0.1.3",
        "readable-stream": "^2.0.1"
      }
    },
    "memorystream": {
      "version": "0.3.1",
      "resolved": "https://registry.npmjs.org/memorystream/-/memorystream-0.3.1.tgz",
      "integrity": "sha1-htcJCzDORV1j+64S3aUaR93K+bI="
    },
    "merge-descriptors": {
      "version": "1.0.1",
      "resolved": "https://registry.npmjs.org/merge-descriptors/-/merge-descriptors-1.0.1.tgz",
      "integrity": "sha1-sAqqVW3YtEVoFQ7J0blT8/kMu2E="
    },
    "merkle-patricia-tree": {
      "version": "2.3.1",
      "resolved": "http://registry.npmjs.org/merkle-patricia-tree/-/merkle-patricia-tree-2.3.1.tgz",
      "integrity": "sha512-Qp9Mpb3xazznXzzGQBqHbqCpT2AR9joUOHYYPiQjYCarrdCPCnLWXo4BFv77y4xN26KR224xoU1n/qYY7RYYgw==",
      "requires": {
        "async": "^1.4.2",
        "ethereumjs-util": "^5.0.0",
        "level-ws": "0.0.0",
        "levelup": "^1.2.1",
        "memdown": "^1.0.0",
        "readable-stream": "^2.0.0",
        "rlp": "^2.0.0",
        "semaphore": ">=1.0.1"
      },
      "dependencies": {
        "async": {
          "version": "1.5.2",
          "resolved": "http://registry.npmjs.org/async/-/async-1.5.2.tgz",
          "integrity": "sha1-7GphrlZIDAw8skHJVhjiCJL5Zyo="
        },
        "level-codec": {
          "version": "7.0.1",
          "resolved": "https://registry.npmjs.org/level-codec/-/level-codec-7.0.1.tgz",
          "integrity": "sha512-Ua/R9B9r3RasXdRmOtd+t9TCOEIIlts+TN/7XTT2unhDaL6sJn83S3rUyljbr6lVtw49N3/yA0HHjpV6Kzb2aQ=="
        },
        "level-errors": {
          "version": "1.0.5",
          "resolved": "https://registry.npmjs.org/level-errors/-/level-errors-1.0.5.tgz",
          "integrity": "sha512-/cLUpQduF6bNrWuAC4pwtUKA5t669pCsCi2XbmojG2tFeOr9j6ShtdDCtFFQO1DRt+EVZhx9gPzP9G2bUaG4ig==",
          "requires": {
            "errno": "~0.1.1"
          }
        },
        "levelup": {
          "version": "1.3.9",
          "resolved": "https://registry.npmjs.org/levelup/-/levelup-1.3.9.tgz",
          "integrity": "sha512-VVGHfKIlmw8w1XqpGOAGwq6sZm2WwWLmlDcULkKWQXEA5EopA8OBNJ2Ck2v6bdk8HeEZSbCSEgzXadyQFm76sQ==",
          "requires": {
            "deferred-leveldown": "~1.2.1",
            "level-codec": "~7.0.0",
            "level-errors": "~1.0.3",
            "level-iterator-stream": "~1.3.0",
            "prr": "~1.0.1",
            "semver": "~5.4.1",
            "xtend": "~4.0.0"
          }
        }
      }
    },
    "methods": {
      "version": "1.1.2",
      "resolved": "https://registry.npmjs.org/methods/-/methods-1.1.2.tgz",
      "integrity": "sha1-VSmk1nZUE07cxSZmVoNbD4Ua/O4="
    },
    "micromatch": {
      "version": "3.1.10",
      "resolved": "https://registry.npmjs.org/micromatch/-/micromatch-3.1.10.tgz",
      "integrity": "sha512-MWikgl9n9M3w+bpsY3He8L+w9eF9338xRl8IAO5viDizwSzziFEyUzo2xrrloB64ADbTf8uA8vRqqttDTOmccg==",
      "dev": true,
      "requires": {
        "arr-diff": "^4.0.0",
        "array-unique": "^0.3.2",
        "braces": "^2.3.1",
        "define-property": "^2.0.2",
        "extend-shallow": "^3.0.2",
        "extglob": "^2.0.4",
        "fragment-cache": "^0.2.1",
        "kind-of": "^6.0.2",
        "nanomatch": "^1.2.9",
        "object.pick": "^1.3.0",
        "regex-not": "^1.0.0",
        "snapdragon": "^0.8.1",
        "to-regex": "^3.0.2"
      }
    },
    "miller-rabin": {
      "version": "4.0.1",
      "resolved": "https://registry.npmjs.org/miller-rabin/-/miller-rabin-4.0.1.tgz",
      "integrity": "sha512-115fLhvZVqWwHPbClyntxEVfVDfl9DLLTuJvq3g2O/Oxi8AiNouAHvDSzHS0viUJc+V5vm3eq91Xwqn9dp4jRA==",
      "requires": {
        "bn.js": "^4.0.0",
        "brorand": "^1.0.1"
      }
    },
    "mime": {
      "version": "1.4.1",
      "resolved": "https://registry.npmjs.org/mime/-/mime-1.4.1.tgz",
      "integrity": "sha512-KI1+qOZu5DcW6wayYHSzR/tXKCDC5Om4s1z2QJjDULzLcmf3DvzS7oluY4HCTrc+9FiKmWUgeNLg7W3uIQvxtQ=="
    },
    "mime-db": {
      "version": "1.37.0",
      "resolved": "https://registry.npmjs.org/mime-db/-/mime-db-1.37.0.tgz",
      "integrity": "sha512-R3C4db6bgQhlIhPU48fUtdVmKnflq+hRdad7IyKhtFj06VPNVdk2RhiYL3UjQIlso8L+YxAtFkobT0VK+S/ybg=="
    },
    "mime-types": {
      "version": "2.1.21",
      "resolved": "https://registry.npmjs.org/mime-types/-/mime-types-2.1.21.tgz",
      "integrity": "sha512-3iL6DbwpyLzjR3xHSFNFeb9Nz/M8WDkX33t1GFQnFOllWk8pOrh/LSrB5OXlnlW5P9LH73X6loW/eogc+F5lJg==",
      "requires": {
        "mime-db": "~1.37.0"
      }
    },
    "mimic-fn": {
      "version": "1.2.0",
      "resolved": "https://registry.npmjs.org/mimic-fn/-/mimic-fn-1.2.0.tgz",
      "integrity": "sha512-jf84uxzwiuiIVKiOLpfYk7N46TSy8ubTonmneY9vrpHNAnp0QBt2BxWV9dO3/j+BoVAb+a5G6YDPW3M5HOdMWQ==",
      "dev": true
    },
    "mimic-response": {
      "version": "1.0.1",
      "resolved": "https://registry.npmjs.org/mimic-response/-/mimic-response-1.0.1.tgz",
      "integrity": "sha512-j5EctnkH7amfV/q5Hgmoal1g2QHFJRraOtmx0JpIqkxhBhI/lJSl1nMpQ45hVarwNETOoWEimndZ4QK0RHxuxQ=="
    },
    "min-document": {
      "version": "2.19.0",
      "resolved": "https://registry.npmjs.org/min-document/-/min-document-2.19.0.tgz",
      "integrity": "sha1-e9KC4/WELtKVu3SM3Z8f+iyCRoU=",
      "requires": {
        "dom-walk": "^0.1.0"
      }
    },
    "minimalistic-assert": {
      "version": "1.0.1",
      "resolved": "https://registry.npmjs.org/minimalistic-assert/-/minimalistic-assert-1.0.1.tgz",
      "integrity": "sha512-UtJcAD4yEaGtjPezWuO9wC4nwUnVH/8/Im3yEHQP4b67cXlD/Qr9hdITCU1xDbSEXg2XKNaP8jsReV7vQd00/A=="
    },
    "minimalistic-crypto-utils": {
      "version": "1.0.1",
      "resolved": "https://registry.npmjs.org/minimalistic-crypto-utils/-/minimalistic-crypto-utils-1.0.1.tgz",
      "integrity": "sha1-9sAMHAsIIkblxNmd+4x8CDsrWCo="
    },
    "minimatch": {
      "version": "3.0.4",
      "resolved": "https://registry.npmjs.org/minimatch/-/minimatch-3.0.4.tgz",
      "integrity": "sha512-yJHVQEhyqPLUTgt9B83PXu6W3rx4MvvHvSUvToogpwoGDOUQ+yDrR0HRot+yOCdCO7u4hX3pWft6kWBBcqh0UA==",
      "requires": {
        "brace-expansion": "^1.1.7"
      }
    },
    "minimist": {
      "version": "0.0.8",
      "resolved": "http://registry.npmjs.org/minimist/-/minimist-0.0.8.tgz",
      "integrity": "sha1-hX/Kv8M5fSYluCKCYuhqp6ARsF0="
    },
    "mississippi": {
      "version": "2.0.0",
      "resolved": "https://registry.npmjs.org/mississippi/-/mississippi-2.0.0.tgz",
      "integrity": "sha512-zHo8v+otD1J10j/tC+VNoGK9keCuByhKovAvdn74dmxJl9+mWHnx6EMsDN4lgRoMI/eYo2nchAxniIbUPb5onw==",
      "dev": true,
      "requires": {
        "concat-stream": "^1.5.0",
        "duplexify": "^3.4.2",
        "end-of-stream": "^1.1.0",
        "flush-write-stream": "^1.0.0",
        "from2": "^2.1.0",
        "parallel-transform": "^1.1.0",
        "pump": "^2.0.1",
        "pumpify": "^1.3.3",
        "stream-each": "^1.1.0",
        "through2": "^2.0.0"
      }
    },
    "mixin-deep": {
      "version": "1.3.1",
      "resolved": "https://registry.npmjs.org/mixin-deep/-/mixin-deep-1.3.1.tgz",
      "integrity": "sha512-8ZItLHeEgaqEvd5lYBXfm4EZSFCX29Jb9K+lAHhDKzReKBQKj3R+7NOF6tjqYi9t4oI8VUfaWITJQm86wnXGNQ==",
      "dev": true,
      "requires": {
        "for-in": "^1.0.2",
        "is-extendable": "^1.0.1"
      },
      "dependencies": {
        "is-extendable": {
          "version": "1.0.1",
          "resolved": "https://registry.npmjs.org/is-extendable/-/is-extendable-1.0.1.tgz",
          "integrity": "sha512-arnXMxT1hhoKo9k1LZdmlNyJdDDfy2v0fXjFlmok4+i8ul/6WlbVge9bhM74OpNPQPMGUToDtz+KXa1PneJxOA==",
          "dev": true,
          "requires": {
            "is-plain-object": "^2.0.4"
          }
        }
      }
    },
    "mkdirp": {
      "version": "0.5.1",
      "resolved": "http://registry.npmjs.org/mkdirp/-/mkdirp-0.5.1.tgz",
      "integrity": "sha1-MAV0OOrGz3+MR2fzhkjWaX11yQM=",
      "requires": {
        "minimist": "0.0.8"
      }
    },
    "mkdirp-promise": {
      "version": "5.0.1",
      "resolved": "https://registry.npmjs.org/mkdirp-promise/-/mkdirp-promise-5.0.1.tgz",
      "integrity": "sha1-6bj2jlUsaKnBcTuEiD96HdA5uKE=",
      "optional": true,
      "requires": {
        "mkdirp": "*"
      }
    },
    "mocha": {
      "version": "5.2.0",
      "resolved": "https://registry.npmjs.org/mocha/-/mocha-5.2.0.tgz",
      "integrity": "sha512-2IUgKDhc3J7Uug+FxMXuqIyYzH7gJjXECKe/w43IGgQHTSj3InJi+yAA7T24L9bQMRKiUEHxEX37G5JpVUGLcQ==",
      "dev": true,
      "requires": {
        "browser-stdout": "1.3.1",
        "commander": "2.15.1",
        "debug": "3.1.0",
        "diff": "3.5.0",
        "escape-string-regexp": "1.0.5",
        "glob": "7.1.2",
        "growl": "1.10.5",
        "he": "1.1.1",
        "minimatch": "3.0.4",
        "mkdirp": "0.5.1",
        "supports-color": "5.4.0"
      },
      "dependencies": {
        "commander": {
          "version": "2.15.1",
          "resolved": "http://registry.npmjs.org/commander/-/commander-2.15.1.tgz",
          "integrity": "sha512-VlfT9F3V0v+jr4yxPc5gg9s62/fIVWsd2Bk2iD435um1NlGMYdVCq+MjcXnhYq2icNOizHr1kK+5TI6H0Hy0ag==",
          "dev": true
        },
        "glob": {
          "version": "7.1.2",
          "resolved": "https://registry.npmjs.org/glob/-/glob-7.1.2.tgz",
          "integrity": "sha512-MJTUg1kjuLeQCJ+ccE4Vpa6kKVXkPYJ2mOCQyUuKLcLQsdrMCpBPUi8qVE6+YuaJkozeA9NusTAw3hLr8Xe5EQ==",
          "dev": true,
          "requires": {
            "fs.realpath": "^1.0.0",
            "inflight": "^1.0.4",
            "inherits": "2",
            "minimatch": "^3.0.4",
            "once": "^1.3.0",
            "path-is-absolute": "^1.0.0"
          }
        },
        "supports-color": {
          "version": "5.4.0",
          "resolved": "https://registry.npmjs.org/supports-color/-/supports-color-5.4.0.tgz",
          "integrity": "sha512-zjaXglF5nnWpsq470jSv6P9DwPvgLkuapYmfDm3JWOm0vkNTVF2tI4UrN2r6jH1qM/uc/WtxYY1hYoA2dOKj5w==",
          "dev": true,
          "requires": {
            "has-flag": "^3.0.0"
          }
        }
      }
    },
    "mock-fs": {
      "version": "4.7.0",
      "resolved": "https://registry.npmjs.org/mock-fs/-/mock-fs-4.7.0.tgz",
      "integrity": "sha512-WlQNtUlzMRpvLHf8dqeUmNqfdPjGY29KrJF50Ldb4AcL+vQeR8QH3wQcFMgrhTwb1gHjZn9xggho+84tBskLgA==",
      "optional": true
    },
    "mout": {
      "version": "0.11.1",
      "resolved": "https://registry.npmjs.org/mout/-/mout-0.11.1.tgz",
      "integrity": "sha1-ujYR318OWx/7/QEWa48C0fX6K5k=",
      "optional": true
    },
    "move-concurrently": {
      "version": "1.0.1",
      "resolved": "https://registry.npmjs.org/move-concurrently/-/move-concurrently-1.0.1.tgz",
      "integrity": "sha1-viwAX9oy4LKa8fBdfEszIUxwH5I=",
      "dev": true,
      "requires": {
        "aproba": "^1.1.1",
        "copy-concurrently": "^1.0.0",
        "fs-write-stream-atomic": "^1.0.8",
        "mkdirp": "^0.5.1",
        "rimraf": "^2.5.4",
        "run-queue": "^1.0.3"
      }
    },
    "ms": {
      "version": "2.0.0",
      "resolved": "https://registry.npmjs.org/ms/-/ms-2.0.0.tgz",
      "integrity": "sha1-VgiurfwAvmwpAd9fmGF4jeDVl8g="
    },
    "mute-stream": {
      "version": "0.0.7",
      "resolved": "https://registry.npmjs.org/mute-stream/-/mute-stream-0.0.7.tgz",
      "integrity": "sha1-MHXOk7whuPq0PhvE2n6BFe0ee6s=",
      "dev": true
    },
    "mz": {
      "version": "2.7.0",
      "resolved": "https://registry.npmjs.org/mz/-/mz-2.7.0.tgz",
      "integrity": "sha512-z81GNO7nnYMEhrGh9LeymoE4+Yr0Wn5McHIZMK5cfQCl+NDX08sCZgUc9/6MHni9IWuFLm1Z3HTCXu2z9fN62Q==",
      "optional": true,
      "requires": {
        "any-promise": "^1.0.0",
        "object-assign": "^4.0.1",
        "thenify-all": "^1.0.0"
      }
    },
    "nan": {
      "version": "2.10.0",
      "resolved": "http://registry.npmjs.org/nan/-/nan-2.10.0.tgz",
      "integrity": "sha512-bAdJv7fBLhWC+/Bls0Oza+mvTaNQtP+1RyhhhvD95pgUJz6XM5IzgmxOkItJ9tkoCiplvAnXI1tNmmUD/eScyA=="
    },
    "nano-json-stream-parser": {
      "version": "0.1.2",
      "resolved": "https://registry.npmjs.org/nano-json-stream-parser/-/nano-json-stream-parser-0.1.2.tgz",
      "integrity": "sha1-DMj20OK2IrR5xA1JnEbWS3Vcb18="
    },
    "nanomatch": {
      "version": "1.2.13",
      "resolved": "https://registry.npmjs.org/nanomatch/-/nanomatch-1.2.13.tgz",
      "integrity": "sha512-fpoe2T0RbHwBTBUOftAfBPaDEi06ufaUai0mE6Yn1kacc3SnTErfb/h+X94VXzI64rKFHYImXSvdwGGCmwOqCA==",
      "dev": true,
      "requires": {
        "arr-diff": "^4.0.0",
        "array-unique": "^0.3.2",
        "define-property": "^2.0.2",
        "extend-shallow": "^3.0.2",
        "fragment-cache": "^0.2.1",
        "is-windows": "^1.0.2",
        "kind-of": "^6.0.2",
        "object.pick": "^1.3.0",
        "regex-not": "^1.0.0",
        "snapdragon": "^0.8.1",
        "to-regex": "^3.0.1"
      }
    },
    "natural-compare": {
      "version": "1.4.0",
      "resolved": "https://registry.npmjs.org/natural-compare/-/natural-compare-1.4.0.tgz",
      "integrity": "sha1-Sr6/7tdUHywnrPspvbvRXI1bpPc=",
      "dev": true
    },
    "negotiator": {
      "version": "0.6.1",
      "resolved": "https://registry.npmjs.org/negotiator/-/negotiator-0.6.1.tgz",
      "integrity": "sha1-KzJxhOiZIQEXeyhWP7XnECrNDKk="
    },
    "neo-async": {
      "version": "2.6.0",
      "resolved": "https://registry.npmjs.org/neo-async/-/neo-async-2.6.0.tgz",
      "integrity": "sha512-MFh0d/Wa7vkKO3Y3LlacqAEeHK0mckVqzDieUKTT+KGxi+zIpeVsFxymkIiRpbpDziHc290Xr9A1O4Om7otoRA==",
      "dev": true
    },
    "nice-try": {
      "version": "1.0.5",
      "resolved": "https://registry.npmjs.org/nice-try/-/nice-try-1.0.5.tgz",
      "integrity": "sha512-1nh45deeb5olNY7eX82BkPO7SSxR5SSYJiPTrTdFUVYwAl8CKMA5N9PjTYkHiRjisVcxcQ1HXdLhx2qxxJzLNQ==",
      "dev": true
    },
    "node-fetch": {
      "version": "2.1.2",
      "resolved": "http://registry.npmjs.org/node-fetch/-/node-fetch-2.1.2.tgz",
      "integrity": "sha1-q4hOjn5X44qUR1POxwb3iNF2i7U="
    },
    "node-libs-browser": {
      "version": "2.1.0",
      "resolved": "https://registry.npmjs.org/node-libs-browser/-/node-libs-browser-2.1.0.tgz",
      "integrity": "sha512-5AzFzdoIMb89hBGMZglEegffzgRg+ZFoUmisQ8HI4j1KDdpx13J0taNp2y9xPbur6W61gepGDDotGBVQ7mfUCg==",
      "dev": true,
      "requires": {
        "assert": "^1.1.1",
        "browserify-zlib": "^0.2.0",
        "buffer": "^4.3.0",
        "console-browserify": "^1.1.0",
        "constants-browserify": "^1.0.0",
        "crypto-browserify": "^3.11.0",
        "domain-browser": "^1.1.1",
        "events": "^1.0.0",
        "https-browserify": "^1.0.0",
        "os-browserify": "^0.3.0",
        "path-browserify": "0.0.0",
        "process": "^0.11.10",
        "punycode": "^1.2.4",
        "querystring-es3": "^0.2.0",
        "readable-stream": "^2.3.3",
        "stream-browserify": "^2.0.1",
        "stream-http": "^2.7.2",
        "string_decoder": "^1.0.0",
        "timers-browserify": "^2.0.4",
        "tty-browserify": "0.0.0",
        "url": "^0.11.0",
        "util": "^0.10.3",
        "vm-browserify": "0.0.4"
      },
      "dependencies": {
        "buffer": {
          "version": "4.9.1",
          "resolved": "http://registry.npmjs.org/buffer/-/buffer-4.9.1.tgz",
          "integrity": "sha1-bRu2AbB6TvztlwlBMgkwJ8lbwpg=",
          "dev": true,
          "requires": {
            "base64-js": "^1.0.2",
            "ieee754": "^1.1.4",
            "isarray": "^1.0.0"
          }
        },
        "events": {
          "version": "1.1.1",
          "resolved": "http://registry.npmjs.org/events/-/events-1.1.1.tgz",
          "integrity": "sha1-nr23Y1rQmccNzEwqH1AEKI6L2SQ=",
          "dev": true
        },
        "isarray": {
          "version": "1.0.0",
          "resolved": "https://registry.npmjs.org/isarray/-/isarray-1.0.0.tgz",
          "integrity": "sha1-u5NdSFgsuhaMBoNJV6VKPgcSTxE=",
          "dev": true
        },
        "process": {
          "version": "0.11.10",
          "resolved": "https://registry.npmjs.org/process/-/process-0.11.10.tgz",
          "integrity": "sha1-czIwDoQBYb2j5podHZGn1LwW8YI=",
          "dev": true
        },
        "string_decoder": {
          "version": "1.1.1",
          "resolved": "https://registry.npmjs.org/string_decoder/-/string_decoder-1.1.1.tgz",
          "integrity": "sha512-n/ShnvDi6FHbbVfviro+WojiFzv+s8MPMHBczVePfUpDJLwoLT0ht1l4YwBCbi8pJAveEEdnkHyPyTP/mzRfwg==",
          "dev": true,
          "requires": {
            "safe-buffer": "~5.1.0"
          }
        }
      }
    },
    "normalize-package-data": {
      "version": "2.4.0",
      "resolved": "https://registry.npmjs.org/normalize-package-data/-/normalize-package-data-2.4.0.tgz",
      "integrity": "sha512-9jjUFbTPfEy3R/ad/2oNbKtW9Hgovl5O1FvFWKkKblNXoN/Oou6+9+KKohPK13Yc3/TyunyWhJp6gvRNR/PPAw==",
      "requires": {
        "hosted-git-info": "^2.1.4",
        "is-builtin-module": "^1.0.0",
        "semver": "2 || 3 || 4 || 5",
        "validate-npm-package-license": "^3.0.1"
      }
    },
    "normalize-path": {
      "version": "2.1.1",
      "resolved": "https://registry.npmjs.org/normalize-path/-/normalize-path-2.1.1.tgz",
      "integrity": "sha1-GrKLVW4Zg2Oowab35vogE3/mrtk=",
      "dev": true,
      "requires": {
        "remove-trailing-separator": "^1.0.1"
      }
    },
    "npm-run-path": {
      "version": "2.0.2",
      "resolved": "https://registry.npmjs.org/npm-run-path/-/npm-run-path-2.0.2.tgz",
      "integrity": "sha1-NakjLfo11wZ7TLLd8jV7GHFTbF8=",
      "dev": true,
      "requires": {
        "path-key": "^2.0.0"
      }
    },
    "number-is-nan": {
      "version": "1.0.1",
      "resolved": "https://registry.npmjs.org/number-is-nan/-/number-is-nan-1.0.1.tgz",
      "integrity": "sha1-CXtgK1NCKlIsGvuHkDGDNpQaAR0="
    },
    "number-to-bn": {
      "version": "1.7.0",
      "resolved": "https://registry.npmjs.org/number-to-bn/-/number-to-bn-1.7.0.tgz",
      "integrity": "sha1-uzYjWS9+X54AMLGXe9QaDFP+HqA=",
      "requires": {
        "bn.js": "4.11.6",
        "strip-hex-prefix": "1.0.0"
      },
      "dependencies": {
        "bn.js": {
          "version": "4.11.6",
          "resolved": "https://registry.npmjs.org/bn.js/-/bn.js-4.11.6.tgz",
          "integrity": "sha1-UzRK2xRhehP26N0s4okF0cC6MhU="
        }
      }
    },
    "oauth-sign": {
      "version": "0.9.0",
      "resolved": "https://registry.npmjs.org/oauth-sign/-/oauth-sign-0.9.0.tgz",
      "integrity": "sha512-fexhUFFPTGV8ybAtSIGbV6gOkSv8UtRbDBnAyLQw4QPKkgNlsH2ByPGtMUqdWkos6YCRmAqViwgZrJc/mRDzZQ=="
    },
    "object-assign": {
      "version": "4.1.1",
      "resolved": "https://registry.npmjs.org/object-assign/-/object-assign-4.1.1.tgz",
      "integrity": "sha1-IQmtx5ZYh8/AXLvUQsrIv7s2CGM="
    },
    "object-copy": {
      "version": "0.1.0",
      "resolved": "https://registry.npmjs.org/object-copy/-/object-copy-0.1.0.tgz",
      "integrity": "sha1-fn2Fi3gb18mRpBupde04EnVOmYw=",
      "dev": true,
      "requires": {
        "copy-descriptor": "^0.1.0",
        "define-property": "^0.2.5",
        "kind-of": "^3.0.3"
      },
      "dependencies": {
        "define-property": {
          "version": "0.2.5",
          "resolved": "https://registry.npmjs.org/define-property/-/define-property-0.2.5.tgz",
          "integrity": "sha1-w1se+RjsPJkPmlvFe+BKrOxcgRY=",
          "dev": true,
          "requires": {
            "is-descriptor": "^0.1.0"
          }
        },
        "kind-of": {
          "version": "3.2.2",
          "resolved": "https://registry.npmjs.org/kind-of/-/kind-of-3.2.2.tgz",
          "integrity": "sha1-MeohpzS6ubuw8yRm2JOupR5KPGQ=",
          "dev": true,
          "requires": {
            "is-buffer": "^1.1.5"
          }
        }
      }
    },
    "object-inspect": {
      "version": "1.6.0",
      "resolved": "https://registry.npmjs.org/object-inspect/-/object-inspect-1.6.0.tgz",
      "integrity": "sha512-GJzfBZ6DgDAmnuaM3104jR4s1Myxr3Y3zfIyN4z3UdqN69oSRacNK8UhnobDdC+7J2AHCjGwxQubNJfE70SXXQ=="
    },
    "object-keys": {
      "version": "0.4.0",
      "resolved": "https://registry.npmjs.org/object-keys/-/object-keys-0.4.0.tgz",
      "integrity": "sha1-KKaq50KN0sOpLz2V8hM13SBOAzY="
    },
    "object-visit": {
      "version": "1.0.1",
      "resolved": "https://registry.npmjs.org/object-visit/-/object-visit-1.0.1.tgz",
      "integrity": "sha1-95xEk68MU3e1n+OdOV5BBC3QRbs=",
      "dev": true,
      "requires": {
        "isobject": "^3.0.0"
      }
    },
    "object.pick": {
      "version": "1.3.0",
      "resolved": "https://registry.npmjs.org/object.pick/-/object.pick-1.3.0.tgz",
      "integrity": "sha1-h6EKxMFpS9Lhy/U1kaZhQftd10c=",
      "dev": true,
      "requires": {
        "isobject": "^3.0.1"
      }
    },
    "oboe": {
      "version": "2.1.3",
      "resolved": "https://registry.npmjs.org/oboe/-/oboe-2.1.3.tgz",
      "integrity": "sha1-K0hl29Rr6BIlcT9Om/5Lz09oCk8=",
      "requires": {
        "http-https": "^1.0.0"
      }
    },
    "on-finished": {
      "version": "2.3.0",
      "resolved": "https://registry.npmjs.org/on-finished/-/on-finished-2.3.0.tgz",
      "integrity": "sha1-IPEzZIGwg811M3mSoWlxqi2QaUc=",
      "requires": {
        "ee-first": "1.1.1"
      }
    },
    "once": {
      "version": "1.4.0",
      "resolved": "https://registry.npmjs.org/once/-/once-1.4.0.tgz",
      "integrity": "sha1-WDsap3WWHUsROsF9nFC6753Xa9E=",
      "requires": {
        "wrappy": "1"
      }
    },
    "onetime": {
      "version": "2.0.1",
      "resolved": "https://registry.npmjs.org/onetime/-/onetime-2.0.1.tgz",
      "integrity": "sha1-BnQoIw/WdEOyeUsiu6UotoZ5YtQ=",
      "dev": true,
      "requires": {
        "mimic-fn": "^1.0.0"
      }
    },
    "optionator": {
      "version": "0.8.2",
      "resolved": "https://registry.npmjs.org/optionator/-/optionator-0.8.2.tgz",
      "integrity": "sha1-NkxeQJ0/TWMB1sC0wFu6UBgK62Q=",
      "dev": true,
      "requires": {
        "deep-is": "~0.1.3",
        "fast-levenshtein": "~2.0.4",
        "levn": "~0.3.0",
        "prelude-ls": "~1.1.2",
        "type-check": "~0.3.2",
        "wordwrap": "~1.0.0"
      }
    },
    "os-browserify": {
      "version": "0.3.0",
      "resolved": "https://registry.npmjs.org/os-browserify/-/os-browserify-0.3.0.tgz",
      "integrity": "sha1-hUNzx/XCMVkU/Jv8a9gjj92h7Cc=",
      "dev": true
    },
    "os-homedir": {
      "version": "1.0.2",
      "resolved": "https://registry.npmjs.org/os-homedir/-/os-homedir-1.0.2.tgz",
      "integrity": "sha1-/7xJiDNuDoM94MFox+8VISGqf7M="
    },
    "os-locale": {
      "version": "1.4.0",
      "resolved": "http://registry.npmjs.org/os-locale/-/os-locale-1.4.0.tgz",
      "integrity": "sha1-IPnxeuKe00XoveWDsT0gCYA8FNk=",
      "requires": {
        "lcid": "^1.0.0"
      }
    },
    "os-tmpdir": {
      "version": "1.0.2",
      "resolved": "https://registry.npmjs.org/os-tmpdir/-/os-tmpdir-1.0.2.tgz",
      "integrity": "sha1-u+Z0BseaqFxc/sdm/lc0VV36EnQ="
    },
    "p-cancelable": {
      "version": "0.3.0",
      "resolved": "https://registry.npmjs.org/p-cancelable/-/p-cancelable-0.3.0.tgz",
      "integrity": "sha512-RVbZPLso8+jFeq1MfNvgXtCRED2raz/dKpacfTNxsx6pLEpEomM7gah6VeHSYV3+vo0OAi4MkArtQcWWXuQoyw=="
    },
    "p-defer": {
      "version": "1.0.0",
      "resolved": "https://registry.npmjs.org/p-defer/-/p-defer-1.0.0.tgz",
      "integrity": "sha1-n26xgvbJqozXQwBKfU+WsZaw+ww=",
      "dev": true
    },
    "p-finally": {
      "version": "1.0.0",
      "resolved": "https://registry.npmjs.org/p-finally/-/p-finally-1.0.0.tgz",
      "integrity": "sha1-P7z7FbiZpEEjs0ttzBi3JDNqLK4="
    },
    "p-is-promise": {
      "version": "1.1.0",
      "resolved": "http://registry.npmjs.org/p-is-promise/-/p-is-promise-1.1.0.tgz",
      "integrity": "sha1-nJRWmJ6fZYgBewQ01WCXZ1w9oF4=",
      "dev": true
    },
    "p-limit": {
      "version": "1.3.0",
      "resolved": "https://registry.npmjs.org/p-limit/-/p-limit-1.3.0.tgz",
      "integrity": "sha512-vvcXsLAJ9Dr5rQOPk7toZQZJApBl2K4J6dANSsEuh6QI41JYcsS/qhTGa9ErIUUgK3WNQoJYvylxvjqmiqEA9Q==",
      "dev": true,
      "requires": {
        "p-try": "^1.0.0"
      }
    },
    "p-locate": {
      "version": "2.0.0",
      "resolved": "https://registry.npmjs.org/p-locate/-/p-locate-2.0.0.tgz",
      "integrity": "sha1-IKAQOyIqcMj9OcwuWAaA893l7EM=",
      "dev": true,
      "requires": {
        "p-limit": "^1.1.0"
      }
    },
    "p-timeout": {
      "version": "1.2.1",
      "resolved": "https://registry.npmjs.org/p-timeout/-/p-timeout-1.2.1.tgz",
      "integrity": "sha1-XrOzU7f86Z8QGhA4iAuwVOu+o4Y=",
      "requires": {
        "p-finally": "^1.0.0"
      }
    },
    "p-try": {
      "version": "1.0.0",
      "resolved": "https://registry.npmjs.org/p-try/-/p-try-1.0.0.tgz",
      "integrity": "sha1-y8ec26+P1CKOE/Yh8rGiN8GyB7M=",
      "dev": true
    },
    "pako": {
      "version": "1.0.6",
      "resolved": "https://registry.npmjs.org/pako/-/pako-1.0.6.tgz",
      "integrity": "sha512-lQe48YPsMJAig+yngZ87Lus+NF+3mtu7DVOBu6b/gHO1YpKwIj5AWjZ/TOS7i46HD/UixzWb1zeWDZfGZ3iYcg==",
      "dev": true
    },
    "parallel-transform": {
      "version": "1.1.0",
      "resolved": "https://registry.npmjs.org/parallel-transform/-/parallel-transform-1.1.0.tgz",
      "integrity": "sha1-1BDwZbBdojCB/NEPKIVMKb2jOwY=",
      "dev": true,
      "requires": {
        "cyclist": "~0.2.2",
        "inherits": "^2.0.3",
        "readable-stream": "^2.1.5"
      }
    },
    "parse-asn1": {
      "version": "5.1.1",
      "resolved": "http://registry.npmjs.org/parse-asn1/-/parse-asn1-5.1.1.tgz",
      "integrity": "sha512-KPx7flKXg775zZpnp9SxJlz00gTd4BmJ2yJufSc44gMCRrRQ7NSzAcSJQfifuOLgW6bEi+ftrALtsgALeB2Adw==",
      "requires": {
        "asn1.js": "^4.0.0",
        "browserify-aes": "^1.0.0",
        "create-hash": "^1.1.0",
        "evp_bytestokey": "^1.0.0",
        "pbkdf2": "^3.0.3"
      }
    },
    "parse-headers": {
      "version": "2.0.1",
      "resolved": "https://registry.npmjs.org/parse-headers/-/parse-headers-2.0.1.tgz",
      "integrity": "sha1-aug6eqJanZtwCswoaYzR8e1+lTY=",
      "requires": {
        "for-each": "^0.3.2",
        "trim": "0.0.1"
      }
    },
    "parse-json": {
      "version": "2.2.0",
      "resolved": "https://registry.npmjs.org/parse-json/-/parse-json-2.2.0.tgz",
      "integrity": "sha1-9ID0BDTvgHQfhGkJn43qGPVaTck=",
      "requires": {
        "error-ex": "^1.2.0"
      }
    },
    "parseurl": {
      "version": "1.3.2",
      "resolved": "https://registry.npmjs.org/parseurl/-/parseurl-1.3.2.tgz",
      "integrity": "sha1-/CidTtiZMRlGDBViUyYs3I3mW/M="
    },
    "pascalcase": {
      "version": "0.1.1",
      "resolved": "https://registry.npmjs.org/pascalcase/-/pascalcase-0.1.1.tgz",
      "integrity": "sha1-s2PlXoAGym/iF4TS2yK9FdeRfxQ=",
      "dev": true
    },
    "path-browserify": {
      "version": "0.0.0",
      "resolved": "https://registry.npmjs.org/path-browserify/-/path-browserify-0.0.0.tgz",
      "integrity": "sha1-oLhwcpquIUAFt9UDLsLLuw+0RRo=",
      "dev": true
    },
    "path-dirname": {
      "version": "1.0.2",
      "resolved": "https://registry.npmjs.org/path-dirname/-/path-dirname-1.0.2.tgz",
      "integrity": "sha1-zDPSTVJeCZpTiMAzbG4yuRYGCeA=",
      "dev": true
    },
    "path-exists": {
      "version": "2.1.0",
      "resolved": "https://registry.npmjs.org/path-exists/-/path-exists-2.1.0.tgz",
      "integrity": "sha1-D+tsZPD8UY2adU3V77YscCJ2H0s=",
      "requires": {
        "pinkie-promise": "^2.0.0"
      }
    },
    "path-is-absolute": {
      "version": "1.0.1",
      "resolved": "https://registry.npmjs.org/path-is-absolute/-/path-is-absolute-1.0.1.tgz",
      "integrity": "sha1-F0uSaHNVNP+8es5r9TpanhtcX18="
    },
    "path-is-inside": {
      "version": "1.0.2",
      "resolved": "https://registry.npmjs.org/path-is-inside/-/path-is-inside-1.0.2.tgz",
      "integrity": "sha1-NlQX3t5EQw0cEa9hAn+s8HS9/FM=",
      "dev": true
    },
    "path-key": {
      "version": "2.0.1",
      "resolved": "https://registry.npmjs.org/path-key/-/path-key-2.0.1.tgz",
      "integrity": "sha1-QRyttXTFoUDTpLGRDUDYDMn0C0A=",
      "dev": true
    },
    "path-parse": {
      "version": "1.0.6",
      "resolved": "https://registry.npmjs.org/path-parse/-/path-parse-1.0.6.tgz",
      "integrity": "sha512-GSmOT2EbHrINBf9SR7CDELwlJ8AENk3Qn7OikK4nFYAu3Ote2+JYNVvkpAEQm3/TLNEJFD/xZJjzyxg3KBWOzw=="
    },
    "path-to-regexp": {
      "version": "0.1.7",
      "resolved": "https://registry.npmjs.org/path-to-regexp/-/path-to-regexp-0.1.7.tgz",
      "integrity": "sha1-32BBeABfUi8V60SQ5yR6G/qmf4w="
    },
    "path-type": {
      "version": "1.1.0",
      "resolved": "https://registry.npmjs.org/path-type/-/path-type-1.1.0.tgz",
      "integrity": "sha1-WcRPfuSR2nBNpBXaWkBwuk+P5EE=",
      "requires": {
        "graceful-fs": "^4.1.2",
        "pify": "^2.0.0",
        "pinkie-promise": "^2.0.0"
      },
      "dependencies": {
        "pify": {
          "version": "2.3.0",
          "resolved": "http://registry.npmjs.org/pify/-/pify-2.3.0.tgz",
          "integrity": "sha1-7RQaasBDqEnqWISY59yosVMw6Qw="
        }
      }
    },
    "pbkdf2": {
      "version": "3.0.17",
      "resolved": "https://registry.npmjs.org/pbkdf2/-/pbkdf2-3.0.17.tgz",
      "integrity": "sha512-U/il5MsrZp7mGg3mSQfn742na2T+1/vHDCG5/iTI3X9MKUuYUZVLQhyRsg06mCgDBTd57TxzgZt7P+fYfjRLtA==",
      "requires": {
        "create-hash": "^1.1.2",
        "create-hmac": "^1.1.4",
        "ripemd160": "^2.0.1",
        "safe-buffer": "^5.0.1",
        "sha.js": "^2.4.8"
      }
    },
    "pend": {
      "version": "1.2.0",
      "resolved": "https://registry.npmjs.org/pend/-/pend-1.2.0.tgz",
      "integrity": "sha1-elfrVQpng/kRUzH89GY9XI4AelA=",
      "optional": true
    },
    "performance-now": {
      "version": "2.1.0",
      "resolved": "https://registry.npmjs.org/performance-now/-/performance-now-2.1.0.tgz",
      "integrity": "sha1-Ywn04OX6kT7BxpMHrjZLSzd8nns="
    },
    "pify": {
      "version": "4.0.0",
      "resolved": "https://registry.npmjs.org/pify/-/pify-4.0.0.tgz",
      "integrity": "sha512-zrSP/KDf9DH3K3VePONoCstgPiYJy9z0SCatZuTpOc7YdnWIqwkWdXOuwlr4uDc7em8QZRsFWsT/685x5InjYg==",
      "dev": true
    },
    "pinkie": {
      "version": "2.0.4",
      "resolved": "https://registry.npmjs.org/pinkie/-/pinkie-2.0.4.tgz",
      "integrity": "sha1-clVrgM+g1IqXToDnckjoDtT3+HA="
    },
    "pinkie-promise": {
      "version": "2.0.1",
      "resolved": "https://registry.npmjs.org/pinkie-promise/-/pinkie-promise-2.0.1.tgz",
      "integrity": "sha1-ITXW36ejWMBprJsXh3YogihFD/o=",
      "requires": {
        "pinkie": "^2.0.0"
      }
    },
    "pkg-dir": {
      "version": "1.0.0",
      "resolved": "https://registry.npmjs.org/pkg-dir/-/pkg-dir-1.0.0.tgz",
      "integrity": "sha1-ektQio1bstYp1EcFb/TpyTFM89Q=",
      "dev": true,
      "requires": {
        "find-up": "^1.0.0"
      }
    },
    "pluralize": {
      "version": "7.0.0",
      "resolved": "https://registry.npmjs.org/pluralize/-/pluralize-7.0.0.tgz",
      "integrity": "sha512-ARhBOdzS3e41FbkW/XWrTEtukqqLoK5+Z/4UeDaLuSW+39JPeFgs4gCGqsrJHVZX0fUrx//4OF0K1CUGwlIFow==",
      "dev": true
    },
    "portfinder": {
      "version": "1.0.19",
      "resolved": "https://registry.npmjs.org/portfinder/-/portfinder-1.0.19.tgz",
      "integrity": "sha512-23aeQKW9KgHe6citUrG3r9HjeX6vls0h713TAa+CwTKZwNIr/pD2ApaxYF4Um3ZZyq4ar+Siv3+fhoHaIwSOSw==",
      "dev": true,
      "requires": {
        "async": "^1.5.2",
        "debug": "^2.2.0",
        "mkdirp": "0.5.x"
      },
      "dependencies": {
        "async": {
          "version": "1.5.2",
          "resolved": "http://registry.npmjs.org/async/-/async-1.5.2.tgz",
          "integrity": "sha1-7GphrlZIDAw8skHJVhjiCJL5Zyo=",
          "dev": true
        },
        "debug": {
          "version": "2.6.9",
          "resolved": "https://registry.npmjs.org/debug/-/debug-2.6.9.tgz",
          "integrity": "sha512-bC7ElrdJaJnPbAP+1EotYvqZsb3ecl5wi6Bfi6BJTUcNowp6cvspg0jXznRTKDjm/E7AdgFBVeAPVMNcKGsHMA==",
          "dev": true,
          "requires": {
            "ms": "2.0.0"
          }
        }
      }
    },
    "posix-character-classes": {
      "version": "0.1.1",
      "resolved": "https://registry.npmjs.org/posix-character-classes/-/posix-character-classes-0.1.1.tgz",
      "integrity": "sha1-AerA/jta9xoqbAL+q7jB/vfgDqs=",
      "dev": true
    },
    "precond": {
      "version": "0.2.3",
      "resolved": "https://registry.npmjs.org/precond/-/precond-0.2.3.tgz",
      "integrity": "sha1-qpWRvKokkj8eD0hJ0kD0fvwQdaw="
    },
    "prelude-ls": {
      "version": "1.1.2",
      "resolved": "https://registry.npmjs.org/prelude-ls/-/prelude-ls-1.1.2.tgz",
      "integrity": "sha1-IZMqVJ9eUv/ZqCf1cOBL5iqX2lQ=",
      "dev": true
    },
    "prepend-http": {
      "version": "1.0.4",
      "resolved": "https://registry.npmjs.org/prepend-http/-/prepend-http-1.0.4.tgz",
      "integrity": "sha1-1PRWKwzjaW5BrFLQ4ALlemNdxtw="
    },
    "prettier": {
      "version": "1.14.3",
      "resolved": "https://registry.npmjs.org/prettier/-/prettier-1.14.3.tgz",
      "integrity": "sha512-qZDVnCrnpsRJJq5nSsiHCE3BYMED2OtsI+cmzIzF1QIfqm5ALf8tEJcO27zV1gKNKRPdhjO0dNWnrzssDQ1tFg==",
      "dev": true
    },
    "private": {
      "version": "0.1.8",
      "resolved": "https://registry.npmjs.org/private/-/private-0.1.8.tgz",
      "integrity": "sha512-VvivMrbvd2nKkiG38qjULzlc+4Vx4wm/whI9pQD35YrARNnhxeiRktSOhSukRLFNlzg6Br/cJPet5J/u19r/mg=="
    },
    "process": {
      "version": "0.5.2",
      "resolved": "https://registry.npmjs.org/process/-/process-0.5.2.tgz",
      "integrity": "sha1-FjjYqONML0QKkduVq5rrZ3/Bhc8="
    },
    "process-nextick-args": {
      "version": "2.0.0",
      "resolved": "https://registry.npmjs.org/process-nextick-args/-/process-nextick-args-2.0.0.tgz",
      "integrity": "sha512-MtEC1TqN0EU5nephaJ4rAtThHtC86dNN9qCuEhtshvpVBkAW5ZO7BASN9REnF9eoXGcRub+pFuKEpOHE+HbEMw=="
    },
    "progress": {
      "version": "2.0.1",
      "resolved": "https://registry.npmjs.org/progress/-/progress-2.0.1.tgz",
      "integrity": "sha512-OE+a6vzqazc+K6LxJrX5UPyKFvGnL5CYmq2jFGNIBWHpc4QyE49/YOumcrpQFJpfejmvRtbJzgO1zPmMCqlbBg==",
      "dev": true
    },
    "promise-inflight": {
      "version": "1.0.1",
      "resolved": "https://registry.npmjs.org/promise-inflight/-/promise-inflight-1.0.1.tgz",
      "integrity": "sha1-mEcocL8igTL8vdhoEputEsPAKeM=",
      "dev": true
    },
    "promise-to-callback": {
      "version": "1.0.0",
      "resolved": "https://registry.npmjs.org/promise-to-callback/-/promise-to-callback-1.0.0.tgz",
      "integrity": "sha1-XSp0kBC/tn2WNZj805YHRqaP7vc=",
      "requires": {
        "is-fn": "^1.0.0",
        "set-immediate-shim": "^1.0.1"
      }
    },
    "proxy-addr": {
      "version": "2.0.4",
      "resolved": "https://registry.npmjs.org/proxy-addr/-/proxy-addr-2.0.4.tgz",
      "integrity": "sha512-5erio2h9jp5CHGwcybmxmVqHmnCBZeewlfJ0pex+UW7Qny7OOZXTtH56TGNyBizkgiOwhJtMKrVzDTeKcySZwA==",
      "requires": {
        "forwarded": "~0.1.2",
        "ipaddr.js": "1.8.0"
      }
    },
    "prr": {
      "version": "1.0.1",
      "resolved": "https://registry.npmjs.org/prr/-/prr-1.0.1.tgz",
      "integrity": "sha1-0/wRS6BplaRexok/SEzrHXj19HY="
    },
    "pseudomap": {
      "version": "1.0.2",
      "resolved": "https://registry.npmjs.org/pseudomap/-/pseudomap-1.0.2.tgz",
      "integrity": "sha1-8FKijacOYYkX7wqKw0wa5aaChrM="
    },
    "psl": {
      "version": "1.1.29",
      "resolved": "https://registry.npmjs.org/psl/-/psl-1.1.29.tgz",
      "integrity": "sha512-AeUmQ0oLN02flVHXWh9sSJF7mcdFq0ppid/JkErufc3hGIV/AMa8Fo9VgDo/cT2jFdOWoFvHp90qqBH54W+gjQ=="
    },
    "public-encrypt": {
      "version": "4.0.3",
      "resolved": "https://registry.npmjs.org/public-encrypt/-/public-encrypt-4.0.3.tgz",
      "integrity": "sha512-zVpa8oKZSz5bTMTFClc1fQOnyyEzpl5ozpi1B5YcvBrdohMjH2rfsBtyXcuNuwjsDIXmBYlF2N5FlJYhR29t8Q==",
      "requires": {
        "bn.js": "^4.1.0",
        "browserify-rsa": "^4.0.0",
        "create-hash": "^1.1.0",
        "parse-asn1": "^5.0.0",
        "randombytes": "^2.0.1",
        "safe-buffer": "^5.1.2"
      }
    },
    "pull-cat": {
      "version": "1.1.11",
      "resolved": "https://registry.npmjs.org/pull-cat/-/pull-cat-1.1.11.tgz",
      "integrity": "sha1-tkLdElXaN2pwa220+pYvX9t0wxs="
    },
    "pull-defer": {
      "version": "0.2.3",
      "resolved": "https://registry.npmjs.org/pull-defer/-/pull-defer-0.2.3.tgz",
      "integrity": "sha512-/An3KE7mVjZCqNhZsr22k1Tx8MACnUnHZZNPSJ0S62td8JtYr/AiRG42Vz7Syu31SoTLUzVIe61jtT/pNdjVYA=="
    },
    "pull-level": {
      "version": "2.0.4",
      "resolved": "https://registry.npmjs.org/pull-level/-/pull-level-2.0.4.tgz",
      "integrity": "sha512-fW6pljDeUThpq5KXwKbRG3X7Ogk3vc75d5OQU/TvXXui65ykm+Bn+fiktg+MOx2jJ85cd+sheufPL+rw9QSVZg==",
      "requires": {
        "level-post": "^1.0.7",
        "pull-cat": "^1.1.9",
        "pull-live": "^1.0.1",
        "pull-pushable": "^2.0.0",
        "pull-stream": "^3.4.0",
        "pull-window": "^2.1.4",
        "stream-to-pull-stream": "^1.7.1"
      }
    },
    "pull-live": {
      "version": "1.0.1",
      "resolved": "https://registry.npmjs.org/pull-live/-/pull-live-1.0.1.tgz",
      "integrity": "sha1-pOzuAeMwFV6RJLu89HYfIbOPUfU=",
      "requires": {
        "pull-cat": "^1.1.9",
        "pull-stream": "^3.4.0"
      }
    },
    "pull-pushable": {
      "version": "2.2.0",
      "resolved": "https://registry.npmjs.org/pull-pushable/-/pull-pushable-2.2.0.tgz",
      "integrity": "sha1-Xy867UethpGfAbEqLpnW8b13ZYE="
    },
    "pull-stream": {
      "version": "3.6.9",
      "resolved": "https://registry.npmjs.org/pull-stream/-/pull-stream-3.6.9.tgz",
      "integrity": "sha512-hJn4POeBrkttshdNl0AoSCVjMVSuBwuHocMerUdoZ2+oIUzrWHFTwJMlbHND7OiKLVgvz6TFj8ZUVywUMXccbw=="
    },
    "pull-window": {
      "version": "2.1.4",
      "resolved": "https://registry.npmjs.org/pull-window/-/pull-window-2.1.4.tgz",
      "integrity": "sha1-/DuG/uvRkgx64pdpHiP3BfiFUvA=",
      "requires": {
        "looper": "^2.0.0"
      }
    },
    "pump": {
      "version": "2.0.1",
      "resolved": "https://registry.npmjs.org/pump/-/pump-2.0.1.tgz",
      "integrity": "sha512-ruPMNRkN3MHP1cWJc9OWr+T/xDP0jhXYCLfJcBuX54hhfIBnaQmAUMfDcG4DM5UMWByBbJY69QSphm3jtDKIkA==",
      "dev": true,
      "requires": {
        "end-of-stream": "^1.1.0",
        "once": "^1.3.1"
      }
    },
    "pumpify": {
      "version": "1.5.1",
      "resolved": "https://registry.npmjs.org/pumpify/-/pumpify-1.5.1.tgz",
      "integrity": "sha512-oClZI37HvuUJJxSKKrC17bZ9Cu0ZYhEAGPsPUy9KlMUmv9dKX2o77RUmq7f3XjIxbwyGwYzbzQ1L2Ks8sIradQ==",
      "dev": true,
      "requires": {
        "duplexify": "^3.6.0",
        "inherits": "^2.0.3",
        "pump": "^2.0.0"
      }
    },
    "punycode": {
      "version": "1.4.1",
      "resolved": "https://registry.npmjs.org/punycode/-/punycode-1.4.1.tgz",
      "integrity": "sha1-wNWmOycYgArY4esPpSachN1BhF4="
    },
    "qs": {
      "version": "6.5.2",
      "resolved": "https://registry.npmjs.org/qs/-/qs-6.5.2.tgz",
      "integrity": "sha512-N5ZAX4/LxJmF+7wN74pUD6qAh9/wnvdQcjq9TZjevvXzSUo7bfmw91saqMjzGS2xq91/odN2dW/WOl7qQHNDGA=="
    },
    "query-string": {
      "version": "5.1.1",
      "resolved": "http://registry.npmjs.org/query-string/-/query-string-5.1.1.tgz",
      "integrity": "sha512-gjWOsm2SoGlgLEdAGt7a6slVOk9mGiXmPFMqrEhLQ68rhQuBnpfs3+EmlvqKyxnCo9/PPlF+9MtY02S1aFg+Jw==",
      "requires": {
        "decode-uri-component": "^0.2.0",
        "object-assign": "^4.1.0",
        "strict-uri-encode": "^1.0.0"
      }
    },
    "querystring": {
      "version": "0.2.0",
      "resolved": "https://registry.npmjs.org/querystring/-/querystring-0.2.0.tgz",
      "integrity": "sha1-sgmEkgO7Jd+CDadW50cAWHhSFiA=",
      "dev": true
    },
    "querystring-es3": {
      "version": "0.2.1",
      "resolved": "https://registry.npmjs.org/querystring-es3/-/querystring-es3-0.2.1.tgz",
      "integrity": "sha1-nsYfeQSYdXB9aUFFlv2Qek1xHnM=",
      "dev": true
    },
    "randombytes": {
      "version": "2.0.6",
      "resolved": "https://registry.npmjs.org/randombytes/-/randombytes-2.0.6.tgz",
      "integrity": "sha512-CIQ5OFxf4Jou6uOKe9t1AOgqpeU5fd70A8NPdHSGeYXqXsPe6peOwI0cUl88RWZ6sP1vPMV3avd/R6cZ5/sP1A==",
      "requires": {
        "safe-buffer": "^5.1.0"
      }
    },
    "randomfill": {
      "version": "1.0.4",
      "resolved": "https://registry.npmjs.org/randomfill/-/randomfill-1.0.4.tgz",
      "integrity": "sha512-87lcbR8+MhcWcUiQ+9e+Rwx8MyR2P7qnt15ynUlbm3TU/fjbgz4GsvfSUDTemtCCtVCqb4ZcEFlyPNTh9bBTLw==",
      "requires": {
        "randombytes": "^2.0.5",
        "safe-buffer": "^5.1.0"
      }
    },
    "randomhex": {
      "version": "0.1.5",
      "resolved": "https://registry.npmjs.org/randomhex/-/randomhex-0.1.5.tgz",
      "integrity": "sha1-us7vmCMpCRQA8qKRLGzQLxCU9YU="
    },
    "range-parser": {
      "version": "1.2.0",
      "resolved": "https://registry.npmjs.org/range-parser/-/range-parser-1.2.0.tgz",
      "integrity": "sha1-9JvmtIeJTdxA3MlKMi9hEJLgDV4="
    },
    "raw-body": {
      "version": "2.3.3",
      "resolved": "https://registry.npmjs.org/raw-body/-/raw-body-2.3.3.tgz",
      "integrity": "sha512-9esiElv1BrZoI3rCDuOuKCBRbuApGGaDPQfjSflGxdy4oyzqghxu6klEkkVIvBje+FF0BX9coEv8KqW6X/7njw==",
      "requires": {
        "bytes": "3.0.0",
        "http-errors": "1.6.3",
        "iconv-lite": "0.4.23",
        "unpipe": "1.0.0"
      }
    },
    "read-pkg": {
      "version": "1.1.0",
      "resolved": "https://registry.npmjs.org/read-pkg/-/read-pkg-1.1.0.tgz",
      "integrity": "sha1-9f+qXs0pyzHAR0vKfXVra7KePyg=",
      "requires": {
        "load-json-file": "^1.0.0",
        "normalize-package-data": "^2.3.2",
        "path-type": "^1.0.0"
      }
    },
    "read-pkg-up": {
      "version": "1.0.1",
      "resolved": "https://registry.npmjs.org/read-pkg-up/-/read-pkg-up-1.0.1.tgz",
      "integrity": "sha1-nWPBMnbAZZGNV/ACpX9AobZD+wI=",
      "requires": {
        "find-up": "^1.0.0",
        "read-pkg": "^1.0.0"
      }
    },
    "readable-stream": {
      "version": "2.3.6",
      "resolved": "http://registry.npmjs.org/readable-stream/-/readable-stream-2.3.6.tgz",
      "integrity": "sha512-tQtKA9WIAhBF3+VLAseyMqZeBjW0AHJoxOtYqSUZNJxauErmLbVm2FW1y+J/YA9dUrAC39ITejlZWhVIwawkKw==",
      "requires": {
        "core-util-is": "~1.0.0",
        "inherits": "~2.0.3",
        "isarray": "~1.0.0",
        "process-nextick-args": "~2.0.0",
        "safe-buffer": "~5.1.1",
        "string_decoder": "~1.1.1",
        "util-deprecate": "~1.0.1"
      },
      "dependencies": {
        "isarray": {
          "version": "1.0.0",
          "resolved": "https://registry.npmjs.org/isarray/-/isarray-1.0.0.tgz",
          "integrity": "sha1-u5NdSFgsuhaMBoNJV6VKPgcSTxE="
        },
        "string_decoder": {
          "version": "1.1.1",
          "resolved": "https://registry.npmjs.org/string_decoder/-/string_decoder-1.1.1.tgz",
          "integrity": "sha512-n/ShnvDi6FHbbVfviro+WojiFzv+s8MPMHBczVePfUpDJLwoLT0ht1l4YwBCbi8pJAveEEdnkHyPyTP/mzRfwg==",
          "requires": {
            "safe-buffer": "~5.1.0"
          }
        }
      }
    },
    "readdirp": {
      "version": "2.2.1",
      "resolved": "https://registry.npmjs.org/readdirp/-/readdirp-2.2.1.tgz",
      "integrity": "sha512-1JU/8q+VgFZyxwrJ+SVIOsh+KywWGpds3NTqikiKpDMZWScmAYyKIgqkO+ARvNWJfXeXR1zxz7aHF4u4CyH6vQ==",
      "dev": true,
      "requires": {
        "graceful-fs": "^4.1.11",
        "micromatch": "^3.1.10",
        "readable-stream": "^2.0.2"
      }
    },
    "regenerate": {
      "version": "1.4.0",
      "resolved": "https://registry.npmjs.org/regenerate/-/regenerate-1.4.0.tgz",
      "integrity": "sha512-1G6jJVDWrt0rK99kBjvEtziZNCICAuvIPkSiUFIQxVP06RCVpq3dmDo2oi6ABpYaDYaTRr67BEhL8r1wgEZZKg=="
    },
    "regenerator-runtime": {
      "version": "0.11.1",
      "resolved": "https://registry.npmjs.org/regenerator-runtime/-/regenerator-runtime-0.11.1.tgz",
      "integrity": "sha512-MguG95oij0fC3QV3URf4V2SDYGJhJnJGqvIIgdECeODCT98wSWDAJ94SSuVpYQUoTcGUIL6L4yNB7j1DFFHSBg=="
    },
    "regenerator-transform": {
      "version": "0.10.1",
      "resolved": "https://registry.npmjs.org/regenerator-transform/-/regenerator-transform-0.10.1.tgz",
      "integrity": "sha512-PJepbvDbuK1xgIgnau7Y90cwaAmO/LCLMI2mPvaXq2heGMR3aWW5/BQvYrhJ8jgmQjXewXvBjzfqKcVOmhjZ6Q==",
      "requires": {
        "babel-runtime": "^6.18.0",
        "babel-types": "^6.19.0",
        "private": "^0.1.6"
      }
    },
    "regex-not": {
      "version": "1.0.2",
      "resolved": "https://registry.npmjs.org/regex-not/-/regex-not-1.0.2.tgz",
      "integrity": "sha512-J6SDjUgDxQj5NusnOtdFxDwN/+HWykR8GELwctJ7mdqhcyy1xEc4SRFHUXvxTp661YaVKAjfRLZ9cCqS6tn32A==",
      "dev": true,
      "requires": {
        "extend-shallow": "^3.0.2",
        "safe-regex": "^1.1.0"
      }
    },
    "regexpp": {
      "version": "2.0.1",
      "resolved": "https://registry.npmjs.org/regexpp/-/regexpp-2.0.1.tgz",
      "integrity": "sha512-lv0M6+TkDVniA3aD1Eg0DVpfU/booSu7Eev3TDO/mZKHBfVjgCGTV4t4buppESEYDtkArYFOxTJWv6S5C+iaNw==",
      "dev": true
    },
    "regexpu-core": {
      "version": "2.0.0",
      "resolved": "https://registry.npmjs.org/regexpu-core/-/regexpu-core-2.0.0.tgz",
      "integrity": "sha1-SdA4g3uNz4v6W5pCE5k45uoq4kA=",
      "requires": {
        "regenerate": "^1.2.1",
        "regjsgen": "^0.2.0",
        "regjsparser": "^0.1.4"
      }
    },
    "regjsgen": {
      "version": "0.2.0",
      "resolved": "http://registry.npmjs.org/regjsgen/-/regjsgen-0.2.0.tgz",
      "integrity": "sha1-bAFq3qxVT3WCP+N6wFuS1aTtsfc="
    },
    "regjsparser": {
      "version": "0.1.5",
      "resolved": "https://registry.npmjs.org/regjsparser/-/regjsparser-0.1.5.tgz",
      "integrity": "sha1-fuj4Tcb6eS0/0K4ijSS9lJ6tIFw=",
      "requires": {
        "jsesc": "~0.5.0"
      }
    },
    "remove-trailing-separator": {
      "version": "1.1.0",
      "resolved": "https://registry.npmjs.org/remove-trailing-separator/-/remove-trailing-separator-1.1.0.tgz",
      "integrity": "sha1-wkvOKig62tW8P1jg1IJJuSN52O8=",
      "dev": true
    },
    "repeat-element": {
      "version": "1.1.3",
      "resolved": "https://registry.npmjs.org/repeat-element/-/repeat-element-1.1.3.tgz",
      "integrity": "sha512-ahGq0ZnV5m5XtZLMb+vP76kcAM5nkLqk0lpqAuojSKGgQtn4eRi4ZZGm2olo2zKFH+sMsWaqOCW1dqAnOru72g==",
      "dev": true
    },
    "repeat-string": {
      "version": "1.6.1",
      "resolved": "https://registry.npmjs.org/repeat-string/-/repeat-string-1.6.1.tgz",
      "integrity": "sha1-jcrkcOHIirwtYA//Sndihtp15jc=",
      "dev": true
    },
    "repeating": {
      "version": "2.0.1",
      "resolved": "https://registry.npmjs.org/repeating/-/repeating-2.0.1.tgz",
      "integrity": "sha1-UhTFOpJtNVJwdSf7q0FdvAjQbdo=",
      "requires": {
        "is-finite": "^1.0.0"
      }
    },
    "request": {
      "version": "2.88.0",
      "resolved": "https://registry.npmjs.org/request/-/request-2.88.0.tgz",
      "integrity": "sha512-NAqBSrijGLZdM0WZNsInLJpkJokL72XYjUpnB0iwsRgxh7dB6COrHnTBNwN0E+lHDAJzu7kLAkDeY08z2/A0hg==",
      "requires": {
        "aws-sign2": "~0.7.0",
        "aws4": "^1.8.0",
        "caseless": "~0.12.0",
        "combined-stream": "~1.0.6",
        "extend": "~3.0.2",
        "forever-agent": "~0.6.1",
        "form-data": "~2.3.2",
        "har-validator": "~5.1.0",
        "http-signature": "~1.2.0",
        "is-typedarray": "~1.0.0",
        "isstream": "~0.1.2",
        "json-stringify-safe": "~5.0.1",
        "mime-types": "~2.1.19",
        "oauth-sign": "~0.9.0",
        "performance-now": "^2.1.0",
        "qs": "~6.5.2",
        "safe-buffer": "^5.1.2",
        "tough-cookie": "~2.4.3",
        "tunnel-agent": "^0.6.0",
        "uuid": "^3.3.2"
      }
    },
    "require-directory": {
      "version": "2.1.1",
      "resolved": "https://registry.npmjs.org/require-directory/-/require-directory-2.1.1.tgz",
      "integrity": "sha1-jGStX9MNqxyXbiNE/+f3kqam30I="
    },
    "require-from-string": {
      "version": "1.2.1",
      "resolved": "https://registry.npmjs.org/require-from-string/-/require-from-string-1.2.1.tgz",
      "integrity": "sha1-UpyczvJzgK3+yaL5ZbZJu+5jZBg="
    },
    "require-main-filename": {
      "version": "1.0.1",
      "resolved": "https://registry.npmjs.org/require-main-filename/-/require-main-filename-1.0.1.tgz",
      "integrity": "sha1-l/cXtp1IeE9fUmpsWqj/3aBVpNE="
    },
    "require-uncached": {
      "version": "1.0.3",
      "resolved": "https://registry.npmjs.org/require-uncached/-/require-uncached-1.0.3.tgz",
      "integrity": "sha1-Tg1W1slmL9MeQwEcS5WqSZVUIdM=",
      "dev": true,
      "requires": {
        "caller-path": "^0.1.0",
        "resolve-from": "^1.0.0"
      }
    },
    "resolve": {
      "version": "1.7.1",
      "resolved": "https://registry.npmjs.org/resolve/-/resolve-1.7.1.tgz",
      "integrity": "sha512-c7rwLofp8g1U+h1KNyHL/jicrKg1Ek4q+Lr33AL65uZTinUZHe30D5HlyN5V9NW0JX1D5dXQ4jqW5l7Sy/kGfw==",
      "requires": {
        "path-parse": "^1.0.5"
      }
    },
    "resolve-cwd": {
      "version": "2.0.0",
      "resolved": "https://registry.npmjs.org/resolve-cwd/-/resolve-cwd-2.0.0.tgz",
      "integrity": "sha1-AKn3OHVW4nA46uIyyqNypqWbZlo=",
      "dev": true,
      "requires": {
        "resolve-from": "^3.0.0"
      },
      "dependencies": {
        "resolve-from": {
          "version": "3.0.0",
          "resolved": "https://registry.npmjs.org/resolve-from/-/resolve-from-3.0.0.tgz",
          "integrity": "sha1-six699nWiBvItuZTM17rywoYh0g=",
          "dev": true
        }
      }
    },
    "resolve-from": {
      "version": "1.0.1",
      "resolved": "https://registry.npmjs.org/resolve-from/-/resolve-from-1.0.1.tgz",
      "integrity": "sha1-Jsv+k10a7uq7Kbw/5a6wHpPUQiY=",
      "dev": true
    },
    "resolve-url": {
      "version": "0.2.1",
      "resolved": "https://registry.npmjs.org/resolve-url/-/resolve-url-0.2.1.tgz",
      "integrity": "sha1-LGN/53yJOv0qZj/iGqkIAGjiBSo=",
      "dev": true
    },
    "restore-cursor": {
      "version": "2.0.0",
      "resolved": "https://registry.npmjs.org/restore-cursor/-/restore-cursor-2.0.0.tgz",
      "integrity": "sha1-n37ih/gv0ybU/RYpI9YhKe7g368=",
      "dev": true,
      "requires": {
        "onetime": "^2.0.0",
        "signal-exit": "^3.0.2"
      }
    },
    "resumer": {
      "version": "0.0.0",
      "resolved": "https://registry.npmjs.org/resumer/-/resumer-0.0.0.tgz",
      "integrity": "sha1-8ej0YeQGS6Oegq883CqMiT0HZ1k=",
      "requires": {
        "through": "~2.3.4"
      }
    },
    "ret": {
      "version": "0.1.15",
      "resolved": "https://registry.npmjs.org/ret/-/ret-0.1.15.tgz",
      "integrity": "sha512-TTlYpa+OL+vMMNG24xSlQGEJ3B/RzEfUlLct7b5G/ytav+wPrplCpVMFuwzXbkecJrb6IYo1iFb0S9v37754mg==",
      "dev": true
    },
    "rimraf": {
      "version": "2.6.2",
      "resolved": "https://registry.npmjs.org/rimraf/-/rimraf-2.6.2.tgz",
      "integrity": "sha512-lreewLK/BlghmxtfH36YYVg1i8IAce4TI7oao75I1g245+6BctqTVQiBP3YUJ9C6DQOXJmkYR9X9fCLtCOJc5w==",
      "requires": {
        "glob": "^7.0.5"
      }
    },
    "ripemd160": {
      "version": "2.0.2",
      "resolved": "https://registry.npmjs.org/ripemd160/-/ripemd160-2.0.2.tgz",
      "integrity": "sha512-ii4iagi25WusVoiC4B4lq7pbXfAp3D9v5CwfkY33vffw2+pkDjY1D8GaN7spsxvCSx8dkPqOZCEZyfxcmJG2IA==",
      "requires": {
        "hash-base": "^3.0.0",
        "inherits": "^2.0.1"
      }
    },
    "rlp": {
      "version": "2.1.0",
      "resolved": "https://registry.npmjs.org/rlp/-/rlp-2.1.0.tgz",
      "integrity": "sha512-93U7IKH5j7nmXFVg19MeNBGzQW5uXW1pmCuKY8veeKIhYTE32C2d0mOegfiIAfXcHOKJjjPlJisn8iHDF5AezA==",
      "requires": {
        "safe-buffer": "^5.1.1"
      }
    },
    "run-async": {
      "version": "2.3.0",
      "resolved": "https://registry.npmjs.org/run-async/-/run-async-2.3.0.tgz",
      "integrity": "sha1-A3GrSuC91yDUFm19/aZP96RFpsA=",
      "dev": true,
      "requires": {
        "is-promise": "^2.1.0"
      }
    },
    "run-queue": {
      "version": "1.0.3",
      "resolved": "https://registry.npmjs.org/run-queue/-/run-queue-1.0.3.tgz",
      "integrity": "sha1-6Eg5bwV9Ij8kOGkkYY4laUFh7Ec=",
      "dev": true,
      "requires": {
        "aproba": "^1.1.1"
      }
    },
    "rustbn.js": {
      "version": "0.2.0",
      "resolved": "https://registry.npmjs.org/rustbn.js/-/rustbn.js-0.2.0.tgz",
      "integrity": "sha512-4VlvkRUuCJvr2J6Y0ImW7NvTCriMi7ErOAqWk1y69vAdoNIzCF3yPmgeNzx+RQTLEDFq5sHfscn1MwHxP9hNfA=="
    },
    "rxjs": {
      "version": "6.3.3",
      "resolved": "https://registry.npmjs.org/rxjs/-/rxjs-6.3.3.tgz",
      "integrity": "sha512-JTWmoY9tWCs7zvIk/CvRjhjGaOd+OVBM987mxFo+OW66cGpdKjZcpmc74ES1sB//7Kl/PAe8+wEakuhG4pcgOw==",
      "dev": true,
      "requires": {
        "tslib": "^1.9.0"
      }
    },
    "safe-buffer": {
      "version": "5.1.2",
      "resolved": "https://registry.npmjs.org/safe-buffer/-/safe-buffer-5.1.2.tgz",
      "integrity": "sha512-Gd2UZBJDkXlY7GbJxfsE8/nvKkUEU1G38c1siN6QP6a9PT9MmHB8GnpscSmMJSoF8LOIrt8ud/wPtojys4G6+g=="
    },
    "safe-event-emitter": {
      "version": "1.0.1",
      "resolved": "https://registry.npmjs.org/safe-event-emitter/-/safe-event-emitter-1.0.1.tgz",
      "integrity": "sha512-e1wFe99A91XYYxoQbcq2ZJUWurxEyP8vfz7A7vuUe1s95q8r5ebraVaA1BukYJcpM6V16ugWoD9vngi8Ccu5fg==",
      "requires": {
        "events": "^3.0.0"
      }
    },
    "safe-regex": {
      "version": "1.1.0",
      "resolved": "http://registry.npmjs.org/safe-regex/-/safe-regex-1.1.0.tgz",
      "integrity": "sha1-QKNmnzsHfR6UPURinhV91IAjvy4=",
      "dev": true,
      "requires": {
        "ret": "~0.1.10"
      }
    },
    "safer-buffer": {
      "version": "2.1.2",
      "resolved": "https://registry.npmjs.org/safer-buffer/-/safer-buffer-2.1.2.tgz",
      "integrity": "sha512-YZo3K82SD7Riyi0E1EQPojLz7kpepnSQI9IyPbHHg1XXXevb5dJI7tpyN2ADxGcQbHG7vcyRHk0cbwqcQriUtg=="
    },
    "schema-utils": {
      "version": "0.4.7",
      "resolved": "https://registry.npmjs.org/schema-utils/-/schema-utils-0.4.7.tgz",
      "integrity": "sha512-v/iwU6wvwGK8HbU9yi3/nhGzP0yGSuhQMzL6ySiec1FSrZZDkhm4noOSWzrNFo/jEc+SJY6jRTwuwbSXJPDUnQ==",
      "dev": true,
      "requires": {
        "ajv": "^6.1.0",
        "ajv-keywords": "^3.1.0"
      },
      "dependencies": {
        "ajv": {
          "version": "6.5.4",
          "resolved": "https://registry.npmjs.org/ajv/-/ajv-6.5.4.tgz",
          "integrity": "sha512-4Wyjt8+t6YszqaXnLDfMmG/8AlO5Zbcsy3ATHncCzjW/NoPzAId8AK6749Ybjmdt+kUY1gP60fCu46oDxPv/mg==",
          "dev": true,
          "requires": {
            "fast-deep-equal": "^2.0.1",
            "fast-json-stable-stringify": "^2.0.0",
            "json-schema-traverse": "^0.4.1",
            "uri-js": "^4.2.2"
          }
        },
        "fast-deep-equal": {
          "version": "2.0.1",
          "resolved": "https://registry.npmjs.org/fast-deep-equal/-/fast-deep-equal-2.0.1.tgz",
          "integrity": "sha1-ewUhjd+WZ79/Nwv3/bLLFf3Qqkk=",
          "dev": true
        },
        "json-schema-traverse": {
          "version": "0.4.1",
          "resolved": "https://registry.npmjs.org/json-schema-traverse/-/json-schema-traverse-0.4.1.tgz",
          "integrity": "sha512-xbbCH5dCYU5T8LcEhhuh7HJ88HXuW3qsI3Y0zOZFKfZEHcpWiHU/Jxzk629Brsab/mMiHQti9wMP+845RPe3Vg==",
          "dev": true
        }
      }
    },
    "scrypt": {
      "version": "6.0.3",
      "resolved": "https://registry.npmjs.org/scrypt/-/scrypt-6.0.3.tgz",
      "integrity": "sha1-BOAUpWgrU/pQwtXM4WfXGcBthw0=",
      "optional": true,
      "requires": {
        "nan": "^2.0.8"
      }
    },
    "scrypt.js": {
      "version": "0.2.0",
      "resolved": "https://registry.npmjs.org/scrypt.js/-/scrypt.js-0.2.0.tgz",
      "integrity": "sha1-r40UZbcemZARC+38WTuUeeA6ito=",
      "optional": true,
      "requires": {
        "scrypt": "^6.0.2",
        "scryptsy": "^1.2.1"
      }
    },
    "scryptsy": {
      "version": "1.2.1",
      "resolved": "https://registry.npmjs.org/scryptsy/-/scryptsy-1.2.1.tgz",
      "integrity": "sha1-oyJfpLJST4AnAHYeKFW987LZIWM=",
      "optional": true,
      "requires": {
        "pbkdf2": "^3.0.3"
      }
    },
    "secp256k1": {
      "version": "3.5.2",
      "resolved": "https://registry.npmjs.org/secp256k1/-/secp256k1-3.5.2.tgz",
      "integrity": "sha512-iin3kojdybY6NArd+UFsoTuapOF7bnJNf2UbcWXaY3z+E1sJDipl60vtzB5hbO/uquBu7z0fd4VC4Irp+xoFVQ==",
      "requires": {
        "bindings": "^1.2.1",
        "bip66": "^1.1.3",
        "bn.js": "^4.11.3",
        "create-hash": "^1.1.2",
        "drbg.js": "^1.0.1",
        "elliptic": "^6.2.3",
        "nan": "^2.2.1",
        "safe-buffer": "^5.1.0"
      }
    },
    "seedrandom": {
      "version": "2.4.4",
      "resolved": "https://registry.npmjs.org/seedrandom/-/seedrandom-2.4.4.tgz",
      "integrity": "sha512-9A+PDmgm+2du77B5i0Ip2cxOqqHjgNxnBgglxLcX78A2D6c2rTo61z4jnVABpF4cKeDMDG+cmXXvdnqse2VqMA=="
    },
    "seek-bzip": {
      "version": "1.0.5",
      "resolved": "https://registry.npmjs.org/seek-bzip/-/seek-bzip-1.0.5.tgz",
      "integrity": "sha1-z+kXyz0nS8/6x5J1ivUxc+sfq9w=",
      "optional": true,
      "requires": {
        "commander": "~2.8.1"
      }
    },
    "semaphore": {
      "version": "1.1.0",
      "resolved": "https://registry.npmjs.org/semaphore/-/semaphore-1.1.0.tgz",
      "integrity": "sha512-O4OZEaNtkMd/K0i6js9SL+gqy0ZCBMgUvlSqHKi4IBdjhe7wB8pwztUk1BbZ1fmrvpwFrPbHzqd2w5pTcJH6LA=="
    },
    "semver": {
      "version": "5.4.1",
      "resolved": "https://registry.npmjs.org/semver/-/semver-5.4.1.tgz",
      "integrity": "sha512-WfG/X9+oATh81XtllIo/I8gOiY9EXRdv1cQdyykeXK17YcUW3EXUAi2To4pcH6nZtJPr7ZOpM5OMyWJZm+8Rsg=="
    },
    "send": {
      "version": "0.16.2",
      "resolved": "https://registry.npmjs.org/send/-/send-0.16.2.tgz",
      "integrity": "sha512-E64YFPUssFHEFBvpbbjr44NCLtI1AohxQ8ZSiJjQLskAdKuriYEP6VyGEsRDH8ScozGpkaX1BGvhanqCwkcEZw==",
      "requires": {
        "debug": "2.6.9",
        "depd": "~1.1.2",
        "destroy": "~1.0.4",
        "encodeurl": "~1.0.2",
        "escape-html": "~1.0.3",
        "etag": "~1.8.1",
        "fresh": "0.5.2",
        "http-errors": "~1.6.2",
        "mime": "1.4.1",
        "ms": "2.0.0",
        "on-finished": "~2.3.0",
        "range-parser": "~1.2.0",
        "statuses": "~1.4.0"
      },
      "dependencies": {
        "debug": {
          "version": "2.6.9",
          "resolved": "https://registry.npmjs.org/debug/-/debug-2.6.9.tgz",
          "integrity": "sha512-bC7ElrdJaJnPbAP+1EotYvqZsb3ecl5wi6Bfi6BJTUcNowp6cvspg0jXznRTKDjm/E7AdgFBVeAPVMNcKGsHMA==",
          "requires": {
            "ms": "2.0.0"
          }
        },
        "statuses": {
          "version": "1.4.0",
          "resolved": "https://registry.npmjs.org/statuses/-/statuses-1.4.0.tgz",
          "integrity": "sha512-zhSCtt8v2NDrRlPQpCNtw/heZLtfUDqxBM1udqikb/Hbk52LK4nQSwr10u77iopCW5LsyHpuXS0GnEc48mLeew=="
        }
      }
    },
    "serialize-javascript": {
      "version": "1.5.0",
      "resolved": "https://registry.npmjs.org/serialize-javascript/-/serialize-javascript-1.5.0.tgz",
      "integrity": "sha512-Ga8c8NjAAp46Br4+0oZ2WxJCwIzwP60Gq1YPgU+39PiTVxyed/iKE/zyZI6+UlVYH5Q4PaQdHhcegIFPZTUfoQ==",
      "dev": true
    },
    "serve-static": {
      "version": "1.13.2",
      "resolved": "https://registry.npmjs.org/serve-static/-/serve-static-1.13.2.tgz",
      "integrity": "sha512-p/tdJrO4U387R9oMjb1oj7qSMaMfmOyd4j9hOFoxZe2baQszgHcSWjuya/CiT5kgZZKRudHNOA0pYXOl8rQ5nw==",
      "requires": {
        "encodeurl": "~1.0.2",
        "escape-html": "~1.0.3",
        "parseurl": "~1.3.2",
        "send": "0.16.2"
      }
    },
    "servify": {
      "version": "0.1.12",
      "resolved": "https://registry.npmjs.org/servify/-/servify-0.1.12.tgz",
      "integrity": "sha512-/xE6GvsKKqyo1BAY+KxOWXcLpPsUUyji7Qg3bVD7hh1eRze5bR1uYiuDA/k3Gof1s9BTzQZEJK8sNcNGFIzeWw==",
      "requires": {
        "body-parser": "^1.16.0",
        "cors": "^2.8.1",
        "express": "^4.14.0",
        "request": "^2.79.0",
        "xhr": "^2.3.3"
      }
    },
    "set-blocking": {
      "version": "2.0.0",
      "resolved": "https://registry.npmjs.org/set-blocking/-/set-blocking-2.0.0.tgz",
      "integrity": "sha1-BF+XgtARrppoA93TgrJDkrPYkPc="
    },
    "set-immediate-shim": {
      "version": "1.0.1",
      "resolved": "https://registry.npmjs.org/set-immediate-shim/-/set-immediate-shim-1.0.1.tgz",
      "integrity": "sha1-SysbJ+uAip+NzEgaWOXlb1mfP2E="
    },
    "set-value": {
      "version": "2.0.0",
      "resolved": "https://registry.npmjs.org/set-value/-/set-value-2.0.0.tgz",
      "integrity": "sha512-hw0yxk9GT/Hr5yJEYnHNKYXkIA8mVJgd9ditYZCe16ZczcaELYYcfvaXesNACk2O8O0nTiPQcQhGUQj8JLzeeg==",
      "dev": true,
      "requires": {
        "extend-shallow": "^2.0.1",
        "is-extendable": "^0.1.1",
        "is-plain-object": "^2.0.3",
        "split-string": "^3.0.1"
      },
      "dependencies": {
        "extend-shallow": {
          "version": "2.0.1",
          "resolved": "https://registry.npmjs.org/extend-shallow/-/extend-shallow-2.0.1.tgz",
          "integrity": "sha1-Ua99YUrZqfYQ6huvu5idaxxWiQ8=",
          "dev": true,
          "requires": {
            "is-extendable": "^0.1.0"
          }
        }
      }
    },
    "setimmediate": {
      "version": "1.0.5",
      "resolved": "https://registry.npmjs.org/setimmediate/-/setimmediate-1.0.5.tgz",
      "integrity": "sha1-KQy7Iy4waULX1+qbg3Mqt4VvgoU="
    },
    "setprototypeof": {
      "version": "1.1.0",
      "resolved": "https://registry.npmjs.org/setprototypeof/-/setprototypeof-1.1.0.tgz",
      "integrity": "sha512-BvE/TwpZX4FXExxOxZyRGQQv651MSwmWKZGqvmPcRIjDqWub67kTKuIMx43cZZrS/cBBzwBcNDWoFxt2XEFIpQ=="
    },
    "sha.js": {
      "version": "2.4.11",
      "resolved": "http://registry.npmjs.org/sha.js/-/sha.js-2.4.11.tgz",
      "integrity": "sha512-QMEp5B7cftE7APOjk5Y6xgrbWu+WkLVQwk8JNjZ8nKRciZaByEW6MubieAiToS7+dwvrjGhH8jRXz3MVd0AYqQ==",
      "requires": {
        "inherits": "^2.0.1",
        "safe-buffer": "^5.0.1"
      }
    },
    "sha3": {
      "version": "1.2.2",
      "resolved": "https://registry.npmjs.org/sha3/-/sha3-1.2.2.tgz",
      "integrity": "sha1-pmxQmN5MJbyIM27ItIF9AFvKe6k=",
      "requires": {
        "nan": "2.10.0"
      }
    },
    "shebang-command": {
      "version": "1.2.0",
      "resolved": "https://registry.npmjs.org/shebang-command/-/shebang-command-1.2.0.tgz",
      "integrity": "sha1-RKrGW2lbAzmJaMOfNj/uXer98eo=",
      "dev": true,
      "requires": {
        "shebang-regex": "^1.0.0"
      }
    },
    "shebang-regex": {
      "version": "1.0.0",
      "resolved": "https://registry.npmjs.org/shebang-regex/-/shebang-regex-1.0.0.tgz",
      "integrity": "sha1-2kL0l0DAtC2yypcoVxyxkMmO/qM=",
      "dev": true
    },
    "signal-exit": {
      "version": "3.0.2",
      "resolved": "https://registry.npmjs.org/signal-exit/-/signal-exit-3.0.2.tgz",
      "integrity": "sha1-tf3AjxKH6hF4Yo5BXiUTK3NkbG0=",
      "dev": true
    },
    "simple-concat": {
      "version": "1.0.0",
      "resolved": "https://registry.npmjs.org/simple-concat/-/simple-concat-1.0.0.tgz",
      "integrity": "sha1-c0TLuLbib7J9ZrL8hvn21Zl1IcY="
    },
    "simple-get": {
      "version": "2.8.1",
      "resolved": "https://registry.npmjs.org/simple-get/-/simple-get-2.8.1.tgz",
      "integrity": "sha512-lSSHRSw3mQNUGPAYRqo7xy9dhKmxFXIjLjp4KHpf99GEH2VH7C3AM+Qfx6du6jhfUi6Vm7XnbEVEf7Wb6N8jRw==",
      "requires": {
        "decompress-response": "^3.3.0",
        "once": "^1.3.1",
        "simple-concat": "^1.0.0"
      }
    },
    "slash": {
      "version": "1.0.0",
      "resolved": "https://registry.npmjs.org/slash/-/slash-1.0.0.tgz",
      "integrity": "sha1-xB8vbDn8FtHNF61LXYlhFK5HDVU="
    },
    "slice-ansi": {
      "version": "1.0.0",
      "resolved": "https://registry.npmjs.org/slice-ansi/-/slice-ansi-1.0.0.tgz",
      "integrity": "sha512-POqxBK6Lb3q6s047D/XsDVNPnF9Dl8JSaqe9h9lURl0OdNqy/ujDrOiIHtsqXMGbWWTIomRzAMaTyawAU//Reg==",
      "dev": true,
      "requires": {
        "is-fullwidth-code-point": "^2.0.0"
      },
      "dependencies": {
        "is-fullwidth-code-point": {
          "version": "2.0.0",
          "resolved": "https://registry.npmjs.org/is-fullwidth-code-point/-/is-fullwidth-code-point-2.0.0.tgz",
          "integrity": "sha1-o7MKXE8ZkYMWeqq5O+764937ZU8=",
          "dev": true
        }
      }
    },
    "snapdragon": {
      "version": "0.8.2",
      "resolved": "https://registry.npmjs.org/snapdragon/-/snapdragon-0.8.2.tgz",
      "integrity": "sha512-FtyOnWN/wCHTVXOMwvSv26d+ko5vWlIDD6zoUJ7LW8vh+ZBC8QdljveRP+crNrtBwioEUWy/4dMtbBjA4ioNlg==",
      "dev": true,
      "requires": {
        "base": "^0.11.1",
        "debug": "^2.2.0",
        "define-property": "^0.2.5",
        "extend-shallow": "^2.0.1",
        "map-cache": "^0.2.2",
        "source-map": "^0.5.6",
        "source-map-resolve": "^0.5.0",
        "use": "^3.1.0"
      },
      "dependencies": {
        "debug": {
          "version": "2.6.9",
          "resolved": "https://registry.npmjs.org/debug/-/debug-2.6.9.tgz",
          "integrity": "sha512-bC7ElrdJaJnPbAP+1EotYvqZsb3ecl5wi6Bfi6BJTUcNowp6cvspg0jXznRTKDjm/E7AdgFBVeAPVMNcKGsHMA==",
          "dev": true,
          "requires": {
            "ms": "2.0.0"
          }
        },
        "define-property": {
          "version": "0.2.5",
          "resolved": "https://registry.npmjs.org/define-property/-/define-property-0.2.5.tgz",
          "integrity": "sha1-w1se+RjsPJkPmlvFe+BKrOxcgRY=",
          "dev": true,
          "requires": {
            "is-descriptor": "^0.1.0"
          }
        },
        "extend-shallow": {
          "version": "2.0.1",
          "resolved": "https://registry.npmjs.org/extend-shallow/-/extend-shallow-2.0.1.tgz",
          "integrity": "sha1-Ua99YUrZqfYQ6huvu5idaxxWiQ8=",
          "dev": true,
          "requires": {
            "is-extendable": "^0.1.0"
          }
        }
      }
    },
    "snapdragon-node": {
      "version": "2.1.1",
      "resolved": "https://registry.npmjs.org/snapdragon-node/-/snapdragon-node-2.1.1.tgz",
      "integrity": "sha512-O27l4xaMYt/RSQ5TR3vpWCAB5Kb/czIcqUFOM/C4fYcLnbZUc1PkjTAMjof2pBWaSTwOUd6qUHcFGVGj7aIwnw==",
      "dev": true,
      "requires": {
        "define-property": "^1.0.0",
        "isobject": "^3.0.0",
        "snapdragon-util": "^3.0.1"
      },
      "dependencies": {
        "define-property": {
          "version": "1.0.0",
          "resolved": "https://registry.npmjs.org/define-property/-/define-property-1.0.0.tgz",
          "integrity": "sha1-dp66rz9KY6rTr56NMEybvnm/sOY=",
          "dev": true,
          "requires": {
            "is-descriptor": "^1.0.0"
          }
        },
        "is-accessor-descriptor": {
          "version": "1.0.0",
          "resolved": "https://registry.npmjs.org/is-accessor-descriptor/-/is-accessor-descriptor-1.0.0.tgz",
          "integrity": "sha512-m5hnHTkcVsPfqx3AKlyttIPb7J+XykHvJP2B9bZDjlhLIoEq4XoK64Vg7boZlVWYK6LUY94dYPEE7Lh0ZkZKcQ==",
          "dev": true,
          "requires": {
            "kind-of": "^6.0.0"
          }
        },
        "is-data-descriptor": {
          "version": "1.0.0",
          "resolved": "https://registry.npmjs.org/is-data-descriptor/-/is-data-descriptor-1.0.0.tgz",
          "integrity": "sha512-jbRXy1FmtAoCjQkVmIVYwuuqDFUbaOeDjmed1tOGPrsMhtJA4rD9tkgA0F1qJ3gRFRXcHYVkdeaP50Q5rE/jLQ==",
          "dev": true,
          "requires": {
            "kind-of": "^6.0.0"
          }
        },
        "is-descriptor": {
          "version": "1.0.2",
          "resolved": "https://registry.npmjs.org/is-descriptor/-/is-descriptor-1.0.2.tgz",
          "integrity": "sha512-2eis5WqQGV7peooDyLmNEPUrps9+SXX5c9pL3xEB+4e9HnGuDa7mB7kHxHw4CbqS9k1T2hOH3miL8n8WtiYVtg==",
          "dev": true,
          "requires": {
            "is-accessor-descriptor": "^1.0.0",
            "is-data-descriptor": "^1.0.0",
            "kind-of": "^6.0.2"
          }
        }
      }
    },
    "snapdragon-util": {
      "version": "3.0.1",
      "resolved": "https://registry.npmjs.org/snapdragon-util/-/snapdragon-util-3.0.1.tgz",
      "integrity": "sha512-mbKkMdQKsjX4BAL4bRYTj21edOf8cN7XHdYUJEe+Zn99hVEYcMvKPct1IqNe7+AZPirn8BCDOQBHQZknqmKlZQ==",
      "dev": true,
      "requires": {
        "kind-of": "^3.2.0"
      },
      "dependencies": {
        "kind-of": {
          "version": "3.2.2",
          "resolved": "https://registry.npmjs.org/kind-of/-/kind-of-3.2.2.tgz",
          "integrity": "sha1-MeohpzS6ubuw8yRm2JOupR5KPGQ=",
          "dev": true,
          "requires": {
            "is-buffer": "^1.1.5"
          }
        }
      }
    },
    "solc": {
      "version": "0.4.24",
      "resolved": "https://registry.npmjs.org/solc/-/solc-0.4.24.tgz",
      "integrity": "sha512-2xd7Cf1HeVwrIb6Bu1cwY2/TaLRodrppCq3l7rhLimFQgmxptXhTC3+/wesVLpB09F1A2kZgvbMOgH7wvhFnBQ==",
      "dev": true,
      "requires": {
        "fs-extra": "^0.30.0",
        "memorystream": "^0.3.1",
        "require-from-string": "^1.1.0",
        "semver": "^5.3.0",
        "yargs": "^4.7.1"
      },
      "dependencies": {
        "fs-extra": {
          "version": "0.30.0",
          "resolved": "https://registry.npmjs.org/fs-extra/-/fs-extra-0.30.0.tgz",
          "integrity": "sha1-8jP/zAjU2n1DLapEl3aYnbHfk/A=",
          "dev": true,
          "requires": {
            "graceful-fs": "^4.1.2",
            "jsonfile": "^2.1.0",
            "klaw": "^1.0.0",
            "path-is-absolute": "^1.0.0",
            "rimraf": "^2.2.8"
          }
        }
      }
    },
    "source-list-map": {
      "version": "2.0.1",
      "resolved": "https://registry.npmjs.org/source-list-map/-/source-list-map-2.0.1.tgz",
      "integrity": "sha512-qnQ7gVMxGNxsiL4lEuJwe/To8UnK7fAnmbGEEH8RpLouuKbeEm0lhbQVFIrNSuB+G7tVrAlVsZgETT5nljf+Iw==",
      "dev": true
    },
    "source-map": {
      "version": "0.5.7",
      "resolved": "https://registry.npmjs.org/source-map/-/source-map-0.5.7.tgz",
      "integrity": "sha1-igOdLRAh0i0eoUyA2OpGi6LvP8w="
    },
    "source-map-resolve": {
      "version": "0.5.2",
      "resolved": "https://registry.npmjs.org/source-map-resolve/-/source-map-resolve-0.5.2.tgz",
      "integrity": "sha512-MjqsvNwyz1s0k81Goz/9vRBe9SZdB09Bdw+/zYyO+3CuPk6fouTaxscHkgtE8jKvf01kVfl8riHzERQ/kefaSA==",
      "dev": true,
      "requires": {
        "atob": "^2.1.1",
        "decode-uri-component": "^0.2.0",
        "resolve-url": "^0.2.1",
        "source-map-url": "^0.4.0",
        "urix": "^0.1.0"
      }
    },
    "source-map-support": {
      "version": "0.5.9",
      "resolved": "https://registry.npmjs.org/source-map-support/-/source-map-support-0.5.9.tgz",
      "integrity": "sha512-gR6Rw4MvUlYy83vP0vxoVNzM6t8MUXqNuRsuBmBHQDu1Fh6X015FrLdgoDKcNdkwGubozq0P4N0Q37UyFVr1EA==",
      "dev": true,
      "requires": {
        "buffer-from": "^1.0.0",
        "source-map": "^0.6.0"
      },
      "dependencies": {
        "source-map": {
          "version": "0.6.1",
          "resolved": "https://registry.npmjs.org/source-map/-/source-map-0.6.1.tgz",
          "integrity": "sha512-UjgapumWlbMhkBgzT7Ykc5YXUT46F0iKu8SGXq0bcwP5dz/h0Plj6enJqjz1Zbq2l5WaqYnrVbwWOWMyF3F47g==",
          "dev": true
        }
      }
    },
    "source-map-url": {
      "version": "0.4.0",
      "resolved": "https://registry.npmjs.org/source-map-url/-/source-map-url-0.4.0.tgz",
      "integrity": "sha1-PpNdfd1zYxuXZZlW1VEo6HtQhKM=",
      "dev": true
    },
    "spdx-correct": {
      "version": "3.0.2",
      "resolved": "https://registry.npmjs.org/spdx-correct/-/spdx-correct-3.0.2.tgz",
      "integrity": "sha512-q9hedtzyXHr5S0A1vEPoK/7l8NpfkFYTq6iCY+Pno2ZbdZR6WexZFtqeVGkGxW3TEJMN914Z55EnAGMmenlIQQ==",
      "requires": {
        "spdx-expression-parse": "^3.0.0",
        "spdx-license-ids": "^3.0.0"
      }
    },
    "spdx-exceptions": {
      "version": "2.2.0",
      "resolved": "https://registry.npmjs.org/spdx-exceptions/-/spdx-exceptions-2.2.0.tgz",
      "integrity": "sha512-2XQACfElKi9SlVb1CYadKDXvoajPgBVPn/gOQLrTvHdElaVhr7ZEbqJaRnJLVNeaI4cMEAgVCeBMKF6MWRDCRA=="
    },
    "spdx-expression-parse": {
      "version": "3.0.0",
      "resolved": "https://registry.npmjs.org/spdx-expression-parse/-/spdx-expression-parse-3.0.0.tgz",
      "integrity": "sha512-Yg6D3XpRD4kkOmTpdgbUiEJFKghJH03fiC1OPll5h/0sO6neh2jqRDVHOQ4o/LMea0tgCkbMgea5ip/e+MkWyg==",
      "requires": {
        "spdx-exceptions": "^2.1.0",
        "spdx-license-ids": "^3.0.0"
      }
    },
    "spdx-license-ids": {
      "version": "3.0.2",
      "resolved": "https://registry.npmjs.org/spdx-license-ids/-/spdx-license-ids-3.0.2.tgz",
      "integrity": "sha512-qky9CVt0lVIECkEsYbNILVnPvycuEBkXoMFLRWsREkomQLevYhtRKC+R91a5TOAQ3bCMjikRwhyaRqj1VYatYg=="
    },
    "split-string": {
      "version": "3.1.0",
      "resolved": "https://registry.npmjs.org/split-string/-/split-string-3.1.0.tgz",
      "integrity": "sha512-NzNVhJDYpwceVVii8/Hu6DKfD2G+NrQHlS/V/qgv763EYudVwEcMQNxd2lh+0VrUByXN/oJkl5grOhYWvQUYiw==",
      "dev": true,
      "requires": {
        "extend-shallow": "^3.0.0"
      }
    },
    "sprintf-js": {
      "version": "1.0.3",
      "resolved": "https://registry.npmjs.org/sprintf-js/-/sprintf-js-1.0.3.tgz",
      "integrity": "sha1-BOaSb2YolTVPPdAVIDYzuFcpfiw=",
      "dev": true
    },
    "sshpk": {
      "version": "1.15.2",
      "resolved": "https://registry.npmjs.org/sshpk/-/sshpk-1.15.2.tgz",
      "integrity": "sha512-Ra/OXQtuh0/enyl4ETZAfTaeksa6BXks5ZcjpSUNrjBr0DvrJKX+1fsKDPpT9TBXgHAFsa4510aNVgI8g/+SzA==",
      "requires": {
        "asn1": "~0.2.3",
        "assert-plus": "^1.0.0",
        "bcrypt-pbkdf": "^1.0.0",
        "dashdash": "^1.12.0",
        "ecc-jsbn": "~0.1.1",
        "getpass": "^0.1.1",
        "jsbn": "~0.1.0",
        "safer-buffer": "^2.0.2",
        "tweetnacl": "~0.14.0"
      }
    },
    "ssri": {
      "version": "5.3.0",
      "resolved": "https://registry.npmjs.org/ssri/-/ssri-5.3.0.tgz",
      "integrity": "sha512-XRSIPqLij52MtgoQavH/x/dU1qVKtWUAAZeOHsR9c2Ddi4XerFy3mc1alf+dLJKl9EUIm/Ht+EowFkTUOA6GAQ==",
      "dev": true,
      "requires": {
        "safe-buffer": "^5.1.1"
      }
    },
    "static-extend": {
      "version": "0.1.2",
      "resolved": "https://registry.npmjs.org/static-extend/-/static-extend-0.1.2.tgz",
      "integrity": "sha1-YICcOcv/VTNyJv1eC1IPNB8ftcY=",
      "dev": true,
      "requires": {
        "define-property": "^0.2.5",
        "object-copy": "^0.1.0"
      },
      "dependencies": {
        "define-property": {
          "version": "0.2.5",
          "resolved": "https://registry.npmjs.org/define-property/-/define-property-0.2.5.tgz",
          "integrity": "sha1-w1se+RjsPJkPmlvFe+BKrOxcgRY=",
          "dev": true,
          "requires": {
            "is-descriptor": "^0.1.0"
          }
        }
      }
    },
    "statuses": {
      "version": "1.5.0",
      "resolved": "https://registry.npmjs.org/statuses/-/statuses-1.5.0.tgz",
      "integrity": "sha1-Fhx9rBd2Wf2YEfQ3cfqZOBR4Yow="
    },
    "stream-browserify": {
      "version": "2.0.1",
      "resolved": "https://registry.npmjs.org/stream-browserify/-/stream-browserify-2.0.1.tgz",
      "integrity": "sha1-ZiZu5fm9uZQKTkUUyvtDu3Hlyds=",
      "dev": true,
      "requires": {
        "inherits": "~2.0.1",
        "readable-stream": "^2.0.2"
      }
    },
    "stream-each": {
      "version": "1.2.3",
      "resolved": "https://registry.npmjs.org/stream-each/-/stream-each-1.2.3.tgz",
      "integrity": "sha512-vlMC2f8I2u/bZGqkdfLQW/13Zihpej/7PmSiMQsbYddxuTsJp8vRe2x2FvVExZg7FaOds43ROAuFJwPR4MTZLw==",
      "dev": true,
      "requires": {
        "end-of-stream": "^1.1.0",
        "stream-shift": "^1.0.0"
      }
    },
    "stream-http": {
      "version": "2.8.3",
      "resolved": "https://registry.npmjs.org/stream-http/-/stream-http-2.8.3.tgz",
      "integrity": "sha512-+TSkfINHDo4J+ZobQLWiMouQYB+UVYFttRA94FpEzzJ7ZdqcL4uUUQ7WkdkI4DSozGmgBUE/a47L+38PenXhUw==",
      "dev": true,
      "requires": {
        "builtin-status-codes": "^3.0.0",
        "inherits": "^2.0.1",
        "readable-stream": "^2.3.6",
        "to-arraybuffer": "^1.0.0",
        "xtend": "^4.0.0"
      }
    },
    "stream-shift": {
      "version": "1.0.0",
      "resolved": "https://registry.npmjs.org/stream-shift/-/stream-shift-1.0.0.tgz",
      "integrity": "sha1-1cdSgl5TZ+eG944Y5EXqIjoVWVI=",
      "dev": true
    },
    "stream-to-pull-stream": {
      "version": "1.7.2",
      "resolved": "https://registry.npmjs.org/stream-to-pull-stream/-/stream-to-pull-stream-1.7.2.tgz",
      "integrity": "sha1-dXYJrhzr0zx0MtSvvjH/eGULnd4=",
      "requires": {
        "looper": "^3.0.0",
        "pull-stream": "^3.2.3"
      },
      "dependencies": {
        "looper": {
          "version": "3.0.0",
          "resolved": "https://registry.npmjs.org/looper/-/looper-3.0.0.tgz",
          "integrity": "sha1-LvpUw7HLq6m5Su4uWRSwvlf7t0k="
        }
      }
    },
    "strict-uri-encode": {
      "version": "1.1.0",
      "resolved": "https://registry.npmjs.org/strict-uri-encode/-/strict-uri-encode-1.1.0.tgz",
      "integrity": "sha1-J5siXfHVgrH1TmWt3UNS4Y+qBxM="
    },
    "string-width": {
      "version": "1.0.2",
      "resolved": "https://registry.npmjs.org/string-width/-/string-width-1.0.2.tgz",
      "integrity": "sha1-EYvfW4zcUaKn5w0hHgfisLmxB9M=",
      "requires": {
        "code-point-at": "^1.0.0",
        "is-fullwidth-code-point": "^1.0.0",
        "strip-ansi": "^3.0.0"
      }
    },
    "string.prototype.trim": {
      "version": "1.1.2",
      "resolved": "https://registry.npmjs.org/string.prototype.trim/-/string.prototype.trim-1.1.2.tgz",
      "integrity": "sha1-0E3iyJ4Tf019IG8Ia17S+ua+jOo=",
      "requires": {
        "define-properties": "^1.1.2",
        "es-abstract": "^1.5.0",
        "function-bind": "^1.0.2"
      }
    },
    "string_decoder": {
      "version": "0.10.31",
      "resolved": "https://registry.npmjs.org/string_decoder/-/string_decoder-0.10.31.tgz",
      "integrity": "sha1-YuIDvEF2bGwoyfyEMB2rHFMQ+pQ="
    },
    "strip-ansi": {
      "version": "3.0.1",
      "resolved": "http://registry.npmjs.org/strip-ansi/-/strip-ansi-3.0.1.tgz",
      "integrity": "sha1-ajhfuIU9lS1f8F0Oiq+UJ43GPc8=",
      "requires": {
        "ansi-regex": "^2.0.0"
      }
    },
    "strip-bom": {
      "version": "2.0.0",
      "resolved": "https://registry.npmjs.org/strip-bom/-/strip-bom-2.0.0.tgz",
      "integrity": "sha1-YhmoVhZSBJHzV4i9vxRHqZx+aw4=",
      "requires": {
        "is-utf8": "^0.2.0"
      }
    },
    "strip-dirs": {
      "version": "2.1.0",
      "resolved": "https://registry.npmjs.org/strip-dirs/-/strip-dirs-2.1.0.tgz",
      "integrity": "sha512-JOCxOeKLm2CAS73y/U4ZeZPTkE+gNVCzKt7Eox84Iej1LT/2pTWYpZKJuxwQpvX1LiZb1xokNR7RLfuBAa7T3g==",
      "optional": true,
      "requires": {
        "is-natural-number": "^4.0.1"
      }
    },
    "strip-eof": {
      "version": "1.0.0",
      "resolved": "http://registry.npmjs.org/strip-eof/-/strip-eof-1.0.0.tgz",
      "integrity": "sha1-u0P/VZim6wXYm1n80SnJgzE2Br8=",
      "dev": true
    },
    "strip-hex-prefix": {
      "version": "1.0.0",
      "resolved": "https://registry.npmjs.org/strip-hex-prefix/-/strip-hex-prefix-1.0.0.tgz",
      "integrity": "sha1-DF8VX+8RUTczd96du1iNoFUA428=",
      "requires": {
        "is-hex-prefixed": "1.0.0"
      }
    },
    "strip-json-comments": {
      "version": "2.0.1",
      "resolved": "https://registry.npmjs.org/strip-json-comments/-/strip-json-comments-2.0.1.tgz",
      "integrity": "sha1-PFMZQukIwml8DsNEhYwobHygpgo=",
      "dev": true
    },
    "supports-color": {
      "version": "2.0.0",
      "resolved": "https://registry.npmjs.org/supports-color/-/supports-color-2.0.0.tgz",
      "integrity": "sha1-U10EXOa2Nj+kARcIRimZXp3zJMc="
    },
    "swarm-js": {
      "version": "0.1.37",
      "resolved": "https://registry.npmjs.org/swarm-js/-/swarm-js-0.1.37.tgz",
      "integrity": "sha512-G8gi5fcXP/2upwiuOShJ258sIufBVztekgobr3cVgYXObZwJ5AXLqZn52AI+/ffft29pJexF9WNdUxjlkVehoQ==",
      "optional": true,
      "requires": {
        "bluebird": "^3.5.0",
        "buffer": "^5.0.5",
        "decompress": "^4.0.0",
        "eth-lib": "^0.1.26",
        "fs-extra": "^2.1.2",
        "fs-promise": "^2.0.0",
        "got": "^7.1.0",
        "mime-types": "^2.1.16",
        "mkdirp-promise": "^5.0.1",
        "mock-fs": "^4.1.0",
        "setimmediate": "^1.0.5",
        "tar.gz": "^1.0.5",
        "xhr-request-promise": "^0.1.2"
      }
    },
    "table": {
      "version": "5.1.0",
      "resolved": "https://registry.npmjs.org/table/-/table-5.1.0.tgz",
      "integrity": "sha512-e542in22ZLhD/fOIuXs/8yDZ9W61ltF8daM88rkRNtgTIct+vI2fTnAyu/Db2TCfEcI8i7mjZz6meLq0nW7TYg==",
      "dev": true,
      "requires": {
        "ajv": "^6.5.3",
        "lodash": "^4.17.10",
        "slice-ansi": "1.0.0",
        "string-width": "^2.1.1"
      },
      "dependencies": {
        "ajv": {
          "version": "6.5.4",
          "resolved": "https://registry.npmjs.org/ajv/-/ajv-6.5.4.tgz",
          "integrity": "sha512-4Wyjt8+t6YszqaXnLDfMmG/8AlO5Zbcsy3ATHncCzjW/NoPzAId8AK6749Ybjmdt+kUY1gP60fCu46oDxPv/mg==",
          "dev": true,
          "requires": {
            "fast-deep-equal": "^2.0.1",
            "fast-json-stable-stringify": "^2.0.0",
            "json-schema-traverse": "^0.4.1",
            "uri-js": "^4.2.2"
          }
        },
        "ansi-regex": {
          "version": "3.0.0",
          "resolved": "https://registry.npmjs.org/ansi-regex/-/ansi-regex-3.0.0.tgz",
          "integrity": "sha1-7QMXwyIGT3lGbAKWa922Bas32Zg=",
          "dev": true
        },
        "fast-deep-equal": {
          "version": "2.0.1",
          "resolved": "https://registry.npmjs.org/fast-deep-equal/-/fast-deep-equal-2.0.1.tgz",
          "integrity": "sha1-ewUhjd+WZ79/Nwv3/bLLFf3Qqkk=",
          "dev": true
        },
        "is-fullwidth-code-point": {
          "version": "2.0.0",
          "resolved": "https://registry.npmjs.org/is-fullwidth-code-point/-/is-fullwidth-code-point-2.0.0.tgz",
          "integrity": "sha1-o7MKXE8ZkYMWeqq5O+764937ZU8=",
          "dev": true
        },
        "json-schema-traverse": {
          "version": "0.4.1",
          "resolved": "https://registry.npmjs.org/json-schema-traverse/-/json-schema-traverse-0.4.1.tgz",
          "integrity": "sha512-xbbCH5dCYU5T8LcEhhuh7HJ88HXuW3qsI3Y0zOZFKfZEHcpWiHU/Jxzk629Brsab/mMiHQti9wMP+845RPe3Vg==",
          "dev": true
        },
        "string-width": {
          "version": "2.1.1",
          "resolved": "https://registry.npmjs.org/string-width/-/string-width-2.1.1.tgz",
          "integrity": "sha512-nOqH59deCq9SRHlxq1Aw85Jnt4w6KvLKqWVik6oA9ZklXLNIOlqg4F2yrT1MVaTjAqvVwdfeZ7w7aCvJD7ugkw==",
          "dev": true,
          "requires": {
            "is-fullwidth-code-point": "^2.0.0",
            "strip-ansi": "^4.0.0"
          }
        },
        "strip-ansi": {
          "version": "4.0.0",
          "resolved": "https://registry.npmjs.org/strip-ansi/-/strip-ansi-4.0.0.tgz",
          "integrity": "sha1-qEeQIusaw2iocTibY1JixQXuNo8=",
          "dev": true,
          "requires": {
            "ansi-regex": "^3.0.0"
          }
        }
      }
    },
    "tapable": {
      "version": "1.1.0",
      "resolved": "https://registry.npmjs.org/tapable/-/tapable-1.1.0.tgz",
      "integrity": "sha512-IlqtmLVaZA2qab8epUXbVWRn3aB1imbDMJtjB3nu4X0NqPkcY/JH9ZtCBWKHWPxs8Svi9tyo8w2dBoi07qZbBA==",
      "dev": true
    },
    "tape": {
      "version": "4.9.1",
      "resolved": "https://registry.npmjs.org/tape/-/tape-4.9.1.tgz",
      "integrity": "sha512-6fKIXknLpoe/Jp4rzHKFPpJUHDHDqn8jus99IfPnHIjyz78HYlefTGD3b5EkbQzuLfaEvmfPK3IolLgq2xT3kw==",
      "requires": {
        "deep-equal": "~1.0.1",
        "defined": "~1.0.0",
        "for-each": "~0.3.3",
        "function-bind": "~1.1.1",
        "glob": "~7.1.2",
        "has": "~1.0.3",
        "inherits": "~2.0.3",
        "minimist": "~1.2.0",
        "object-inspect": "~1.6.0",
        "resolve": "~1.7.1",
        "resumer": "~0.0.0",
        "string.prototype.trim": "~1.1.2",
        "through": "~2.3.8"
      },
      "dependencies": {
        "minimist": {
          "version": "1.2.0",
          "resolved": "http://registry.npmjs.org/minimist/-/minimist-1.2.0.tgz",
          "integrity": "sha1-o1AIsg9BOD7sH7kU9M1d95omQoQ="
        }
      }
    },
    "tar": {
      "version": "2.2.1",
      "resolved": "https://registry.npmjs.org/tar/-/tar-2.2.1.tgz",
      "integrity": "sha1-jk0qJWwOIYXGsYrWlK7JaLg8sdE=",
      "optional": true,
      "requires": {
        "block-stream": "*",
        "fstream": "^1.0.2",
        "inherits": "2"
      }
    },
    "tar-stream": {
      "version": "1.6.2",
      "resolved": "https://registry.npmjs.org/tar-stream/-/tar-stream-1.6.2.tgz",
      "integrity": "sha512-rzS0heiNf8Xn7/mpdSVVSMAWAoy9bfb1WOTYC78Z0UQKeKa/CWS8FOq0lKGNa8DWKAn9gxjCvMLYc5PGXYlK2A==",
      "requires": {
        "bl": "^1.0.0",
        "buffer-alloc": "^1.2.0",
        "end-of-stream": "^1.0.0",
        "fs-constants": "^1.0.0",
        "readable-stream": "^2.3.0",
        "to-buffer": "^1.1.1",
        "xtend": "^4.0.0"
      }
    },
    "tar.gz": {
      "version": "1.0.7",
      "resolved": "https://registry.npmjs.org/tar.gz/-/tar.gz-1.0.7.tgz",
      "integrity": "sha512-uhGatJvds/3diZrETqMj4RxBR779LKlIE74SsMcn5JProZsfs9j0QBwWO1RW+IWNJxS2x8Zzra1+AW6OQHWphg==",
      "optional": true,
      "requires": {
        "bluebird": "^2.9.34",
        "commander": "^2.8.1",
        "fstream": "^1.0.8",
        "mout": "^0.11.0",
        "tar": "^2.1.1"
      },
      "dependencies": {
        "bluebird": {
          "version": "2.11.0",
          "resolved": "http://registry.npmjs.org/bluebird/-/bluebird-2.11.0.tgz",
          "integrity": "sha1-U0uQM8AiyVecVro7Plpcqvu2UOE=",
          "optional": true
        }
      }
    },
    "temp": {
      "version": "0.8.3",
      "resolved": "https://registry.npmjs.org/temp/-/temp-0.8.3.tgz",
      "integrity": "sha1-4Ma8TSa5AxJEEOT+2BEDAU38H1k=",
      "dev": true,
      "requires": {
        "os-tmpdir": "^1.0.0",
        "rimraf": "~2.2.6"
      },
      "dependencies": {
        "rimraf": {
          "version": "2.2.8",
          "resolved": "http://registry.npmjs.org/rimraf/-/rimraf-2.2.8.tgz",
          "integrity": "sha1-5Dm+Kq7jJzIZUnMPmaiSnk/FBYI=",
          "dev": true
        }
      }
    },
    "text-table": {
      "version": "0.2.0",
      "resolved": "https://registry.npmjs.org/text-table/-/text-table-0.2.0.tgz",
      "integrity": "sha1-f17oI66AUgfACvLfSoTsP8+lcLQ=",
      "dev": true
    },
    "thenify": {
      "version": "3.3.0",
      "resolved": "https://registry.npmjs.org/thenify/-/thenify-3.3.0.tgz",
      "integrity": "sha1-5p44obq+lpsBCCB5eLn2K4hgSDk=",
      "requires": {
        "any-promise": "^1.0.0"
      }
    },
    "thenify-all": {
      "version": "1.6.0",
      "resolved": "https://registry.npmjs.org/thenify-all/-/thenify-all-1.6.0.tgz",
      "integrity": "sha1-GhkY1ALY/D+Y+/I02wvMjMEOlyY=",
      "requires": {
        "thenify": ">= 3.1.0 < 4"
      }
    },
    "through": {
      "version": "2.3.8",
      "resolved": "http://registry.npmjs.org/through/-/through-2.3.8.tgz",
      "integrity": "sha1-DdTJ/6q8NXlgsbckEV1+Doai4fU="
    },
    "through2": {
      "version": "2.0.3",
      "resolved": "https://registry.npmjs.org/through2/-/through2-2.0.3.tgz",
      "integrity": "sha1-AARWmzfHx0ujnEPzzteNGtlBQL4=",
      "requires": {
        "readable-stream": "^2.1.5",
        "xtend": "~4.0.1"
      }
    },
    "timed-out": {
      "version": "4.0.1",
      "resolved": "https://registry.npmjs.org/timed-out/-/timed-out-4.0.1.tgz",
      "integrity": "sha1-8y6srFoXW+ol1/q1Zas+2HQe9W8="
    },
    "timers-browserify": {
      "version": "2.0.10",
      "resolved": "https://registry.npmjs.org/timers-browserify/-/timers-browserify-2.0.10.tgz",
      "integrity": "sha512-YvC1SV1XdOUaL6gx5CoGroT3Gu49pK9+TZ38ErPldOWW4j49GI1HKs9DV+KGq/w6y+LZ72W1c8cKz2vzY+qpzg==",
      "dev": true,
      "requires": {
        "setimmediate": "^1.0.4"
      }
    },
    "tmp": {
      "version": "0.0.33",
      "resolved": "https://registry.npmjs.org/tmp/-/tmp-0.0.33.tgz",
      "integrity": "sha512-jRCJlojKnZ3addtTOjdIqoRuPEKBvNXcGYqzO6zWZX8KfKEpnGY5jfggJQ3EjKuu8D4bJRr0y+cYJFmYbImXGw==",
      "requires": {
        "os-tmpdir": "~1.0.2"
      }
    },
    "to-arraybuffer": {
      "version": "1.0.1",
      "resolved": "https://registry.npmjs.org/to-arraybuffer/-/to-arraybuffer-1.0.1.tgz",
      "integrity": "sha1-fSKbH8xjfkZsoIEYCDanqr/4P0M=",
      "dev": true
    },
    "to-buffer": {
      "version": "1.1.1",
      "resolved": "https://registry.npmjs.org/to-buffer/-/to-buffer-1.1.1.tgz",
      "integrity": "sha512-lx9B5iv7msuFYE3dytT+KE5tap+rNYw+K4jVkb9R/asAb+pbBSM17jtunHplhBe6RRJdZx3Pn2Jph24O32mOVg=="
    },
    "to-fast-properties": {
      "version": "1.0.3",
      "resolved": "https://registry.npmjs.org/to-fast-properties/-/to-fast-properties-1.0.3.tgz",
      "integrity": "sha1-uDVx+k2MJbguIxsG46MFXeTKGkc="
    },
    "to-object-path": {
      "version": "0.3.0",
      "resolved": "https://registry.npmjs.org/to-object-path/-/to-object-path-0.3.0.tgz",
      "integrity": "sha1-KXWIt7Dn4KwI4E5nL4XB9JmeF68=",
      "dev": true,
      "requires": {
        "kind-of": "^3.0.2"
      },
      "dependencies": {
        "kind-of": {
          "version": "3.2.2",
          "resolved": "https://registry.npmjs.org/kind-of/-/kind-of-3.2.2.tgz",
          "integrity": "sha1-MeohpzS6ubuw8yRm2JOupR5KPGQ=",
          "dev": true,
          "requires": {
            "is-buffer": "^1.1.5"
          }
        }
      }
    },
    "to-regex": {
      "version": "3.0.2",
      "resolved": "https://registry.npmjs.org/to-regex/-/to-regex-3.0.2.tgz",
      "integrity": "sha512-FWtleNAtZ/Ki2qtqej2CXTOayOH9bHDQF+Q48VpWyDXjbYxA4Yz8iDB31zXOBUlOHHKidDbqGVrTUvQMPmBGBw==",
      "dev": true,
      "requires": {
        "define-property": "^2.0.2",
        "extend-shallow": "^3.0.2",
        "regex-not": "^1.0.2",
        "safe-regex": "^1.1.0"
      }
    },
    "to-regex-range": {
      "version": "2.1.1",
      "resolved": "https://registry.npmjs.org/to-regex-range/-/to-regex-range-2.1.1.tgz",
      "integrity": "sha1-fIDBe53+vlmeJzZ+DU3VWQFB2zg=",
      "dev": true,
      "requires": {
        "is-number": "^3.0.0",
        "repeat-string": "^1.6.1"
      }
    },
    "tough-cookie": {
      "version": "2.4.3",
      "resolved": "https://registry.npmjs.org/tough-cookie/-/tough-cookie-2.4.3.tgz",
      "integrity": "sha512-Q5srk/4vDM54WJsJio3XNn6K2sCG+CQ8G5Wz6bZhRZoAe/+TxjWB/GlFAnYEbkYVlON9FMk/fE3h2RLpPXo4lQ==",
      "requires": {
        "psl": "^1.1.24",
        "punycode": "^1.4.1"
      }
    },
    "treeify": {
      "version": "1.1.0",
      "resolved": "https://registry.npmjs.org/treeify/-/treeify-1.1.0.tgz",
      "integrity": "sha512-1m4RA7xVAJrSGrrXGs0L3YTwyvBs2S8PbRHaLZAkFw7JR8oIFwYtysxlBZhYIa7xSyiYJKZ3iGrrk55cGA3i9A=="
    },
    "trim": {
      "version": "0.0.1",
      "resolved": "https://registry.npmjs.org/trim/-/trim-0.0.1.tgz",
      "integrity": "sha1-WFhUf2spB1fulczMZm+1AITEYN0="
    },
    "trim-right": {
      "version": "1.0.1",
      "resolved": "https://registry.npmjs.org/trim-right/-/trim-right-1.0.1.tgz",
      "integrity": "sha1-yy4SAwZ+DI3h9hQJS5/kVwTqYAM="
    },
    "tslib": {
      "version": "1.9.3",
      "resolved": "https://registry.npmjs.org/tslib/-/tslib-1.9.3.tgz",
      "integrity": "sha512-4krF8scpejhaOgqzBEcGM7yDIEfi0/8+8zDRZhNZZ2kjmHJ4hv3zCbQWxoJGz1iw5U0Jl0nma13xzHXcncMavQ==",
      "dev": true
    },
    "tty-browserify": {
      "version": "0.0.0",
      "resolved": "https://registry.npmjs.org/tty-browserify/-/tty-browserify-0.0.0.tgz",
      "integrity": "sha1-oVe6QC2iTpv5V/mqadUk7tQpAaY=",
      "dev": true
    },
    "tunnel-agent": {
      "version": "0.6.0",
      "resolved": "https://registry.npmjs.org/tunnel-agent/-/tunnel-agent-0.6.0.tgz",
      "integrity": "sha1-J6XeoGs2sEoKmWZ3SykIaPD8QP0=",
      "requires": {
        "safe-buffer": "^5.0.1"
      }
    },
    "tweetnacl": {
      "version": "0.14.5",
      "resolved": "https://registry.npmjs.org/tweetnacl/-/tweetnacl-0.14.5.tgz",
      "integrity": "sha1-WuaBd/GS1EViadEIr6k/+HQ/T2Q="
    },
    "type-check": {
      "version": "0.3.2",
      "resolved": "https://registry.npmjs.org/type-check/-/type-check-0.3.2.tgz",
      "integrity": "sha1-WITKtRLPHTVeP7eE8wgEsrUg23I=",
      "dev": true,
      "requires": {
        "prelude-ls": "~1.1.2"
      }
    },
    "type-is": {
      "version": "1.6.16",
      "resolved": "https://registry.npmjs.org/type-is/-/type-is-1.6.16.tgz",
      "integrity": "sha512-HRkVv/5qY2G6I8iab9cI7v1bOIdhm94dVjQCPFElW9W+3GeDOSHmy2EBYe4VTApuzolPcmgFTN3ftVJRKR2J9Q==",
      "requires": {
        "media-typer": "0.3.0",
        "mime-types": "~2.1.18"
      }
    },
    "typedarray": {
      "version": "0.0.6",
      "resolved": "https://registry.npmjs.org/typedarray/-/typedarray-0.0.6.tgz",
      "integrity": "sha1-hnrHTjhkGHsdPUfZlqeOxciDB3c="
    },
    "typedarray-to-buffer": {
      "version": "3.1.5",
      "resolved": "https://registry.npmjs.org/typedarray-to-buffer/-/typedarray-to-buffer-3.1.5.tgz",
      "integrity": "sha512-zdu8XMNEDepKKR+XYOXAVPtWui0ly0NtohUscw+UmaHiAWT8hrV1rr//H6V+0DvJ3OQ19S979M0laLfX8rm82Q==",
      "requires": {
        "is-typedarray": "^1.0.0"
      }
    },
    "typewise": {
      "version": "1.0.3",
      "resolved": "https://registry.npmjs.org/typewise/-/typewise-1.0.3.tgz",
      "integrity": "sha1-EGeTZUCvl5N8xdz5kiSG6fooRlE=",
      "requires": {
        "typewise-core": "^1.2.0"
      }
    },
    "typewise-core": {
      "version": "1.2.0",
      "resolved": "https://registry.npmjs.org/typewise-core/-/typewise-core-1.2.0.tgz",
      "integrity": "sha1-l+uRgFx/VdL5QXSPpQ0xXZke8ZU="
    },
    "typewiselite": {
      "version": "1.0.0",
      "resolved": "https://registry.npmjs.org/typewiselite/-/typewiselite-1.0.0.tgz",
      "integrity": "sha1-yIgvobsQksBgBal/NO9chQjjZk4="
    },
    "uglify-es": {
      "version": "3.3.9",
      "resolved": "https://registry.npmjs.org/uglify-es/-/uglify-es-3.3.9.tgz",
      "integrity": "sha512-r+MU0rfv4L/0eeW3xZrd16t4NZfK8Ld4SWVglYBb7ez5uXFWHuVRs6xCTrf1yirs9a4j4Y27nn7SRfO6v67XsQ==",
      "dev": true,
      "requires": {
        "commander": "~2.13.0",
        "source-map": "~0.6.1"
      },
      "dependencies": {
        "commander": {
          "version": "2.13.0",
          "resolved": "https://registry.npmjs.org/commander/-/commander-2.13.0.tgz",
          "integrity": "sha512-MVuS359B+YzaWqjCL/c+22gfryv+mCBPHAv3zyVI2GN8EY6IRP8VwtasXn8jyyhvvq84R4ImN1OKRtcbIasjYA==",
          "dev": true
        },
        "source-map": {
          "version": "0.6.1",
          "resolved": "https://registry.npmjs.org/source-map/-/source-map-0.6.1.tgz",
          "integrity": "sha512-UjgapumWlbMhkBgzT7Ykc5YXUT46F0iKu8SGXq0bcwP5dz/h0Plj6enJqjz1Zbq2l5WaqYnrVbwWOWMyF3F47g==",
          "dev": true
        }
      }
    },
    "uglifyjs-webpack-plugin": {
      "version": "1.3.0",
      "resolved": "https://registry.npmjs.org/uglifyjs-webpack-plugin/-/uglifyjs-webpack-plugin-1.3.0.tgz",
      "integrity": "sha512-ovHIch0AMlxjD/97j9AYovZxG5wnHOPkL7T1GKochBADp/Zwc44pEWNqpKl1Loupp1WhFg7SlYmHZRUfdAacgw==",
      "dev": true,
      "requires": {
        "cacache": "^10.0.4",
        "find-cache-dir": "^1.0.0",
        "schema-utils": "^0.4.5",
        "serialize-javascript": "^1.4.0",
        "source-map": "^0.6.1",
        "uglify-es": "^3.3.4",
        "webpack-sources": "^1.1.0",
        "worker-farm": "^1.5.2"
      },
      "dependencies": {
        "source-map": {
          "version": "0.6.1",
          "resolved": "https://registry.npmjs.org/source-map/-/source-map-0.6.1.tgz",
          "integrity": "sha512-UjgapumWlbMhkBgzT7Ykc5YXUT46F0iKu8SGXq0bcwP5dz/h0Plj6enJqjz1Zbq2l5WaqYnrVbwWOWMyF3F47g==",
          "dev": true
        }
      }
    },
    "ultron": {
      "version": "1.1.1",
      "resolved": "https://registry.npmjs.org/ultron/-/ultron-1.1.1.tgz",
      "integrity": "sha512-UIEXBNeYmKptWH6z8ZnqTeS8fV74zG0/eRU9VGkpzz+LIJNs8W/zM/L+7ctCkRrgbNnnR0xxw4bKOr0cW0N0Og=="
    },
    "unbzip2-stream": {
      "version": "1.3.1",
      "resolved": "https://registry.npmjs.org/unbzip2-stream/-/unbzip2-stream-1.3.1.tgz",
      "integrity": "sha512-fIZnvdjblYs7Cru/xC6tCPVhz7JkYcVQQkePwMLyQELzYTds2Xn8QefPVnvdVhhZqubxNA1cASXEH5wcK0Bucw==",
      "optional": true,
      "requires": {
        "buffer": "^3.0.1",
        "through": "^2.3.6"
      },
      "dependencies": {
        "base64-js": {
          "version": "0.0.8",
          "resolved": "https://registry.npmjs.org/base64-js/-/base64-js-0.0.8.tgz",
          "integrity": "sha1-EQHpVE9KdrG8OybUUsqW16NeeXg=",
          "optional": true
        },
        "buffer": {
          "version": "3.6.0",
          "resolved": "http://registry.npmjs.org/buffer/-/buffer-3.6.0.tgz",
          "integrity": "sha1-pyyTb3e5a/UvX357RnGAYoVR3vs=",
          "optional": true,
          "requires": {
            "base64-js": "0.0.8",
            "ieee754": "^1.1.4",
            "isarray": "^1.0.0"
          }
        },
        "isarray": {
          "version": "1.0.0",
          "resolved": "https://registry.npmjs.org/isarray/-/isarray-1.0.0.tgz",
          "integrity": "sha1-u5NdSFgsuhaMBoNJV6VKPgcSTxE=",
          "optional": true
        }
      }
    },
    "underscore": {
      "version": "1.8.3",
      "resolved": "https://registry.npmjs.org/underscore/-/underscore-1.8.3.tgz",
      "integrity": "sha1-Tz+1OxBuYJf8+ctBCfKl6b36UCI="
    },
    "union-value": {
      "version": "1.0.0",
      "resolved": "https://registry.npmjs.org/union-value/-/union-value-1.0.0.tgz",
      "integrity": "sha1-XHHDTLW61dzr4+oM0IIHulqhrqQ=",
      "dev": true,
      "requires": {
        "arr-union": "^3.1.0",
        "get-value": "^2.0.6",
        "is-extendable": "^0.1.1",
        "set-value": "^0.4.3"
      },
      "dependencies": {
        "extend-shallow": {
          "version": "2.0.1",
          "resolved": "https://registry.npmjs.org/extend-shallow/-/extend-shallow-2.0.1.tgz",
          "integrity": "sha1-Ua99YUrZqfYQ6huvu5idaxxWiQ8=",
          "dev": true,
          "requires": {
            "is-extendable": "^0.1.0"
          }
        },
        "set-value": {
          "version": "0.4.3",
          "resolved": "https://registry.npmjs.org/set-value/-/set-value-0.4.3.tgz",
          "integrity": "sha1-fbCPnT0i3H945Trzw79GZuzfzPE=",
          "dev": true,
          "requires": {
            "extend-shallow": "^2.0.1",
            "is-extendable": "^0.1.1",
            "is-plain-object": "^2.0.1",
            "to-object-path": "^0.3.0"
          }
        }
      }
    },
    "unique-filename": {
      "version": "1.1.1",
      "resolved": "https://registry.npmjs.org/unique-filename/-/unique-filename-1.1.1.tgz",
      "integrity": "sha512-Vmp0jIp2ln35UTXuryvjzkjGdRyf9b2lTXuSYUiPmzRcl3FDtYqAwOnTJkAngD9SWhnoJzDbTKwaOrZ+STtxNQ==",
      "dev": true,
      "requires": {
        "unique-slug": "^2.0.0"
      }
    },
    "unique-slug": {
      "version": "2.0.1",
      "resolved": "https://registry.npmjs.org/unique-slug/-/unique-slug-2.0.1.tgz",
      "integrity": "sha512-n9cU6+gITaVu7VGj1Z8feKMmfAjEAQGhwD9fE3zvpRRa0wEIx8ODYkVGfSc94M2OX00tUFV8wH3zYbm1I8mxFg==",
      "dev": true,
      "requires": {
        "imurmurhash": "^0.1.4"
      }
    },
    "unorm": {
      "version": "1.4.1",
      "resolved": "https://registry.npmjs.org/unorm/-/unorm-1.4.1.tgz",
      "integrity": "sha1-NkIA1fE2RsqLzURJAnEzVhR5IwA="
    },
    "unpipe": {
      "version": "1.0.0",
      "resolved": "https://registry.npmjs.org/unpipe/-/unpipe-1.0.0.tgz",
      "integrity": "sha1-sr9O6FFKrmFltIF4KdIbLvSZBOw="
    },
    "unset-value": {
      "version": "1.0.0",
      "resolved": "https://registry.npmjs.org/unset-value/-/unset-value-1.0.0.tgz",
      "integrity": "sha1-g3aHP30jNRef+x5vw6jtDfyKtVk=",
      "dev": true,
      "requires": {
        "has-value": "^0.3.1",
        "isobject": "^3.0.0"
      },
      "dependencies": {
        "has-value": {
          "version": "0.3.1",
          "resolved": "https://registry.npmjs.org/has-value/-/has-value-0.3.1.tgz",
          "integrity": "sha1-ex9YutpiyoJ+wKIHgCVlSEWZXh8=",
          "dev": true,
          "requires": {
            "get-value": "^2.0.3",
            "has-values": "^0.1.4",
            "isobject": "^2.0.0"
          },
          "dependencies": {
            "isobject": {
              "version": "2.1.0",
              "resolved": "https://registry.npmjs.org/isobject/-/isobject-2.1.0.tgz",
              "integrity": "sha1-8GVWEJaj8dou9GJy+BXIQNh+DIk=",
              "dev": true,
              "requires": {
                "isarray": "1.0.0"
              }
            }
          }
        },
        "has-values": {
          "version": "0.1.4",
          "resolved": "https://registry.npmjs.org/has-values/-/has-values-0.1.4.tgz",
          "integrity": "sha1-bWHeldkd/Km5oCCJrThL/49it3E=",
          "dev": true
        },
        "isarray": {
          "version": "1.0.0",
          "resolved": "https://registry.npmjs.org/isarray/-/isarray-1.0.0.tgz",
          "integrity": "sha1-u5NdSFgsuhaMBoNJV6VKPgcSTxE=",
          "dev": true
        }
      }
    },
    "upath": {
      "version": "1.1.0",
      "resolved": "https://registry.npmjs.org/upath/-/upath-1.1.0.tgz",
      "integrity": "sha512-bzpH/oBhoS/QI/YtbkqCg6VEiPYjSZtrHQM6/QnJS6OL9pKUFLqb3aFh4Scvwm45+7iAgiMkLhSbaZxUqmrprw==",
      "dev": true
    },
    "uri-js": {
      "version": "4.2.2",
      "resolved": "https://registry.npmjs.org/uri-js/-/uri-js-4.2.2.tgz",
      "integrity": "sha512-KY9Frmirql91X2Qgjry0Wd4Y+YTdrdZheS8TFwvkbLWf/G5KNJDCh6pKL5OZctEW4+0Baa5idK2ZQuELRwPznQ==",
      "dev": true,
      "requires": {
        "punycode": "^2.1.0"
      },
      "dependencies": {
        "punycode": {
          "version": "2.1.1",
          "resolved": "https://registry.npmjs.org/punycode/-/punycode-2.1.1.tgz",
          "integrity": "sha512-XRsRjdf+j5ml+y/6GKHPZbrF/8p2Yga0JPtdqTIY2Xe5ohJPD9saDJJLPvp9+NSBprVvevdXZybnj2cv8OEd0A==",
          "dev": true
        }
      }
    },
    "urix": {
      "version": "0.1.0",
      "resolved": "https://registry.npmjs.org/urix/-/urix-0.1.0.tgz",
      "integrity": "sha1-2pN/emLiH+wf0Y1Js1wpNQZ6bHI=",
      "dev": true
    },
    "url": {
      "version": "0.11.0",
      "resolved": "https://registry.npmjs.org/url/-/url-0.11.0.tgz",
      "integrity": "sha1-ODjpfPxgUh63PFJajlW/3Z4uKPE=",
      "dev": true,
      "requires": {
        "punycode": "1.3.2",
        "querystring": "0.2.0"
      },
      "dependencies": {
        "punycode": {
          "version": "1.3.2",
          "resolved": "https://registry.npmjs.org/punycode/-/punycode-1.3.2.tgz",
          "integrity": "sha1-llOgNvt8HuQjQvIyXM7v6jkmxI0=",
          "dev": true
        }
      }
    },
    "url-parse-lax": {
      "version": "1.0.0",
      "resolved": "https://registry.npmjs.org/url-parse-lax/-/url-parse-lax-1.0.0.tgz",
      "integrity": "sha1-evjzA2Rem9eaJy56FKxovAYJ2nM=",
      "requires": {
        "prepend-http": "^1.0.1"
      }
    },
    "url-set-query": {
      "version": "1.0.0",
      "resolved": "https://registry.npmjs.org/url-set-query/-/url-set-query-1.0.0.tgz",
      "integrity": "sha1-AW6M/Xwg7gXK/neV6JK9BwL6ozk="
    },
    "url-to-options": {
      "version": "1.0.1",
      "resolved": "https://registry.npmjs.org/url-to-options/-/url-to-options-1.0.1.tgz",
      "integrity": "sha1-FQWgOiiaSMvXpDTvuu7FBV9WM6k="
    },
    "use": {
      "version": "3.1.1",
      "resolved": "https://registry.npmjs.org/use/-/use-3.1.1.tgz",
      "integrity": "sha512-cwESVXlO3url9YWlFW/TA9cshCEhtu7IKJ/p5soJ/gGpj7vbvFrAY/eIioQ6Dw23KjZhYgiIo8HOs1nQ2vr/oQ==",
      "dev": true
    },
    "utf8": {
      "version": "3.0.0",
      "resolved": "https://registry.npmjs.org/utf8/-/utf8-3.0.0.tgz",
      "integrity": "sha512-E8VjFIQ/TyQgp+TZfS6l8yp/xWppSAHzidGiRrqe4bK4XP9pTRyKFgGJpO3SN7zdX4DeomTrwaseCHovfpFcqQ==",
      "optional": true
    },
    "util": {
      "version": "0.10.3",
      "resolved": "http://registry.npmjs.org/util/-/util-0.10.3.tgz",
      "integrity": "sha1-evsa/lCAUkZInj23/g7TeTNqwPk=",
      "dev": true,
      "requires": {
        "inherits": "2.0.1"
      },
      "dependencies": {
        "inherits": {
          "version": "2.0.1",
          "resolved": "https://registry.npmjs.org/inherits/-/inherits-2.0.1.tgz",
          "integrity": "sha1-sX0I0ya0Qj5Wjv9xn5GwscvfafE=",
          "dev": true
        }
      }
    },
    "util-deprecate": {
      "version": "1.0.2",
      "resolved": "https://registry.npmjs.org/util-deprecate/-/util-deprecate-1.0.2.tgz",
      "integrity": "sha1-RQ1Nyfpw3nMnYvvS1KKJgUGaDM8="
    },
    "utils-merge": {
      "version": "1.0.1",
      "resolved": "https://registry.npmjs.org/utils-merge/-/utils-merge-1.0.1.tgz",
      "integrity": "sha1-n5VxD1CiZ5R7LMwSR0HBAoQn5xM="
    },
    "uuid": {
      "version": "3.3.2",
      "resolved": "https://registry.npmjs.org/uuid/-/uuid-3.3.2.tgz",
      "integrity": "sha512-yXJmeNaw3DnnKAOKJE51sL/ZaYfWJRl1pK9dr19YFCu0ObS231AB1/LbqTKRAQ5kw8A90rA6fr4riOUpTZvQZA=="
    },
    "v8-compile-cache": {
      "version": "2.0.2",
      "resolved": "https://registry.npmjs.org/v8-compile-cache/-/v8-compile-cache-2.0.2.tgz",
      "integrity": "sha512-1wFuMUIM16MDJRCrpbpuEPTUGmM5QMUg0cr3KFwra2XgOgFcPGDQHDh3CszSCD2Zewc/dh/pamNEW8CbfDebUw==",
      "dev": true
    },
    "validate-npm-package-license": {
      "version": "3.0.4",
      "resolved": "https://registry.npmjs.org/validate-npm-package-license/-/validate-npm-package-license-3.0.4.tgz",
      "integrity": "sha512-DpKm2Ui/xN7/HQKCtpZxoRWBhZ9Z0kqtygG8XCgNQ8ZlDnxuQmWhj566j8fN4Cu3/JmbhsDo7fcAJq4s9h27Ew==",
      "requires": {
        "spdx-correct": "^3.0.0",
        "spdx-expression-parse": "^3.0.0"
      }
    },
    "vary": {
      "version": "1.1.2",
      "resolved": "https://registry.npmjs.org/vary/-/vary-1.1.2.tgz",
      "integrity": "sha1-IpnwLG3tMNSllhsLn3RSShj2NPw="
    },
    "verror": {
      "version": "1.10.0",
      "resolved": "https://registry.npmjs.org/verror/-/verror-1.10.0.tgz",
      "integrity": "sha1-OhBcoXBTr1XW4nDB+CiGguGNpAA=",
      "requires": {
        "assert-plus": "^1.0.0",
        "core-util-is": "1.0.2",
        "extsprintf": "^1.2.0"
      }
    },
    "vm-browserify": {
      "version": "0.0.4",
      "resolved": "https://registry.npmjs.org/vm-browserify/-/vm-browserify-0.0.4.tgz",
      "integrity": "sha1-XX6kW7755Kb/ZflUOOCofDV9WnM=",
      "dev": true,
      "requires": {
        "indexof": "0.0.1"
      }
    },
    "watchpack": {
      "version": "1.6.0",
      "resolved": "https://registry.npmjs.org/watchpack/-/watchpack-1.6.0.tgz",
      "integrity": "sha512-i6dHe3EyLjMmDlU1/bGQpEw25XSjkJULPuAVKCbNRefQVq48yXKUpwg538F7AZTf9kyr57zj++pQFltUa5H7yA==",
      "dev": true,
      "requires": {
        "chokidar": "^2.0.2",
        "graceful-fs": "^4.1.2",
        "neo-async": "^2.5.0"
      }
    },
    "web3": {
      "version": "1.0.0-beta.35",
      "resolved": "https://registry.npmjs.org/web3/-/web3-1.0.0-beta.35.tgz",
      "integrity": "sha512-xwDmUhvTcHQvvNnOPcPZZgCxKUsI2e+GbHy7JkTK3/Rmnutazy8x7fsAXT9myw7V1qpi3GgLoZ3fkglSUbg1Mg==",
      "optional": true,
      "requires": {
        "web3-bzz": "1.0.0-beta.35",
        "web3-core": "1.0.0-beta.35",
        "web3-eth": "1.0.0-beta.35",
        "web3-eth-personal": "1.0.0-beta.35",
        "web3-net": "1.0.0-beta.35",
        "web3-shh": "1.0.0-beta.35",
        "web3-utils": "1.0.0-beta.35"
      }
    },
    "web3-bzz": {
      "version": "1.0.0-beta.35",
      "resolved": "https://registry.npmjs.org/web3-bzz/-/web3-bzz-1.0.0-beta.35.tgz",
      "integrity": "sha512-BhAU0qhlr8zltm4gs/+P1gki2VkxHJaM2Rrh4DGesDW0lzwufRoNvWFlwx1bKHoFPWNbSmm9PRkHOYOINL/Tgw==",
      "optional": true,
      "requires": {
        "got": "7.1.0",
        "swarm-js": "0.1.37",
        "underscore": "1.8.3"
      }
    },
    "web3-core": {
      "version": "1.0.0-beta.35",
      "resolved": "https://registry.npmjs.org/web3-core/-/web3-core-1.0.0-beta.35.tgz",
      "integrity": "sha512-ayGavbgVk4KL9Y88Uv411fBJ0SVgVfKhKEBweKYzmP0zOqneMzWt6YsyD1n6kRvjAbqA0AfUPEOKyMNjcx2tjw==",
      "requires": {
        "web3-core-helpers": "1.0.0-beta.35",
        "web3-core-method": "1.0.0-beta.35",
        "web3-core-requestmanager": "1.0.0-beta.35",
        "web3-utils": "1.0.0-beta.35"
      }
    },
    "web3-core-helpers": {
      "version": "1.0.0-beta.35",
      "resolved": "https://registry.npmjs.org/web3-core-helpers/-/web3-core-helpers-1.0.0-beta.35.tgz",
      "integrity": "sha512-APOu3sEsamyqWt//8o4yq9KF25/uqGm+pQShson/sC4gKzmfJB07fLo2ond0X30E8fIqAPeVCotPXQxGciGUmA==",
      "requires": {
        "underscore": "1.8.3",
        "web3-eth-iban": "1.0.0-beta.35",
        "web3-utils": "1.0.0-beta.35"
      }
    },
    "web3-core-method": {
      "version": "1.0.0-beta.35",
      "resolved": "https://registry.npmjs.org/web3-core-method/-/web3-core-method-1.0.0-beta.35.tgz",
      "integrity": "sha512-jidImCide8q0GpfsO4L73qoHrbkeWgwU3uOH5DKtJtv0ccmG086knNMRgryb/o9ZgetDWLmDEsJnHjBSoIwcbA==",
      "requires": {
        "underscore": "1.8.3",
        "web3-core-helpers": "1.0.0-beta.35",
        "web3-core-promievent": "1.0.0-beta.35",
        "web3-core-subscriptions": "1.0.0-beta.35",
        "web3-utils": "1.0.0-beta.35"
      }
    },
    "web3-core-promievent": {
      "version": "1.0.0-beta.35",
      "resolved": "https://registry.npmjs.org/web3-core-promievent/-/web3-core-promievent-1.0.0-beta.35.tgz",
      "integrity": "sha512-GvqXqKq07OmHuVi5uNRg6k79a1/CI0ViCC+EtNv4CORHtDRmYEt5Bvdv6z6FJEiaaQkD0lKbFwNhLxutx7HItw==",
      "requires": {
        "any-promise": "1.3.0",
        "eventemitter3": "1.1.1"
      }
    },
    "web3-core-requestmanager": {
      "version": "1.0.0-beta.35",
      "resolved": "https://registry.npmjs.org/web3-core-requestmanager/-/web3-core-requestmanager-1.0.0-beta.35.tgz",
      "integrity": "sha512-S+zW2h17ZZQU9oe3yaCJE0E7aJS4C3Kf4kGPDv+nXjW0gKhQQhgVhw1Doq/aYQGqNSWJp7f1VHkz5gQWwg6RRg==",
      "requires": {
        "underscore": "1.8.3",
        "web3-core-helpers": "1.0.0-beta.35",
        "web3-providers-http": "1.0.0-beta.35",
        "web3-providers-ipc": "1.0.0-beta.35",
        "web3-providers-ws": "1.0.0-beta.35"
      }
    },
    "web3-core-subscriptions": {
      "version": "1.0.0-beta.35",
      "resolved": "https://registry.npmjs.org/web3-core-subscriptions/-/web3-core-subscriptions-1.0.0-beta.35.tgz",
      "integrity": "sha512-gXzLrWvcGkGiWq1y33Z4Y80XI8XMrwowiQJkrPSjQ81K5PBKquOGwcMffLaKcwdmEy/NpsOXDeFo3eLE1Ghvvw==",
      "requires": {
        "eventemitter3": "1.1.1",
        "underscore": "1.8.3",
        "web3-core-helpers": "1.0.0-beta.35"
      }
    },
    "web3-eth": {
      "version": "1.0.0-beta.35",
      "resolved": "https://registry.npmjs.org/web3-eth/-/web3-eth-1.0.0-beta.35.tgz",
      "integrity": "sha512-04mcb2nGPXThawuuYICPOxv0xOHofvQKsjZeIq+89nyOC8DQMGTAErDkGyMHQYtjpth5XDhic0wuEsA80AmFZA==",
      "optional": true,
      "requires": {
        "underscore": "1.8.3",
        "web3-core": "1.0.0-beta.35",
        "web3-core-helpers": "1.0.0-beta.35",
        "web3-core-method": "1.0.0-beta.35",
        "web3-core-subscriptions": "1.0.0-beta.35",
        "web3-eth-abi": "1.0.0-beta.35",
        "web3-eth-accounts": "1.0.0-beta.35",
        "web3-eth-contract": "1.0.0-beta.35",
        "web3-eth-iban": "1.0.0-beta.35",
        "web3-eth-personal": "1.0.0-beta.35",
        "web3-net": "1.0.0-beta.35",
        "web3-utils": "1.0.0-beta.35"
      }
    },
    "web3-eth-abi": {
      "version": "1.0.0-beta.35",
      "resolved": "https://registry.npmjs.org/web3-eth-abi/-/web3-eth-abi-1.0.0-beta.35.tgz",
      "integrity": "sha512-KUDC+EtFFYG8z01ZleKrASdjj327/rtWHzEt6RWsEj7bBa0bGp9nEh+nqdZx/Sdgz1O8tnfFzJlrRcXpfr1vGg==",
      "requires": {
        "bn.js": "4.11.6",
        "underscore": "1.8.3",
        "web3-core-helpers": "1.0.0-beta.35",
        "web3-utils": "1.0.0-beta.35"
      },
      "dependencies": {
        "bn.js": {
          "version": "4.11.6",
          "resolved": "https://registry.npmjs.org/bn.js/-/bn.js-4.11.6.tgz",
          "integrity": "sha1-UzRK2xRhehP26N0s4okF0cC6MhU="
        }
      }
    },
    "web3-eth-accounts": {
      "version": "1.0.0-beta.35",
      "resolved": "https://registry.npmjs.org/web3-eth-accounts/-/web3-eth-accounts-1.0.0-beta.35.tgz",
      "integrity": "sha512-duIgRsfht/0kAW/eQ0X9lKtVIykbETrnM2H7EnvplCzPHtQLodpib4o9JXfh9n6ZDgdDC7cuJoiVB9QJg089ew==",
      "optional": true,
      "requires": {
        "any-promise": "1.3.0",
        "crypto-browserify": "3.12.0",
        "eth-lib": "0.2.7",
        "scrypt.js": "0.2.0",
        "underscore": "1.8.3",
        "uuid": "2.0.1",
        "web3-core": "1.0.0-beta.35",
        "web3-core-helpers": "1.0.0-beta.35",
        "web3-core-method": "1.0.0-beta.35",
        "web3-utils": "1.0.0-beta.35"
      },
      "dependencies": {
        "eth-lib": {
          "version": "0.2.7",
          "resolved": "https://registry.npmjs.org/eth-lib/-/eth-lib-0.2.7.tgz",
          "integrity": "sha1-L5Pxex4jrsN1nNSj/iDBKGo/wco=",
          "optional": true,
          "requires": {
            "bn.js": "^4.11.6",
            "elliptic": "^6.4.0",
            "xhr-request-promise": "^0.1.2"
          }
        },
        "uuid": {
          "version": "2.0.1",
          "resolved": "http://registry.npmjs.org/uuid/-/uuid-2.0.1.tgz",
          "integrity": "sha1-wqMN7bPlNdcsz4LjQ5QaULqFM6w=",
          "optional": true
        }
      }
    },
    "web3-eth-contract": {
      "version": "1.0.0-beta.35",
      "resolved": "https://registry.npmjs.org/web3-eth-contract/-/web3-eth-contract-1.0.0-beta.35.tgz",
      "integrity": "sha512-foPohOg5O1UCGKGZOIs+kQK5IZdV2QQ7pAWwNxH8WHplUA+fre1MurXNpoxknUmH6mYplFhXjqgYq2MsrBpHrA==",
      "optional": true,
      "requires": {
        "underscore": "1.8.3",
        "web3-core": "1.0.0-beta.35",
        "web3-core-helpers": "1.0.0-beta.35",
        "web3-core-method": "1.0.0-beta.35",
        "web3-core-promievent": "1.0.0-beta.35",
        "web3-core-subscriptions": "1.0.0-beta.35",
        "web3-eth-abi": "1.0.0-beta.35",
        "web3-utils": "1.0.0-beta.35"
      }
    },
    "web3-eth-iban": {
      "version": "1.0.0-beta.35",
      "resolved": "https://registry.npmjs.org/web3-eth-iban/-/web3-eth-iban-1.0.0-beta.35.tgz",
      "integrity": "sha512-H5wkcNcAIc+h/WoDIKv7ZYmrM2Xqu3O7jBQl1IWo73EDVQji+AoB2i3J8tuwI1yZRInRwrfpI3Zuwuf54hXHmQ==",
      "requires": {
        "bn.js": "4.11.6",
        "web3-utils": "1.0.0-beta.35"
      },
      "dependencies": {
        "bn.js": {
          "version": "4.11.6",
          "resolved": "https://registry.npmjs.org/bn.js/-/bn.js-4.11.6.tgz",
          "integrity": "sha1-UzRK2xRhehP26N0s4okF0cC6MhU="
        }
      }
    },
    "web3-eth-personal": {
      "version": "1.0.0-beta.35",
      "resolved": "https://registry.npmjs.org/web3-eth-personal/-/web3-eth-personal-1.0.0-beta.35.tgz",
      "integrity": "sha512-AcM9nnlxu7ZRRxPvkrFB9eLxMM4A2cPfj2aCg21Wb2EpMnhR+b/O1cT33k7ApRowoMpM+T9M8vx2oPNwXfaCOQ==",
      "requires": {
        "web3-core": "1.0.0-beta.35",
        "web3-core-helpers": "1.0.0-beta.35",
        "web3-core-method": "1.0.0-beta.35",
        "web3-net": "1.0.0-beta.35",
        "web3-utils": "1.0.0-beta.35"
      }
    },
    "web3-net": {
      "version": "1.0.0-beta.35",
      "resolved": "https://registry.npmjs.org/web3-net/-/web3-net-1.0.0-beta.35.tgz",
      "integrity": "sha512-bbwaQ/KohGjIJ6HAKbZ6KrklCAaG6/B7hIbAbVLSFLxF+Yz9lmAgQYaDInpidpC/NLb3WOmcbRF+P77J4qMVIA==",
      "requires": {
        "web3-core": "1.0.0-beta.35",
        "web3-core-method": "1.0.0-beta.35",
        "web3-utils": "1.0.0-beta.35"
      }
    },
    "web3-provider-engine": {
      "version": "14.1.0",
      "resolved": "https://registry.npmjs.org/web3-provider-engine/-/web3-provider-engine-14.1.0.tgz",
      "integrity": "sha512-vGZtqhSUzGTiMGhJXNnB/aRDlrPZLhLnBZ2NPArkZtr8XSrwg9m08tw4+PuWg5za0TJuoE/vuPQc501HddZZWw==",
      "requires": {
        "async": "^2.5.0",
        "backoff": "^2.5.0",
        "clone": "^2.0.0",
        "cross-fetch": "^2.1.0",
        "eth-block-tracker": "^3.0.0",
        "eth-json-rpc-infura": "^3.1.0",
        "eth-sig-util": "^1.4.2",
        "ethereumjs-block": "^1.2.2",
        "ethereumjs-tx": "^1.2.0",
        "ethereumjs-util": "^5.1.5",
        "ethereumjs-vm": "^2.3.4",
        "json-rpc-error": "^2.0.0",
        "json-stable-stringify": "^1.0.1",
        "promise-to-callback": "^1.0.0",
        "readable-stream": "^2.2.9",
        "request": "^2.85.0",
        "semaphore": "^1.0.3",
        "ws": "^5.1.1",
        "xhr": "^2.2.0",
        "xtend": "^4.0.1"
      },
      "dependencies": {
        "eth-sig-util": {
          "version": "1.4.2",
          "resolved": "https://registry.npmjs.org/eth-sig-util/-/eth-sig-util-1.4.2.tgz",
          "integrity": "sha1-jZWCAsftuq6Dlwf7pvCf8ydgYhA=",
          "requires": {
            "ethereumjs-util": "^5.1.1"
          },
          "dependencies": {
            "ethereumjs-abi": {
              "version": "git+https://github.com/ethereumjs/ethereumjs-abi.git#2863c40e0982acfc0b7163f0285d4c56427c7799",
              "from": "git+https://github.com/ethereumjs/ethereumjs-abi.git#2863c40e0982acfc0b7163f0285d4c56427c7799",
              "requires": {
                "bn.js": "^4.10.0",
                "ethereumjs-util": "^5.0.0"
              }
            }
          }
        },
        "ethereumjs-abi": {
          "version": "git+https://github.com/ethereumjs/ethereumjs-abi.git#2863c40e0982acfc0b7163f0285d4c56427c7799",
          "from": "git+https://github.com/ethereumjs/ethereumjs-abi.git",
          "requires": {
            "bn.js": "^4.10.0",
            "ethereumjs-util": "^5.0.0"
          }
        },
        "ws": {
          "version": "5.2.2",
          "resolved": "https://registry.npmjs.org/ws/-/ws-5.2.2.tgz",
          "integrity": "sha512-jaHFD6PFv6UgoIVda6qZllptQsMlDEJkTQcybzzXDYM1XO9Y8em691FGMPmM46WGyLU4z9KMgQN+qrux/nhlHA==",
          "requires": {
            "async-limiter": "~1.0.0"
          }
        }
      }
    },
    "web3-providers-http": {
      "version": "1.0.0-beta.35",
      "resolved": "https://registry.npmjs.org/web3-providers-http/-/web3-providers-http-1.0.0-beta.35.tgz",
      "integrity": "sha512-DcIMFq52Fb08UpWyZ3ZlES6NsNqJnco4hBS/Ej6eOcASfuUayPI+GLkYVZsnF3cBYqlH+DOKuArcKSuIxK7jIA==",
      "requires": {
        "web3-core-helpers": "1.0.0-beta.35",
        "xhr2-cookies": "1.1.0"
      }
    },
    "web3-providers-ipc": {
      "version": "1.0.0-beta.35",
      "resolved": "https://registry.npmjs.org/web3-providers-ipc/-/web3-providers-ipc-1.0.0-beta.35.tgz",
      "integrity": "sha512-iB0FG0HcpUnayfa8pn4guqEQ4Y1nrroi/jffdtQgFkrNt0sD3fMSwwC0AbmECqj3tDLl0e1slBR0RENll+ZF0g==",
      "requires": {
        "oboe": "2.1.3",
        "underscore": "1.8.3",
        "web3-core-helpers": "1.0.0-beta.35"
      }
    },
    "web3-providers-ws": {
      "version": "1.0.0-beta.35",
      "resolved": "https://registry.npmjs.org/web3-providers-ws/-/web3-providers-ws-1.0.0-beta.35.tgz",
      "integrity": "sha512-Cx64NgDStynKaUGDIIOfaCd0fZusL8h5avKTkdTjUu2aHhFJhZoVBGVLhoDtUaqZGWIZGcBJOoVf2JkGUOjDRQ==",
      "requires": {
        "underscore": "1.8.3",
        "web3-core-helpers": "1.0.0-beta.35"
      },
      "dependencies": {
        "debug": {
          "version": "2.6.9",
          "resolved": "https://registry.npmjs.org/debug/-/debug-2.6.9.tgz",
          "integrity": "sha512-bC7ElrdJaJnPbAP+1EotYvqZsb3ecl5wi6Bfi6BJTUcNowp6cvspg0jXznRTKDjm/E7AdgFBVeAPVMNcKGsHMA==",
          "requires": {
            "ms": "2.0.0"
          }
        },
        "websocket": {
          "version": "git://github.com/frozeman/WebSocket-Node.git#6c72925e3f8aaaea8dc8450f97627e85263999f2",
          "from": "git://github.com/frozeman/WebSocket-Node.git#6c72925e3f8aaaea8dc8450f97627e85263999f2",
          "requires": {
            "debug": "^2.2.0",
            "nan": "^2.3.3",
            "typedarray-to-buffer": "^3.1.2",
            "yaeti": "^0.0.6"
          }
        }
      }
    },
    "web3-shh": {
      "version": "1.0.0-beta.35",
      "resolved": "https://registry.npmjs.org/web3-shh/-/web3-shh-1.0.0-beta.35.tgz",
      "integrity": "sha512-8qSonk/x0xabERS9Sr6AIADN/Ty+5KwARkkGIfSYHKqFpdMDz+76F7cUCxtoCZoS8K04xgZlDKYe0TJXLYA0Fw==",
      "optional": true,
      "requires": {
        "web3-core": "1.0.0-beta.35",
        "web3-core-method": "1.0.0-beta.35",
        "web3-core-subscriptions": "1.0.0-beta.35",
        "web3-net": "1.0.0-beta.35"
      }
    },
    "web3-utils": {
      "version": "1.0.0-beta.35",
      "resolved": "https://registry.npmjs.org/web3-utils/-/web3-utils-1.0.0-beta.35.tgz",
      "integrity": "sha512-Dq6f0SOKj3BDFRgOPnE6ALbzBDCKVIW8mKWVf7tGVhTDHf+wQaWwQSC3aArFSqdExB75BPBPyDpuMTNszhljpA==",
      "requires": {
        "bn.js": "4.11.6",
        "eth-lib": "0.1.27",
        "ethjs-unit": "0.1.6",
        "number-to-bn": "1.7.0",
        "randomhex": "0.1.5",
        "underscore": "1.8.3",
        "utf8": "2.1.1"
      },
      "dependencies": {
        "bn.js": {
          "version": "4.11.6",
          "resolved": "https://registry.npmjs.org/bn.js/-/bn.js-4.11.6.tgz",
          "integrity": "sha1-UzRK2xRhehP26N0s4okF0cC6MhU="
        },
        "utf8": {
          "version": "2.1.1",
<<<<<<< HEAD
          "resolved": "http://registry.npmjs.org/utf8/-/utf8-2.1.1.tgz",
=======
          "resolved": "https://registry.npmjs.org/utf8/-/utf8-2.1.1.tgz",
>>>>>>> acb7fc6f
          "integrity": "sha1-LgHbAvfY0JRPdxBPFgnrDDBM92g="
        }
      }
    },
    "webpack": {
      "version": "4.17.1",
      "resolved": "https://registry.npmjs.org/webpack/-/webpack-4.17.1.tgz",
      "integrity": "sha512-vdPYogljzWPhFKDj3Gcp01Vqgu7K3IQlybc3XIdKSQHelK1C3eIQuysEUR7MxKJmdandZlQB/9BG2Jb1leJHaw==",
      "dev": true,
      "requires": {
        "@webassemblyjs/ast": "1.5.13",
        "@webassemblyjs/helper-module-context": "1.5.13",
        "@webassemblyjs/wasm-edit": "1.5.13",
        "@webassemblyjs/wasm-opt": "1.5.13",
        "@webassemblyjs/wasm-parser": "1.5.13",
        "acorn": "^5.6.2",
        "acorn-dynamic-import": "^3.0.0",
        "ajv": "^6.1.0",
        "ajv-keywords": "^3.1.0",
        "chrome-trace-event": "^1.0.0",
        "enhanced-resolve": "^4.1.0",
        "eslint-scope": "^4.0.0",
        "json-parse-better-errors": "^1.0.2",
        "loader-runner": "^2.3.0",
        "loader-utils": "^1.1.0",
        "memory-fs": "~0.4.1",
        "micromatch": "^3.1.8",
        "mkdirp": "~0.5.0",
        "neo-async": "^2.5.0",
        "node-libs-browser": "^2.0.0",
        "schema-utils": "^0.4.4",
        "tapable": "^1.0.0",
        "uglifyjs-webpack-plugin": "^1.2.4",
        "watchpack": "^1.5.0",
        "webpack-sources": "^1.0.1"
      },
      "dependencies": {
        "acorn": {
          "version": "5.7.3",
          "resolved": "https://registry.npmjs.org/acorn/-/acorn-5.7.3.tgz",
          "integrity": "sha512-T/zvzYRfbVojPWahDsE5evJdHb3oJoQfFbsrKM7w5Zcs++Tr257tia3BmMP8XYVjp1S9RZXQMh7gao96BlqZOw==",
          "dev": true
        },
        "ajv": {
          "version": "6.5.4",
          "resolved": "https://registry.npmjs.org/ajv/-/ajv-6.5.4.tgz",
          "integrity": "sha512-4Wyjt8+t6YszqaXnLDfMmG/8AlO5Zbcsy3ATHncCzjW/NoPzAId8AK6749Ybjmdt+kUY1gP60fCu46oDxPv/mg==",
          "dev": true,
          "requires": {
            "fast-deep-equal": "^2.0.1",
            "fast-json-stable-stringify": "^2.0.0",
            "json-schema-traverse": "^0.4.1",
            "uri-js": "^4.2.2"
          }
        },
        "fast-deep-equal": {
          "version": "2.0.1",
          "resolved": "https://registry.npmjs.org/fast-deep-equal/-/fast-deep-equal-2.0.1.tgz",
          "integrity": "sha1-ewUhjd+WZ79/Nwv3/bLLFf3Qqkk=",
          "dev": true
        },
        "json-schema-traverse": {
          "version": "0.4.1",
          "resolved": "https://registry.npmjs.org/json-schema-traverse/-/json-schema-traverse-0.4.1.tgz",
          "integrity": "sha512-xbbCH5dCYU5T8LcEhhuh7HJ88HXuW3qsI3Y0zOZFKfZEHcpWiHU/Jxzk629Brsab/mMiHQti9wMP+845RPe3Vg==",
          "dev": true
        }
      }
    },
    "webpack-bundle-size-analyzer": {
      "version": "2.7.0",
      "resolved": "https://registry.npmjs.org/webpack-bundle-size-analyzer/-/webpack-bundle-size-analyzer-2.7.0.tgz",
      "integrity": "sha1-LsBTn9V/hxYIOJizi4kv6UyIxrw=",
      "dev": true,
      "requires": {
        "commander": "^2.7.1",
        "filesize": "^3.1.2",
        "humanize": "0.0.9"
      }
    },
    "webpack-cli": {
      "version": "3.1.0",
      "resolved": "https://registry.npmjs.org/webpack-cli/-/webpack-cli-3.1.0.tgz",
      "integrity": "sha512-p5NeKDtYwjZozUWq6kGNs9w+Gtw/CPvyuXjXn2HMdz8Tie+krjEg8oAtonvIyITZdvpF7XG9xDHwscLr2c+ugQ==",
      "dev": true,
      "requires": {
        "chalk": "^2.4.1",
        "cross-spawn": "^6.0.5",
        "enhanced-resolve": "^4.0.0",
        "global-modules-path": "^2.1.0",
        "import-local": "^1.0.0",
        "inquirer": "^6.0.0",
        "interpret": "^1.1.0",
        "loader-utils": "^1.1.0",
        "supports-color": "^5.4.0",
        "v8-compile-cache": "^2.0.0",
        "yargs": "^12.0.1"
      },
      "dependencies": {
        "ansi-regex": {
          "version": "3.0.0",
          "resolved": "https://registry.npmjs.org/ansi-regex/-/ansi-regex-3.0.0.tgz",
          "integrity": "sha1-7QMXwyIGT3lGbAKWa922Bas32Zg=",
          "dev": true
        },
        "ansi-styles": {
          "version": "3.2.1",
          "resolved": "https://registry.npmjs.org/ansi-styles/-/ansi-styles-3.2.1.tgz",
          "integrity": "sha512-VT0ZI6kZRdTh8YyJw3SMbYm/u+NqfsAxEpWO0Pf9sq8/e94WxxOpPKx9FR1FlyCtOVDNOQ+8ntlqFxiRc+r5qA==",
          "dev": true,
          "requires": {
            "color-convert": "^1.9.0"
          }
        },
        "camelcase": {
          "version": "4.1.0",
          "resolved": "https://registry.npmjs.org/camelcase/-/camelcase-4.1.0.tgz",
          "integrity": "sha1-1UVjW+HjPFQmScaRc+Xeas+uNN0=",
          "dev": true
        },
        "chalk": {
          "version": "2.4.1",
          "resolved": "https://registry.npmjs.org/chalk/-/chalk-2.4.1.tgz",
          "integrity": "sha512-ObN6h1v2fTJSmUXoS3nMQ92LbDK9be4TV+6G+omQlGJFdcUX5heKi1LZ1YnRMIgwTLEj3E24bT6tYni50rlCfQ==",
          "dev": true,
          "requires": {
            "ansi-styles": "^3.2.1",
            "escape-string-regexp": "^1.0.5",
            "supports-color": "^5.3.0"
          }
        },
        "cliui": {
          "version": "4.1.0",
          "resolved": "https://registry.npmjs.org/cliui/-/cliui-4.1.0.tgz",
          "integrity": "sha512-4FG+RSG9DL7uEwRUZXZn3SS34DiDPfzP0VOiEwtUWlE+AR2EIg+hSyvrIgUUfhdgR/UkAeW2QHgeP+hWrXs7jQ==",
          "dev": true,
          "requires": {
            "string-width": "^2.1.1",
            "strip-ansi": "^4.0.0",
            "wrap-ansi": "^2.0.0"
          }
        },
        "decamelize": {
          "version": "2.0.0",
          "resolved": "https://registry.npmjs.org/decamelize/-/decamelize-2.0.0.tgz",
          "integrity": "sha512-Ikpp5scV3MSYxY39ymh45ZLEecsTdv/Xj2CaQfI8RLMuwi7XvjX9H/fhraiSuU+C5w5NTDu4ZU72xNiZnurBPg==",
          "dev": true,
          "requires": {
            "xregexp": "4.0.0"
          }
        },
        "find-up": {
          "version": "3.0.0",
          "resolved": "https://registry.npmjs.org/find-up/-/find-up-3.0.0.tgz",
          "integrity": "sha512-1yD6RmLI1XBfxugvORwlck6f75tYL+iR0jqwsOrOxMZyGYqUuDhJ0l4AXdO1iX/FTs9cBAMEk1gWSEx1kSbylg==",
          "dev": true,
          "requires": {
            "locate-path": "^3.0.0"
          }
        },
        "invert-kv": {
          "version": "2.0.0",
          "resolved": "https://registry.npmjs.org/invert-kv/-/invert-kv-2.0.0.tgz",
          "integrity": "sha512-wPVv/y/QQ/Uiirj/vh3oP+1Ww+AWehmi1g5fFWGPF6IpCBCDVrhgHRMvrLfdYcwDh3QJbGXDW4JAuzxElLSqKA==",
          "dev": true
        },
        "is-fullwidth-code-point": {
          "version": "2.0.0",
          "resolved": "https://registry.npmjs.org/is-fullwidth-code-point/-/is-fullwidth-code-point-2.0.0.tgz",
          "integrity": "sha1-o7MKXE8ZkYMWeqq5O+764937ZU8=",
          "dev": true
        },
        "lcid": {
          "version": "2.0.0",
          "resolved": "https://registry.npmjs.org/lcid/-/lcid-2.0.0.tgz",
          "integrity": "sha512-avPEb8P8EGnwXKClwsNUgryVjllcRqtMYa49NTsbQagYuT1DcXnl1915oxWjoyGrXR6zH/Y0Zc96xWsPcoDKeA==",
          "dev": true,
          "requires": {
            "invert-kv": "^2.0.0"
          }
        },
        "locate-path": {
          "version": "3.0.0",
          "resolved": "https://registry.npmjs.org/locate-path/-/locate-path-3.0.0.tgz",
          "integrity": "sha512-7AO748wWnIhNqAuaty2ZWHkQHRSNfPVIsPIfwEOWO22AmaoVrWavlOcMR5nzTLNYvp36X220/maaRsrec1G65A==",
          "dev": true,
          "requires": {
            "p-locate": "^3.0.0",
            "path-exists": "^3.0.0"
          }
        },
        "os-locale": {
          "version": "3.0.1",
          "resolved": "https://registry.npmjs.org/os-locale/-/os-locale-3.0.1.tgz",
          "integrity": "sha512-7g5e7dmXPtzcP4bgsZ8ixDVqA7oWYuEz4lOSujeWyliPai4gfVDiFIcwBg3aGCPnmSGfzOKTK3ccPn0CKv3DBw==",
          "dev": true,
          "requires": {
            "execa": "^0.10.0",
            "lcid": "^2.0.0",
            "mem": "^4.0.0"
          }
        },
        "p-limit": {
          "version": "2.0.0",
          "resolved": "https://registry.npmjs.org/p-limit/-/p-limit-2.0.0.tgz",
          "integrity": "sha512-fl5s52lI5ahKCernzzIyAP0QAZbGIovtVHGwpcu1Jr/EpzLVDI2myISHwGqK7m8uQFugVWSrbxH7XnhGtvEc+A==",
          "dev": true,
          "requires": {
            "p-try": "^2.0.0"
          }
        },
        "p-locate": {
          "version": "3.0.0",
          "resolved": "https://registry.npmjs.org/p-locate/-/p-locate-3.0.0.tgz",
          "integrity": "sha512-x+12w/To+4GFfgJhBEpiDcLozRJGegY+Ei7/z0tSLkMmxGZNybVMSfWj9aJn8Z5Fc7dBUNJOOVgPv2H7IwulSQ==",
          "dev": true,
          "requires": {
            "p-limit": "^2.0.0"
          }
        },
        "p-try": {
          "version": "2.0.0",
          "resolved": "https://registry.npmjs.org/p-try/-/p-try-2.0.0.tgz",
          "integrity": "sha512-hMp0onDKIajHfIkdRk3P4CdCmErkYAxxDtP3Wx/4nZ3aGlau2VKh3mZpcuFkH27WQkL/3WBCPOktzA9ZOAnMQQ==",
          "dev": true
        },
        "path-exists": {
          "version": "3.0.0",
          "resolved": "https://registry.npmjs.org/path-exists/-/path-exists-3.0.0.tgz",
          "integrity": "sha1-zg6+ql94yxiSXqfYENe1mwEP1RU=",
          "dev": true
        },
        "string-width": {
          "version": "2.1.1",
          "resolved": "https://registry.npmjs.org/string-width/-/string-width-2.1.1.tgz",
          "integrity": "sha512-nOqH59deCq9SRHlxq1Aw85Jnt4w6KvLKqWVik6oA9ZklXLNIOlqg4F2yrT1MVaTjAqvVwdfeZ7w7aCvJD7ugkw==",
          "dev": true,
          "requires": {
            "is-fullwidth-code-point": "^2.0.0",
            "strip-ansi": "^4.0.0"
          }
        },
        "strip-ansi": {
          "version": "4.0.0",
          "resolved": "https://registry.npmjs.org/strip-ansi/-/strip-ansi-4.0.0.tgz",
          "integrity": "sha1-qEeQIusaw2iocTibY1JixQXuNo8=",
          "dev": true,
          "requires": {
            "ansi-regex": "^3.0.0"
          }
        },
        "supports-color": {
          "version": "5.5.0",
          "resolved": "https://registry.npmjs.org/supports-color/-/supports-color-5.5.0.tgz",
          "integrity": "sha512-QjVjwdXIt408MIiAqCX4oUKsgU2EqAGzs2Ppkm4aQYbjm+ZEWEcW4SfFNTr4uMNZma0ey4f5lgLrkB0aX0QMow==",
          "dev": true,
          "requires": {
            "has-flag": "^3.0.0"
          }
        },
        "which-module": {
          "version": "2.0.0",
          "resolved": "https://registry.npmjs.org/which-module/-/which-module-2.0.0.tgz",
          "integrity": "sha1-2e8H3Od7mQK4o6j6SzHD4/fm6Ho=",
          "dev": true
        },
        "yargs": {
          "version": "12.0.2",
          "resolved": "https://registry.npmjs.org/yargs/-/yargs-12.0.2.tgz",
          "integrity": "sha512-e7SkEx6N6SIZ5c5H22RTZae61qtn3PYUE8JYbBFlK9sYmh3DMQ6E5ygtaG/2BW0JZi4WGgTR2IV5ChqlqrDGVQ==",
          "dev": true,
          "requires": {
            "cliui": "^4.0.0",
            "decamelize": "^2.0.0",
            "find-up": "^3.0.0",
            "get-caller-file": "^1.0.1",
            "os-locale": "^3.0.0",
            "require-directory": "^2.1.1",
            "require-main-filename": "^1.0.1",
            "set-blocking": "^2.0.0",
            "string-width": "^2.0.0",
            "which-module": "^2.0.0",
            "y18n": "^3.2.1 || ^4.0.0",
            "yargs-parser": "^10.1.0"
          }
        },
        "yargs-parser": {
          "version": "10.1.0",
          "resolved": "https://registry.npmjs.org/yargs-parser/-/yargs-parser-10.1.0.tgz",
          "integrity": "sha512-VCIyR1wJoEBZUqk5PA+oOBF6ypbwh5aNB3I50guxAL/quggdfs4TtNHQrSazFA3fYZ+tEqfs0zIGlv0c/rgjbQ==",
          "dev": true,
          "requires": {
            "camelcase": "^4.1.0"
          }
        }
      }
    },
    "webpack-sources": {
      "version": "1.3.0",
      "resolved": "https://registry.npmjs.org/webpack-sources/-/webpack-sources-1.3.0.tgz",
      "integrity": "sha512-OiVgSrbGu7NEnEvQJJgdSFPl2qWKkWq5lHMhgiToIiN9w34EBnjYzSYs+VbL5KoYiLNtFFa7BZIKxRED3I32pA==",
      "dev": true,
      "requires": {
        "source-list-map": "^2.0.0",
        "source-map": "~0.6.1"
      },
      "dependencies": {
        "source-map": {
          "version": "0.6.1",
          "resolved": "https://registry.npmjs.org/source-map/-/source-map-0.6.1.tgz",
          "integrity": "sha512-UjgapumWlbMhkBgzT7Ykc5YXUT46F0iKu8SGXq0bcwP5dz/h0Plj6enJqjz1Zbq2l5WaqYnrVbwWOWMyF3F47g==",
          "dev": true
        }
      }
    },
    "websocket": {
      "version": "1.0.26",
      "resolved": "https://registry.npmjs.org/websocket/-/websocket-1.0.26.tgz",
      "integrity": "sha512-fjcrYDPIQxpTnqFQ9JjxUQcdvR89MFAOjPBlF+vjOt49w/XW4fJknUoMz/mDIn2eK1AdslVojcaOxOqyZZV8rw==",
      "requires": {
        "debug": "^2.2.0",
        "nan": "^2.3.3",
        "typedarray-to-buffer": "^3.1.2",
        "yaeti": "^0.0.6"
      },
      "dependencies": {
        "debug": {
          "version": "2.6.9",
          "resolved": "https://registry.npmjs.org/debug/-/debug-2.6.9.tgz",
          "integrity": "sha512-bC7ElrdJaJnPbAP+1EotYvqZsb3ecl5wi6Bfi6BJTUcNowp6cvspg0jXznRTKDjm/E7AdgFBVeAPVMNcKGsHMA==",
          "requires": {
            "ms": "2.0.0"
          }
        }
      }
    },
    "whatwg-fetch": {
      "version": "2.0.4",
      "resolved": "http://registry.npmjs.org/whatwg-fetch/-/whatwg-fetch-2.0.4.tgz",
      "integrity": "sha512-dcQ1GWpOD/eEQ97k66aiEVpNnapVj90/+R+SXTPYGHpYBBypfKJEQjLrvMZ7YXbKm21gXd4NcuxUTjiv1YtLng=="
    },
    "which": {
      "version": "1.3.1",
      "resolved": "https://registry.npmjs.org/which/-/which-1.3.1.tgz",
      "integrity": "sha512-HxJdYWq1MTIQbJ3nw0cqssHoTNU267KlrDuGZ1WYlxDStUtKUhOaJmh112/TZmHxxUfuJqPXSOm7tDyas0OSIQ==",
      "dev": true,
      "requires": {
        "isexe": "^2.0.0"
      }
    },
    "which-module": {
      "version": "1.0.0",
      "resolved": "https://registry.npmjs.org/which-module/-/which-module-1.0.0.tgz",
      "integrity": "sha1-u6Y8qGGUiZT/MHc2CJ47lgJsKk8="
    },
    "window-size": {
      "version": "0.2.0",
      "resolved": "https://registry.npmjs.org/window-size/-/window-size-0.2.0.tgz",
      "integrity": "sha1-tDFbtCFKPXBY6+7okuE/ok2YsHU="
    },
    "wordwrap": {
      "version": "1.0.0",
      "resolved": "https://registry.npmjs.org/wordwrap/-/wordwrap-1.0.0.tgz",
      "integrity": "sha1-J1hIEIkUVqQXHI0CJkQa3pDLyus=",
      "dev": true
    },
    "worker-farm": {
      "version": "1.6.0",
      "resolved": "https://registry.npmjs.org/worker-farm/-/worker-farm-1.6.0.tgz",
      "integrity": "sha512-6w+3tHbM87WnSWnENBUvA2pxJPLhQUg5LKwUQHq3r+XPhIM+Gh2R5ycbwPCyuGbNg+lPgdcnQUhuC02kJCvffQ==",
      "dev": true,
      "requires": {
        "errno": "~0.1.7"
      }
    },
    "wrap-ansi": {
      "version": "2.1.0",
      "resolved": "http://registry.npmjs.org/wrap-ansi/-/wrap-ansi-2.1.0.tgz",
      "integrity": "sha1-2Pw9KE3QV5T+hJc8rs3Rz4JP3YU=",
      "requires": {
        "string-width": "^1.0.1",
        "strip-ansi": "^3.0.1"
      }
    },
    "wrappy": {
      "version": "1.0.2",
      "resolved": "https://registry.npmjs.org/wrappy/-/wrappy-1.0.2.tgz",
      "integrity": "sha1-tSQ9jz7BqjXxNkYFvA0QNuMKtp8="
    },
    "write": {
      "version": "0.2.1",
      "resolved": "https://registry.npmjs.org/write/-/write-0.2.1.tgz",
      "integrity": "sha1-X8A4KOJkzqP+kUVUdvejxWbLB1c=",
      "dev": true,
      "requires": {
        "mkdirp": "^0.5.1"
      }
    },
    "ws": {
      "version": "3.3.3",
      "resolved": "https://registry.npmjs.org/ws/-/ws-3.3.3.tgz",
      "integrity": "sha512-nnWLa/NwZSt4KQJu51MYlCcSQ5g7INpOrOMt4XV8j4dqTXdmlUmSHQ8/oLC069ckre0fRsgfvsKwbTdtKLCDkA==",
      "requires": {
        "async-limiter": "~1.0.0",
        "safe-buffer": "~5.1.0",
        "ultron": "~1.1.0"
      }
    },
    "xhr": {
      "version": "2.5.0",
      "resolved": "https://registry.npmjs.org/xhr/-/xhr-2.5.0.tgz",
      "integrity": "sha512-4nlO/14t3BNUZRXIXfXe+3N6w3s1KoxcJUUURctd64BLRe67E4gRwp4PjywtDY72fXpZ1y6Ch0VZQRY/gMPzzQ==",
      "requires": {
        "global": "~4.3.0",
        "is-function": "^1.0.1",
        "parse-headers": "^2.0.0",
        "xtend": "^4.0.0"
      }
    },
    "xhr-request": {
      "version": "1.1.0",
      "resolved": "https://registry.npmjs.org/xhr-request/-/xhr-request-1.1.0.tgz",
      "integrity": "sha512-Y7qzEaR3FDtL3fP30k9wO/e+FBnBByZeybKOhASsGP30NIkRAAkKD/sCnLvgEfAIEC1rcmK7YG8f4oEnIrrWzA==",
      "requires": {
        "buffer-to-arraybuffer": "^0.0.5",
        "object-assign": "^4.1.1",
        "query-string": "^5.0.1",
        "simple-get": "^2.7.0",
        "timed-out": "^4.0.1",
        "url-set-query": "^1.0.0",
        "xhr": "^2.0.4"
      }
    },
    "xhr-request-promise": {
      "version": "0.1.2",
      "resolved": "https://registry.npmjs.org/xhr-request-promise/-/xhr-request-promise-0.1.2.tgz",
      "integrity": "sha1-NDxE0e53JrhkgGloLQ+EDIO0Jh0=",
      "requires": {
        "xhr-request": "^1.0.1"
      }
    },
    "xhr2-cookies": {
      "version": "1.1.0",
      "resolved": "https://registry.npmjs.org/xhr2-cookies/-/xhr2-cookies-1.1.0.tgz",
      "integrity": "sha1-fXdEnQmZGX8VXLc7I99yUF7YnUg=",
      "requires": {
        "cookiejar": "^2.1.1"
      }
    },
    "xregexp": {
      "version": "4.0.0",
      "resolved": "https://registry.npmjs.org/xregexp/-/xregexp-4.0.0.tgz",
      "integrity": "sha512-PHyM+sQouu7xspQQwELlGwwd05mXUFqwFYfqPO0cC7x4fxyHnnuetmQr6CjJiafIDoH4MogHb9dOoJzR/Y4rFg==",
      "dev": true
    },
    "xtend": {
      "version": "4.0.1",
      "resolved": "https://registry.npmjs.org/xtend/-/xtend-4.0.1.tgz",
      "integrity": "sha1-pcbVMr5lbiPbgg77lDofBJmNY68="
    },
    "y18n": {
      "version": "3.2.1",
      "resolved": "https://registry.npmjs.org/y18n/-/y18n-3.2.1.tgz",
      "integrity": "sha1-bRX7qITAhnnA136I53WegR4H+kE="
    },
    "yaeti": {
      "version": "0.0.6",
      "resolved": "https://registry.npmjs.org/yaeti/-/yaeti-0.0.6.tgz",
      "integrity": "sha1-8m9ITXJoTPQr7ft2lwqhYI+/lXc="
    },
    "yallist": {
      "version": "2.1.2",
      "resolved": "https://registry.npmjs.org/yallist/-/yallist-2.1.2.tgz",
      "integrity": "sha1-HBH5IY8HYImkfdUS+TxmmaaoHVI=",
      "dev": true
    },
    "yargs": {
      "version": "4.8.1",
      "resolved": "http://registry.npmjs.org/yargs/-/yargs-4.8.1.tgz",
      "integrity": "sha1-wMQpJMpKqmsObaFznfshZDn53cA=",
      "requires": {
        "cliui": "^3.2.0",
        "decamelize": "^1.1.1",
        "get-caller-file": "^1.0.1",
        "lodash.assign": "^4.0.3",
        "os-locale": "^1.4.0",
        "read-pkg-up": "^1.0.1",
        "require-directory": "^2.1.1",
        "require-main-filename": "^1.0.1",
        "set-blocking": "^2.0.0",
        "string-width": "^1.0.1",
        "which-module": "^1.0.0",
        "window-size": "^0.2.0",
        "y18n": "^3.2.1",
        "yargs-parser": "^2.4.1"
      }
    },
    "yargs-parser": {
      "version": "2.4.1",
      "resolved": "http://registry.npmjs.org/yargs-parser/-/yargs-parser-2.4.1.tgz",
      "integrity": "sha1-hVaN488VD/SfpRgl8DqMiA3cxcQ=",
      "requires": {
        "camelcase": "^3.0.0",
        "lodash.assign": "^4.0.6"
      }
    },
    "yauzl": {
      "version": "2.10.0",
      "resolved": "https://registry.npmjs.org/yauzl/-/yauzl-2.10.0.tgz",
      "integrity": "sha1-x+sXyT4RLLEIb6bY5R+wZnt5pfk=",
      "optional": true,
      "requires": {
        "buffer-crc32": "~0.2.3",
        "fd-slicer": "~1.1.0"
      }
    }
  }
}<|MERGE_RESOLUTION|>--- conflicted
+++ resolved
@@ -272,9 +272,9 @@
       }
     },
     "acorn": {
-      "version": "6.0.2",
-      "resolved": "https://registry.npmjs.org/acorn/-/acorn-6.0.2.tgz",
-      "integrity": "sha512-GXmKIvbrN3TV7aVqAzVFaMW8F8wzVX7voEBRO3bDA64+EX37YSayggRJP5Xig6HYHBkWKpFg9W5gg6orklubhg==",
+      "version": "6.0.4",
+      "resolved": "https://registry.npmjs.org/acorn/-/acorn-6.0.4.tgz",
+      "integrity": "sha512-VY4i5EKSKkofY2I+6QLTbTTN/UvEQPCo6eiwzzSaSWfpaDhOmStMCMod6wmuPciNq+XS0faCglFu2lHZpdHUtg==",
       "dev": true
     },
     "acorn-dynamic-import": {
@@ -307,14 +307,14 @@
       "optional": true
     },
     "ajv": {
-      "version": "5.5.2",
-      "resolved": "https://registry.npmjs.org/ajv/-/ajv-5.5.2.tgz",
-      "integrity": "sha1-c7Xuyj+rZT49P5Qis0GtQiBdyWU=",
-      "requires": {
-        "co": "^4.6.0",
-        "fast-deep-equal": "^1.0.0",
+      "version": "6.5.5",
+      "resolved": "https://registry.npmjs.org/ajv/-/ajv-6.5.5.tgz",
+      "integrity": "sha512-7q7gtRQDJSyuEHjuVgHoUa2VuemFiCMrfQc9Tc08XTAc4Zj/5U1buQJ0HU6i7fKjXU09SVgSmxa4sLvuvS8Iyg==",
+      "requires": {
+        "fast-deep-equal": "^2.0.1",
         "fast-json-stable-stringify": "^2.0.0",
-        "json-schema-traverse": "^0.3.0"
+        "json-schema-traverse": "^0.4.1",
+        "uri-js": "^4.2.2"
       }
     },
     "ajv-keywords": {
@@ -325,7 +325,7 @@
     },
     "ansi-escapes": {
       "version": "3.1.0",
-      "resolved": "https://registry.npmjs.org/ansi-escapes/-/ansi-escapes-3.1.0.tgz",
+      "resolved": "http://registry.npmjs.org/ansi-escapes/-/ansi-escapes-3.1.0.tgz",
       "integrity": "sha512-UgAb8H9D41AQnu/PbWlCofQVcnV4Gs2bBJi9eZPxfU/hgglFh3SMDMENRIqdr7H6XFnXdoknctFByVsCOotTVw==",
       "dev": true
     },
@@ -411,12 +411,6 @@
       "version": "0.3.2",
       "resolved": "https://registry.npmjs.org/array-unique/-/array-unique-0.3.2.tgz",
       "integrity": "sha1-qJS3XUvE9s1nnvMkSp/Y9Gri1Cg=",
-      "dev": true
-    },
-    "arrify": {
-      "version": "1.0.1",
-      "resolved": "https://registry.npmjs.org/arrify/-/arrify-1.0.1.tgz",
-      "integrity": "sha1-iYUI2iIm84DfkEcoRWhJwVAaSw0=",
       "dev": true
     },
     "asn1": {
@@ -1192,15 +1186,9 @@
       }
     },
     "base-x": {
-<<<<<<< HEAD
       "version": "3.0.5",
       "resolved": "https://registry.npmjs.org/base-x/-/base-x-3.0.5.tgz",
       "integrity": "sha512-C3picSgzPSLE+jW3tcBzJoGwitOtazb5B+5YmAxZm2ybmTi9LNgAtDO/jjVEBZwHoXmDBZ9m/IELj3elJVRBcA==",
-=======
-      "version": "3.0.4",
-      "resolved": "https://registry.npmjs.org/base-x/-/base-x-3.0.4.tgz",
-      "integrity": "sha512-UYOadoSIkEI/VrRGSG6qp93rp2WdokiAiNYDfGW5qURAY8GiAQkvMbwNNSDYiVJopqv4gCna7xqf4rrNGp+5AA==",
->>>>>>> acb7fc6f
       "optional": true,
       "requires": {
         "safe-buffer": "^5.0.1"
@@ -1275,9 +1263,9 @@
       }
     },
     "bluebird": {
-      "version": "3.5.2",
-      "resolved": "https://registry.npmjs.org/bluebird/-/bluebird-3.5.2.tgz",
-      "integrity": "sha512-dhHTWMI7kMx5whMQntl7Vr9C6BvV10lFXDAasnqnrMYhXVCzzk6IO9Fo2L75jXHT07WrOngL1WDXOp+yYS91Yg=="
+      "version": "3.5.3",
+      "resolved": "https://registry.npmjs.org/bluebird/-/bluebird-3.5.3.tgz",
+      "integrity": "sha512-/qKPUQlaW1OyR51WeCPBvRnAlnZFUJkCSG5HzGnuIqhgyJtF+T94lFnn33eiazjRm2LAHVy2guNnaq48X9SJuw=="
     },
     "bn.js": {
       "version": "4.11.8",
@@ -1558,7 +1546,7 @@
     },
     "cacache": {
       "version": "10.0.4",
-      "resolved": "https://registry.npmjs.org/cacache/-/cacache-10.0.4.tgz",
+      "resolved": "http://registry.npmjs.org/cacache/-/cacache-10.0.4.tgz",
       "integrity": "sha512-Dph0MzuH+rTQzGPNT9fAnrPmMmjKfST6trxJeK7NQuHRaVw24VzPRWTmg9MpcwOVQZO0E1FBICUlFeNaKPIfHA==",
       "dev": true,
       "requires": {
@@ -1652,9 +1640,9 @@
       "integrity": "sha1-MvxLn82vhF/N9+c7uXysImHwqwo="
     },
     "caniuse-lite": {
-      "version": "1.0.30000903",
-      "resolved": "https://registry.npmjs.org/caniuse-lite/-/caniuse-lite-1.0.30000903.tgz",
-      "integrity": "sha512-T1XVJEpGCoaq7MDw7/6hCdYUukmSaS+1l/OQJkLtw7Cr2+/+d67tNGKEbyiqf7Ck8x6EhNFUxjYFXXka0N/w5g=="
+      "version": "1.0.30000906",
+      "resolved": "https://registry.npmjs.org/caniuse-lite/-/caniuse-lite-1.0.30000906.tgz",
+      "integrity": "sha512-ME7JFX6h0402om/nC/8Lw+q23QvPe2ust9U0ntLmkX9F2zaGwq47fZkjlyHKirFBuq1EM+T/LXBcDdW4bvkCTA=="
     },
     "caseless": {
       "version": "0.12.0",
@@ -1731,12 +1719,6 @@
         "safe-buffer": "^5.0.1"
       }
     },
-    "circular-json": {
-      "version": "0.3.3",
-      "resolved": "https://registry.npmjs.org/circular-json/-/circular-json-0.3.3.tgz",
-      "integrity": "sha512-UZK3NBx2Mca+b5LsG7bY183pHWt5Y1xts4P3Pz7ENTwGVnJOUWbRb3ocjvX7hx9tq/yTAdclXm9sZ38gNuem4A==",
-      "dev": true
-    },
     "class-utils": {
       "version": "0.3.6",
       "resolved": "https://registry.npmjs.org/class-utils/-/class-utils-0.3.6.tgz",
@@ -1789,11 +1771,6 @@
       "version": "2.1.2",
       "resolved": "https://registry.npmjs.org/clone/-/clone-2.1.2.tgz",
       "integrity": "sha1-G39Ln1kfHo+DZwQBYANFoCiHQ18="
-    },
-    "co": {
-      "version": "4.6.0",
-      "resolved": "https://registry.npmjs.org/co/-/co-4.6.0.tgz",
-      "integrity": "sha1-bqa989hTrlTMuOR7+gvz+QMfsYQ="
     },
     "code-point-at": {
       "version": "1.1.0",
@@ -1972,9 +1949,9 @@
       "integrity": "sha1-tf1UIgqivFq1eqtxQMlAdUUDwac="
     },
     "cors": {
-      "version": "2.8.4",
-      "resolved": "https://registry.npmjs.org/cors/-/cors-2.8.4.tgz",
-      "integrity": "sha1-K9OB8usgECAQXNUOpZ2mMJBpRoY=",
+      "version": "2.8.5",
+      "resolved": "https://registry.npmjs.org/cors/-/cors-2.8.5.tgz",
+      "integrity": "sha512-KIHbLJqu73RGr/hnbrO9uBeixNGuvSQjul/jdFvS/KFSIH1hWVd1ng7zOHx+YrEfInLG7q4n6GHQ9cDtxv/P6g==",
       "requires": {
         "object-assign": "^4",
         "vary": "^1"
@@ -2311,24 +2288,23 @@
       "integrity": "sha1-yY2bzvdWdBiOEQlpFRGZ45sfppM="
     },
     "del": {
-      "version": "2.2.2",
-      "resolved": "https://registry.npmjs.org/del/-/del-2.2.2.tgz",
-      "integrity": "sha1-wSyYHQZ4RshLyvhiz/kw2Qf/0ag=",
-      "dev": true,
-      "requires": {
-        "globby": "^5.0.0",
+      "version": "3.0.0",
+      "resolved": "https://registry.npmjs.org/del/-/del-3.0.0.tgz",
+      "integrity": "sha1-U+z2mf/LyzljdpGrE7rxYIGXZuU=",
+      "dev": true,
+      "requires": {
+        "globby": "^6.1.0",
         "is-path-cwd": "^1.0.0",
         "is-path-in-cwd": "^1.0.0",
-        "object-assign": "^4.0.1",
-        "pify": "^2.0.0",
-        "pinkie-promise": "^2.0.0",
+        "p-map": "^1.1.1",
+        "pify": "^3.0.0",
         "rimraf": "^2.2.8"
       },
       "dependencies": {
         "pify": {
-          "version": "2.3.0",
-          "resolved": "http://registry.npmjs.org/pify/-/pify-2.3.0.tgz",
-          "integrity": "sha1-7RQaasBDqEnqWISY59yosVMw6Qw=",
+          "version": "3.0.0",
+          "resolved": "https://registry.npmjs.org/pify/-/pify-3.0.0.tgz",
+          "integrity": "sha1-5aSs0sEB/fPZpNB/DbxNtJ3SgXY=",
           "dev": true
         }
       }
@@ -2615,18 +2591,6 @@
         "text-table": "^0.2.0"
       },
       "dependencies": {
-        "ajv": {
-          "version": "6.5.4",
-          "resolved": "https://registry.npmjs.org/ajv/-/ajv-6.5.4.tgz",
-          "integrity": "sha512-4Wyjt8+t6YszqaXnLDfMmG/8AlO5Zbcsy3ATHncCzjW/NoPzAId8AK6749Ybjmdt+kUY1gP60fCu46oDxPv/mg==",
-          "dev": true,
-          "requires": {
-            "fast-deep-equal": "^2.0.1",
-            "fast-json-stable-stringify": "^2.0.0",
-            "json-schema-traverse": "^0.4.1",
-            "uri-js": "^4.2.2"
-          }
-        },
         "ansi-regex": {
           "version": "3.0.0",
           "resolved": "https://registry.npmjs.org/ansi-regex/-/ansi-regex-3.0.0.tgz",
@@ -2662,24 +2626,12 @@
             "ms": "^2.1.1"
           }
         },
-        "fast-deep-equal": {
-          "version": "2.0.1",
-          "resolved": "https://registry.npmjs.org/fast-deep-equal/-/fast-deep-equal-2.0.1.tgz",
-          "integrity": "sha1-ewUhjd+WZ79/Nwv3/bLLFf3Qqkk=",
-          "dev": true
-        },
         "globals": {
           "version": "11.8.0",
           "resolved": "https://registry.npmjs.org/globals/-/globals-11.8.0.tgz",
           "integrity": "sha512-io6LkyPVuzCHBSQV9fmOwxZkUk6nIaGmxheLDgmuFv89j0fm2aqDbIXKAGfzCMHqz3HLF2Zf8WSG6VqMh2qFmA==",
           "dev": true
         },
-        "json-schema-traverse": {
-          "version": "0.4.1",
-          "resolved": "https://registry.npmjs.org/json-schema-traverse/-/json-schema-traverse-0.4.1.tgz",
-          "integrity": "sha512-xbbCH5dCYU5T8LcEhhuh7HJ88HXuW3qsI3Y0zOZFKfZEHcpWiHU/Jxzk629Brsab/mMiHQti9wMP+845RPe3Vg==",
-          "dev": true
-        },
         "ms": {
           "version": "2.1.1",
           "resolved": "https://registry.npmjs.org/ms/-/ms-2.1.1.tgz",
@@ -2761,13 +2713,13 @@
       }
     },
     "eslint-plugin-es": {
-      "version": "1.3.1",
-      "resolved": "https://registry.npmjs.org/eslint-plugin-es/-/eslint-plugin-es-1.3.1.tgz",
-      "integrity": "sha512-9XcVyZiQRVeFjqHw8qHNDAZcQLqaHlOGGpeYqzYh8S4JYCWTCO3yzyen8yVmA5PratfzTRWDwCOFphtDEG+w/w==",
+      "version": "1.3.2",
+      "resolved": "https://registry.npmjs.org/eslint-plugin-es/-/eslint-plugin-es-1.3.2.tgz",
+      "integrity": "sha512-xrdbConViY20DhGrt9FwjhDo4fr/9Yus2pYf0xJsdJaCcUzMq7+pAoNH7kSXF6V08bRHMpgDWclYbcr/Sn3hNg==",
       "dev": true,
       "requires": {
         "eslint-utils": "^1.3.0",
-        "regexpp": "^2.0.0"
+        "regexpp": "^2.0.1"
       }
     },
     "eslint-plugin-import": {
@@ -3205,7 +3157,7 @@
         },
         "fs-extra": {
           "version": "0.30.0",
-          "resolved": "https://registry.npmjs.org/fs-extra/-/fs-extra-0.30.0.tgz",
+          "resolved": "http://registry.npmjs.org/fs-extra/-/fs-extra-0.30.0.tgz",
           "integrity": "sha1-8jP/zAjU2n1DLapEl3aYnbHfk/A=",
           "requires": {
             "graceful-fs": "^4.1.2",
@@ -3704,9 +3656,9 @@
       }
     },
     "fast-deep-equal": {
-      "version": "1.1.0",
-      "resolved": "http://registry.npmjs.org/fast-deep-equal/-/fast-deep-equal-1.1.0.tgz",
-      "integrity": "sha1-wFNHeBfIa1HaqFPIHgWbcz0CNhQ="
+      "version": "2.0.1",
+      "resolved": "https://registry.npmjs.org/fast-deep-equal/-/fast-deep-equal-2.0.1.tgz",
+      "integrity": "sha1-ewUhjd+WZ79/Nwv3/bLLFf3Qqkk="
     },
     "fast-json-stable-stringify": {
       "version": "2.0.0",
@@ -3859,7 +3811,6 @@
           }
         }
       }
-<<<<<<< HEAD
     },
     "find-up": {
       "version": "1.1.2",
@@ -3871,16 +3822,22 @@
       }
     },
     "flat-cache": {
-      "version": "1.3.0",
-      "resolved": "https://registry.npmjs.org/flat-cache/-/flat-cache-1.3.0.tgz",
-      "integrity": "sha1-0wMLMrOBVPTjt+nHCfSQ9++XxIE=",
-      "dev": true,
-      "requires": {
-        "circular-json": "^0.3.1",
-        "del": "^2.0.2",
+      "version": "1.3.1",
+      "resolved": "https://registry.npmjs.org/flat-cache/-/flat-cache-1.3.1.tgz",
+      "integrity": "sha512-BUaXPScuox3BPmS9CGqbsh7tvAGzBEU2Dlnw243WoHjC0vO57faTOvHOkPQkPZZdpvJuwOQhMdAQx3BtdUh6nQ==",
+      "dev": true,
+      "requires": {
+        "del": "^3.0.0",
+        "flatted": "^2.0.0",
         "graceful-fs": "^4.1.2",
         "write": "^0.2.1"
       }
+    },
+    "flatted": {
+      "version": "2.0.0",
+      "resolved": "https://registry.npmjs.org/flatted/-/flatted-2.0.0.tgz",
+      "integrity": "sha512-R+H8IZclI8AAkSBRQJLVOsxwAoHd6WC40b4QTNWIjzAa6BXOBfQcM587MXDTVPeYaopFNWHUFLx7eNmHDSxMWg==",
+      "dev": true
     },
     "flush-write-stream": {
       "version": "1.0.3",
@@ -3992,140 +3949,6 @@
       "version": "1.0.0",
       "resolved": "https://registry.npmjs.org/fs.realpath/-/fs.realpath-1.0.0.tgz",
       "integrity": "sha1-FQStJSMVjKpA20onh8sBQRmU6k8="
-=======
->>>>>>> acb7fc6f
-    },
-    "find-up": {
-      "version": "1.1.2",
-      "resolved": "https://registry.npmjs.org/find-up/-/find-up-1.1.2.tgz",
-      "integrity": "sha1-ay6YIrGizgpgq2TWEOzK1TyyTQ8=",
-      "requires": {
-        "path-exists": "^2.0.0",
-        "pinkie-promise": "^2.0.0"
-      }
-    },
-    "flat-cache": {
-      "version": "1.3.0",
-      "resolved": "https://registry.npmjs.org/flat-cache/-/flat-cache-1.3.0.tgz",
-      "integrity": "sha1-0wMLMrOBVPTjt+nHCfSQ9++XxIE=",
-      "dev": true,
-      "requires": {
-        "circular-json": "^0.3.1",
-        "del": "^2.0.2",
-        "graceful-fs": "^4.1.2",
-        "write": "^0.2.1"
-      }
-    },
-    "flush-write-stream": {
-      "version": "1.0.3",
-      "resolved": "https://registry.npmjs.org/flush-write-stream/-/flush-write-stream-1.0.3.tgz",
-      "integrity": "sha512-calZMC10u0FMUqoiunI2AiGIIUtUIvifNwkHhNupZH4cbNnW1Itkoh/Nf5HFYmDrwWPjrUxpkZT0KhuCq0jmGw==",
-      "dev": true,
-      "requires": {
-        "inherits": "^2.0.1",
-        "readable-stream": "^2.0.4"
-      }
-    },
-    "for-each": {
-      "version": "0.3.3",
-      "resolved": "https://registry.npmjs.org/for-each/-/for-each-0.3.3.tgz",
-      "integrity": "sha512-jqYfLp7mo9vIyQf8ykW2v7A+2N4QjeCeI5+Dz9XraiO1ign81wjiH7Fb9vSOWvQfNtmSa4H2RoQTrrXivdUZmw==",
-      "requires": {
-        "is-callable": "^1.1.3"
-      }
-    },
-    "for-in": {
-      "version": "1.0.2",
-      "resolved": "https://registry.npmjs.org/for-in/-/for-in-1.0.2.tgz",
-      "integrity": "sha1-gQaNKVqBQuwKxybG4iAMMPttXoA=",
-      "dev": true
-    },
-    "forever-agent": {
-      "version": "0.6.1",
-      "resolved": "https://registry.npmjs.org/forever-agent/-/forever-agent-0.6.1.tgz",
-      "integrity": "sha1-+8cfDEGt6zf5bFd60e1C2P2sypE="
-    },
-    "form-data": {
-      "version": "2.3.3",
-      "resolved": "https://registry.npmjs.org/form-data/-/form-data-2.3.3.tgz",
-      "integrity": "sha512-1lLKB2Mu3aGP1Q/2eCOx0fNbRMe7XdwktwOruhfqqd0rIJWwN4Dh+E3hrPSlDCXnSR7UtZ1N38rVXm+6+MEhJQ==",
-      "requires": {
-        "asynckit": "^0.4.0",
-        "combined-stream": "^1.0.6",
-        "mime-types": "^2.1.12"
-      }
-    },
-    "forwarded": {
-      "version": "0.1.2",
-      "resolved": "https://registry.npmjs.org/forwarded/-/forwarded-0.1.2.tgz",
-      "integrity": "sha1-mMI9qxF1ZXuMBXPozszZGw/xjIQ="
-    },
-    "fragment-cache": {
-      "version": "0.2.1",
-      "resolved": "https://registry.npmjs.org/fragment-cache/-/fragment-cache-0.2.1.tgz",
-      "integrity": "sha1-QpD60n8T6Jvn8zeZxrxaCr//DRk=",
-      "dev": true,
-      "requires": {
-        "map-cache": "^0.2.2"
-      }
-    },
-    "fresh": {
-      "version": "0.5.2",
-      "resolved": "https://registry.npmjs.org/fresh/-/fresh-0.5.2.tgz",
-      "integrity": "sha1-PYyt2Q2XZWn6g1qx+OSyOhBWBac="
-    },
-    "from2": {
-      "version": "2.3.0",
-      "resolved": "https://registry.npmjs.org/from2/-/from2-2.3.0.tgz",
-      "integrity": "sha1-i/tVAr3kpNNs/e6gB/zKIdfjgq8=",
-      "dev": true,
-      "requires": {
-        "inherits": "^2.0.1",
-        "readable-stream": "^2.0.0"
-      }
-    },
-    "fs-constants": {
-      "version": "1.0.0",
-      "resolved": "https://registry.npmjs.org/fs-constants/-/fs-constants-1.0.0.tgz",
-      "integrity": "sha512-y6OAwoSIf7FyjMIv94u+b5rdheZEjzR63GTyZJm5qh4Bi+2YgwLCcI/fPFZkL5PSixOt6ZNKm+w+Hfp/Bciwow=="
-    },
-    "fs-extra": {
-      "version": "2.1.2",
-      "resolved": "https://registry.npmjs.org/fs-extra/-/fs-extra-2.1.2.tgz",
-      "integrity": "sha1-BGxwFjzvmq1GsOSn+kZ/si1x3jU=",
-      "requires": {
-        "graceful-fs": "^4.1.2",
-        "jsonfile": "^2.1.0"
-      }
-    },
-    "fs-promise": {
-      "version": "2.0.3",
-      "resolved": "https://registry.npmjs.org/fs-promise/-/fs-promise-2.0.3.tgz",
-      "integrity": "sha1-9k5PhUvPaJqovdy6JokW2z20aFQ=",
-      "optional": true,
-      "requires": {
-        "any-promise": "^1.3.0",
-        "fs-extra": "^2.0.0",
-        "mz": "^2.6.0",
-        "thenify-all": "^1.6.0"
-      }
-    },
-    "fs-write-stream-atomic": {
-      "version": "1.0.10",
-      "resolved": "https://registry.npmjs.org/fs-write-stream-atomic/-/fs-write-stream-atomic-1.0.10.tgz",
-      "integrity": "sha1-tH31NJPvkR33VzHnCp3tAYnbQMk=",
-      "dev": true,
-      "requires": {
-        "graceful-fs": "^4.1.2",
-        "iferr": "^0.1.5",
-        "imurmurhash": "^0.1.4",
-        "readable-stream": "1 || 2"
-      }
-    },
-    "fs.realpath": {
-      "version": "1.0.0",
-      "resolved": "https://registry.npmjs.org/fs.realpath/-/fs.realpath-1.0.0.tgz",
-      "integrity": "sha1-FQStJSMVjKpA20onh8sBQRmU6k8="
     },
     "fstream": {
       "version": "1.0.11",
@@ -4155,11 +3978,7 @@
     },
     "get-stream": {
       "version": "3.0.0",
-<<<<<<< HEAD
       "resolved": "http://registry.npmjs.org/get-stream/-/get-stream-3.0.0.tgz",
-=======
-      "resolved": "https://registry.npmjs.org/get-stream/-/get-stream-3.0.0.tgz",
->>>>>>> acb7fc6f
       "integrity": "sha1-jpQ9E1jcN1VQVOy+LtsFqhdO3hQ="
     },
     "get-value": {
@@ -4231,13 +4050,12 @@
       "integrity": "sha512-S0nG3CLEQiY/ILxqtztTWH/3iRRdyBLw6KMDxnKMchrtbj2OFmehVh0WUCfW3DUrIgx/qFrJPICrq4Z4sTR9UQ=="
     },
     "globby": {
-      "version": "5.0.0",
-      "resolved": "https://registry.npmjs.org/globby/-/globby-5.0.0.tgz",
-      "integrity": "sha1-69hGZ8oNuzMLmbz8aOrCvFQ3Dg0=",
+      "version": "6.1.0",
+      "resolved": "https://registry.npmjs.org/globby/-/globby-6.1.0.tgz",
+      "integrity": "sha1-9abXDoOV4hyFj7BInWTfAkJNUGw=",
       "dev": true,
       "requires": {
         "array-union": "^1.0.1",
-        "arrify": "^1.0.0",
         "glob": "^7.0.3",
         "object-assign": "^4.0.1",
         "pify": "^2.0.0",
@@ -4274,9 +4092,9 @@
       }
     },
     "graceful-fs": {
-      "version": "4.1.13",
-      "resolved": "https://registry.npmjs.org/graceful-fs/-/graceful-fs-4.1.13.tgz",
-      "integrity": "sha512-a3u3Sck0c7/X622CIqiU0q/eRmhEOssVa3jkrfRRxxHPzaW1EcZgsQt87zKipdteGmFEKGGBvIBPr13pCB2HYw=="
+      "version": "4.1.15",
+      "resolved": "https://registry.npmjs.org/graceful-fs/-/graceful-fs-4.1.15.tgz",
+      "integrity": "sha512-6uHUhOPEBgQ24HM+r6b/QwWfZq+yiFcipKFrOFiBEnWdy5sdzYoi+pJeQaPI5qOLRFqWmAXUPQNsielzdLoecA=="
     },
     "graceful-readlink": {
       "version": "1.0.1",
@@ -4295,11 +4113,11 @@
       "integrity": "sha1-qUwiJOvKwEeCoNkDVSHyRzW37JI="
     },
     "har-validator": {
-      "version": "5.1.0",
-      "resolved": "https://registry.npmjs.org/har-validator/-/har-validator-5.1.0.tgz",
-      "integrity": "sha512-+qnmNjI4OfH2ipQ9VQOw23bBd/ibtfbVdK2fYbY4acTDqKTW/YDp9McimZdDbG8iV9fZizUqQMD5xvriB146TA==",
-      "requires": {
-        "ajv": "^5.3.0",
+      "version": "5.1.2",
+      "resolved": "https://registry.npmjs.org/har-validator/-/har-validator-5.1.2.tgz",
+      "integrity": "sha512-OFxb5MZXCUMx43X7O8LK4FKggEQx6yC5QPmOcBnYbJ9UjxEcMcrMbaR0af5HZpqeFopw2GwQRQi34ZXI7YLM5w==",
+      "requires": {
+        "ajv": "^6.5.5",
         "har-schema": "^2.0.0"
       }
     },
@@ -5041,9 +4859,9 @@
       "integrity": "sha1-tIDIkuWaLwWVTOcnvT8qTogvnhM="
     },
     "json-schema-traverse": {
-      "version": "0.3.1",
-      "resolved": "https://registry.npmjs.org/json-schema-traverse/-/json-schema-traverse-0.3.1.tgz",
-      "integrity": "sha1-NJptRMU6Ud6JtAgFxdXlm0F9M0A="
+      "version": "0.4.1",
+      "resolved": "https://registry.npmjs.org/json-schema-traverse/-/json-schema-traverse-0.4.1.tgz",
+      "integrity": "sha512-xbbCH5dCYU5T8LcEhhuh7HJ88HXuW3qsI3Y0zOZFKfZEHcpWiHU/Jxzk629Brsab/mMiHQti9wMP+845RPe3Vg=="
     },
     "json-stable-stringify": {
       "version": "1.0.1",
@@ -5472,11 +5290,7 @@
     },
     "media-typer": {
       "version": "0.3.0",
-<<<<<<< HEAD
       "resolved": "http://registry.npmjs.org/media-typer/-/media-typer-0.3.0.tgz",
-=======
-      "resolved": "https://registry.npmjs.org/media-typer/-/media-typer-0.3.0.tgz",
->>>>>>> acb7fc6f
       "integrity": "sha1-hxDXrwqmJvj/+hzgAWhUUmMlV0g="
     },
     "mem": {
@@ -5948,6 +5762,12 @@
           "integrity": "sha1-czIwDoQBYb2j5podHZGn1LwW8YI=",
           "dev": true
         },
+        "punycode": {
+          "version": "1.4.1",
+          "resolved": "https://registry.npmjs.org/punycode/-/punycode-1.4.1.tgz",
+          "integrity": "sha1-wNWmOycYgArY4esPpSachN1BhF4=",
+          "dev": true
+        },
         "string_decoder": {
           "version": "1.1.1",
           "resolved": "https://registry.npmjs.org/string_decoder/-/string_decoder-1.1.1.tgz",
@@ -6189,6 +6009,12 @@
         "p-limit": "^1.1.0"
       }
     },
+    "p-map": {
+      "version": "1.2.0",
+      "resolved": "https://registry.npmjs.org/p-map/-/p-map-1.2.0.tgz",
+      "integrity": "sha512-r6zKACMNhjPJMTl8KcFH4li//gkrXWfbD6feV8l6doRHlzljFWGJ2AP6iKaCJXyZmAUMOPtvbW7EXkbWO/pLEA==",
+      "dev": true
+    },
     "p-timeout": {
       "version": "1.2.1",
       "resolved": "https://registry.npmjs.org/p-timeout/-/p-timeout-1.2.1.tgz",
@@ -6432,9 +6258,9 @@
       "integrity": "sha1-1PRWKwzjaW5BrFLQ4ALlemNdxtw="
     },
     "prettier": {
-      "version": "1.14.3",
-      "resolved": "https://registry.npmjs.org/prettier/-/prettier-1.14.3.tgz",
-      "integrity": "sha512-qZDVnCrnpsRJJq5nSsiHCE3BYMED2OtsI+cmzIzF1QIfqm5ALf8tEJcO27zV1gKNKRPdhjO0dNWnrzssDQ1tFg==",
+      "version": "1.15.1",
+      "resolved": "https://registry.npmjs.org/prettier/-/prettier-1.15.1.tgz",
+      "integrity": "sha512-4rgV2hyc/5Pk0XHH4VjJWHRgVjgRbpMfLQjREAhHBtyW1UvTFkjJEsueGYNYYZd9mn97K+1qv0EBwm11zoaSgA==",
       "dev": true
     },
     "private": {
@@ -6583,9 +6409,9 @@
       }
     },
     "punycode": {
-      "version": "1.4.1",
-      "resolved": "https://registry.npmjs.org/punycode/-/punycode-1.4.1.tgz",
-      "integrity": "sha1-wNWmOycYgArY4esPpSachN1BhF4="
+      "version": "2.1.1",
+      "resolved": "https://registry.npmjs.org/punycode/-/punycode-2.1.1.tgz",
+      "integrity": "sha512-XRsRjdf+j5ml+y/6GKHPZbrF/8p2Yga0JPtdqTIY2Xe5ohJPD9saDJJLPvp9+NSBprVvevdXZybnj2cv8OEd0A=="
     },
     "qs": {
       "version": "6.5.2",
@@ -7001,32 +6827,6 @@
       "requires": {
         "ajv": "^6.1.0",
         "ajv-keywords": "^3.1.0"
-      },
-      "dependencies": {
-        "ajv": {
-          "version": "6.5.4",
-          "resolved": "https://registry.npmjs.org/ajv/-/ajv-6.5.4.tgz",
-          "integrity": "sha512-4Wyjt8+t6YszqaXnLDfMmG/8AlO5Zbcsy3ATHncCzjW/NoPzAId8AK6749Ybjmdt+kUY1gP60fCu46oDxPv/mg==",
-          "dev": true,
-          "requires": {
-            "fast-deep-equal": "^2.0.1",
-            "fast-json-stable-stringify": "^2.0.0",
-            "json-schema-traverse": "^0.4.1",
-            "uri-js": "^4.2.2"
-          }
-        },
-        "fast-deep-equal": {
-          "version": "2.0.1",
-          "resolved": "https://registry.npmjs.org/fast-deep-equal/-/fast-deep-equal-2.0.1.tgz",
-          "integrity": "sha1-ewUhjd+WZ79/Nwv3/bLLFf3Qqkk=",
-          "dev": true
-        },
-        "json-schema-traverse": {
-          "version": "0.4.1",
-          "resolved": "https://registry.npmjs.org/json-schema-traverse/-/json-schema-traverse-0.4.1.tgz",
-          "integrity": "sha512-xbbCH5dCYU5T8LcEhhuh7HJ88HXuW3qsI3Y0zOZFKfZEHcpWiHU/Jxzk629Brsab/mMiHQti9wMP+845RPe3Vg==",
-          "dev": true
-        }
       }
     },
     "scrypt": {
@@ -7409,7 +7209,7 @@
       "dependencies": {
         "fs-extra": {
           "version": "0.30.0",
-          "resolved": "https://registry.npmjs.org/fs-extra/-/fs-extra-0.30.0.tgz",
+          "resolved": "http://registry.npmjs.org/fs-extra/-/fs-extra-0.30.0.tgz",
           "integrity": "sha1-8jP/zAjU2n1DLapEl3aYnbHfk/A=",
           "dev": true,
           "requires": {
@@ -7732,40 +7532,16 @@
         "string-width": "^2.1.1"
       },
       "dependencies": {
-        "ajv": {
-          "version": "6.5.4",
-          "resolved": "https://registry.npmjs.org/ajv/-/ajv-6.5.4.tgz",
-          "integrity": "sha512-4Wyjt8+t6YszqaXnLDfMmG/8AlO5Zbcsy3ATHncCzjW/NoPzAId8AK6749Ybjmdt+kUY1gP60fCu46oDxPv/mg==",
-          "dev": true,
-          "requires": {
-            "fast-deep-equal": "^2.0.1",
-            "fast-json-stable-stringify": "^2.0.0",
-            "json-schema-traverse": "^0.4.1",
-            "uri-js": "^4.2.2"
-          }
-        },
         "ansi-regex": {
           "version": "3.0.0",
           "resolved": "https://registry.npmjs.org/ansi-regex/-/ansi-regex-3.0.0.tgz",
           "integrity": "sha1-7QMXwyIGT3lGbAKWa922Bas32Zg=",
           "dev": true
         },
-        "fast-deep-equal": {
-          "version": "2.0.1",
-          "resolved": "https://registry.npmjs.org/fast-deep-equal/-/fast-deep-equal-2.0.1.tgz",
-          "integrity": "sha1-ewUhjd+WZ79/Nwv3/bLLFf3Qqkk=",
-          "dev": true
-        },
         "is-fullwidth-code-point": {
           "version": "2.0.0",
           "resolved": "https://registry.npmjs.org/is-fullwidth-code-point/-/is-fullwidth-code-point-2.0.0.tgz",
           "integrity": "sha1-o7MKXE8ZkYMWeqq5O+764937ZU8=",
-          "dev": true
-        },
-        "json-schema-traverse": {
-          "version": "0.4.1",
-          "resolved": "https://registry.npmjs.org/json-schema-traverse/-/json-schema-traverse-0.4.1.tgz",
-          "integrity": "sha512-xbbCH5dCYU5T8LcEhhuh7HJ88HXuW3qsI3Y0zOZFKfZEHcpWiHU/Jxzk629Brsab/mMiHQti9wMP+845RPe3Vg==",
           "dev": true
         },
         "string-width": {
@@ -7824,7 +7600,7 @@
     },
     "tar": {
       "version": "2.2.1",
-      "resolved": "https://registry.npmjs.org/tar/-/tar-2.2.1.tgz",
+      "resolved": "http://registry.npmjs.org/tar/-/tar-2.2.1.tgz",
       "integrity": "sha1-jk0qJWwOIYXGsYrWlK7JaLg8sdE=",
       "optional": true,
       "requires": {
@@ -7914,11 +7690,11 @@
       "integrity": "sha1-DdTJ/6q8NXlgsbckEV1+Doai4fU="
     },
     "through2": {
-      "version": "2.0.3",
-      "resolved": "https://registry.npmjs.org/through2/-/through2-2.0.3.tgz",
-      "integrity": "sha1-AARWmzfHx0ujnEPzzteNGtlBQL4=",
-      "requires": {
-        "readable-stream": "^2.1.5",
+      "version": "2.0.5",
+      "resolved": "https://registry.npmjs.org/through2/-/through2-2.0.5.tgz",
+      "integrity": "sha512-/mrRod8xqpA+IHSLyGCQ2s8SPHiCDEeQJSep1jqLYeEUClOFG2Qsh+4FU6G9VeqpZnGW/Su8LQGc4YKni5rYSQ==",
+      "requires": {
+        "readable-stream": "~2.3.6",
         "xtend": "~4.0.1"
       }
     },
@@ -8009,6 +7785,13 @@
       "requires": {
         "psl": "^1.1.24",
         "punycode": "^1.4.1"
+      },
+      "dependencies": {
+        "punycode": {
+          "version": "1.4.1",
+          "resolved": "https://registry.npmjs.org/punycode/-/punycode-1.4.1.tgz",
+          "integrity": "sha1-wNWmOycYgArY4esPpSachN1BhF4="
+        }
       }
     },
     "treeify": {
@@ -8312,17 +8095,8 @@
       "version": "4.2.2",
       "resolved": "https://registry.npmjs.org/uri-js/-/uri-js-4.2.2.tgz",
       "integrity": "sha512-KY9Frmirql91X2Qgjry0Wd4Y+YTdrdZheS8TFwvkbLWf/G5KNJDCh6pKL5OZctEW4+0Baa5idK2ZQuELRwPznQ==",
-      "dev": true,
       "requires": {
         "punycode": "^2.1.0"
-      },
-      "dependencies": {
-        "punycode": {
-          "version": "2.1.1",
-          "resolved": "https://registry.npmjs.org/punycode/-/punycode-2.1.1.tgz",
-          "integrity": "sha512-XRsRjdf+j5ml+y/6GKHPZbrF/8p2Yga0JPtdqTIY2Xe5ohJPD9saDJJLPvp9+NSBprVvevdXZybnj2cv8OEd0A==",
-          "dev": true
-        }
       }
     },
     "urix": {
@@ -8824,11 +8598,7 @@
         },
         "utf8": {
           "version": "2.1.1",
-<<<<<<< HEAD
           "resolved": "http://registry.npmjs.org/utf8/-/utf8-2.1.1.tgz",
-=======
-          "resolved": "https://registry.npmjs.org/utf8/-/utf8-2.1.1.tgz",
->>>>>>> acb7fc6f
           "integrity": "sha1-LgHbAvfY0JRPdxBPFgnrDDBM92g="
         }
       }
@@ -8871,30 +8641,6 @@
           "resolved": "https://registry.npmjs.org/acorn/-/acorn-5.7.3.tgz",
           "integrity": "sha512-T/zvzYRfbVojPWahDsE5evJdHb3oJoQfFbsrKM7w5Zcs++Tr257tia3BmMP8XYVjp1S9RZXQMh7gao96BlqZOw==",
           "dev": true
-        },
-        "ajv": {
-          "version": "6.5.4",
-          "resolved": "https://registry.npmjs.org/ajv/-/ajv-6.5.4.tgz",
-          "integrity": "sha512-4Wyjt8+t6YszqaXnLDfMmG/8AlO5Zbcsy3ATHncCzjW/NoPzAId8AK6749Ybjmdt+kUY1gP60fCu46oDxPv/mg==",
-          "dev": true,
-          "requires": {
-            "fast-deep-equal": "^2.0.1",
-            "fast-json-stable-stringify": "^2.0.0",
-            "json-schema-traverse": "^0.4.1",
-            "uri-js": "^4.2.2"
-          }
-        },
-        "fast-deep-equal": {
-          "version": "2.0.1",
-          "resolved": "https://registry.npmjs.org/fast-deep-equal/-/fast-deep-equal-2.0.1.tgz",
-          "integrity": "sha1-ewUhjd+WZ79/Nwv3/bLLFf3Qqkk=",
-          "dev": true
-        },
-        "json-schema-traverse": {
-          "version": "0.4.1",
-          "resolved": "https://registry.npmjs.org/json-schema-traverse/-/json-schema-traverse-0.4.1.tgz",
-          "integrity": "sha512-xbbCH5dCYU5T8LcEhhuh7HJ88HXuW3qsI3Y0zOZFKfZEHcpWiHU/Jxzk629Brsab/mMiHQti9wMP+845RPe3Vg==",
-          "dev": true
         }
       }
     },

{
  "name": "ganache-core",
  "version": "2.2.1",
  "lockfileVersion": 1,
  "requires": true,
  "dependencies": {
    "@webassemblyjs/ast": {
      "version": "1.5.13",
      "resolved": "https://registry.npmjs.org/@webassemblyjs/ast/-/ast-1.5.13.tgz",
      "integrity": "sha512-49nwvW/Hx9i+OYHg+mRhKZfAlqThr11Dqz8TsrvqGKMhdI2ijy3KBJOun2Z4770TPjrIJhR6KxChQIDaz8clDA==",
      "dev": true,
      "requires": {
        "@webassemblyjs/helper-module-context": "1.5.13",
        "@webassemblyjs/helper-wasm-bytecode": "1.5.13",
        "@webassemblyjs/wast-parser": "1.5.13",
        "debug": "^3.1.0",
        "mamacro": "^0.0.3"
      }
    },
    "@webassemblyjs/floating-point-hex-parser": {
      "version": "1.5.13",
      "resolved": "https://registry.npmjs.org/@webassemblyjs/floating-point-hex-parser/-/floating-point-hex-parser-1.5.13.tgz",
      "integrity": "sha512-vrvvB18Kh4uyghSKb0NTv+2WZx871WL2NzwMj61jcq2bXkyhRC+8Q0oD7JGVf0+5i/fKQYQSBCNMMsDMRVAMqA==",
      "dev": true
    },
    "@webassemblyjs/helper-api-error": {
      "version": "1.5.13",
      "resolved": "https://registry.npmjs.org/@webassemblyjs/helper-api-error/-/helper-api-error-1.5.13.tgz",
      "integrity": "sha512-dBh2CWYqjaDlvMmRP/kudxpdh30uXjIbpkLj9HQe+qtYlwvYjPRjdQXrq1cTAAOUSMTtzqbXIxEdEZmyKfcwsg==",
      "dev": true
    },
    "@webassemblyjs/helper-buffer": {
      "version": "1.5.13",
      "resolved": "https://registry.npmjs.org/@webassemblyjs/helper-buffer/-/helper-buffer-1.5.13.tgz",
      "integrity": "sha512-v7igWf1mHcpJNbn4m7e77XOAWXCDT76Xe7Is1VQFXc4K5jRcFrl9D0NrqM4XifQ0bXiuTSkTKMYqDxu5MhNljA==",
      "dev": true,
      "requires": {
        "debug": "^3.1.0"
      }
    },
    "@webassemblyjs/helper-code-frame": {
      "version": "1.5.13",
      "resolved": "https://registry.npmjs.org/@webassemblyjs/helper-code-frame/-/helper-code-frame-1.5.13.tgz",
      "integrity": "sha512-yN6ScQQDFCiAXnVctdVO/J5NQRbwyTbQzsGzEgXsAnrxhjp0xihh+nNHQTMrq5UhOqTb5LykpJAvEv9AT0jnAQ==",
      "dev": true,
      "requires": {
        "@webassemblyjs/wast-printer": "1.5.13"
      }
    },
    "@webassemblyjs/helper-fsm": {
      "version": "1.5.13",
      "resolved": "https://registry.npmjs.org/@webassemblyjs/helper-fsm/-/helper-fsm-1.5.13.tgz",
      "integrity": "sha512-hSIKzbXjVMRvy3Jzhgu+vDd/aswJ+UMEnLRCkZDdknZO3Z9e6rp1DAs0tdLItjCFqkz9+0BeOPK/mk3eYvVzZg==",
      "dev": true
    },
    "@webassemblyjs/helper-module-context": {
      "version": "1.5.13",
      "resolved": "https://registry.npmjs.org/@webassemblyjs/helper-module-context/-/helper-module-context-1.5.13.tgz",
      "integrity": "sha512-zxJXULGPLB7r+k+wIlvGlXpT4CYppRz8fLUM/xobGHc9Z3T6qlmJD9ySJ2jknuktuuiR9AjnNpKYDECyaiX+QQ==",
      "dev": true,
      "requires": {
        "debug": "^3.1.0",
        "mamacro": "^0.0.3"
      }
    },
    "@webassemblyjs/helper-wasm-bytecode": {
      "version": "1.5.13",
      "resolved": "https://registry.npmjs.org/@webassemblyjs/helper-wasm-bytecode/-/helper-wasm-bytecode-1.5.13.tgz",
      "integrity": "sha512-0n3SoNGLvbJIZPhtMFq0XmmnA/YmQBXaZKQZcW8maGKwLpVcgjNrxpFZHEOLKjXJYVN5Il8vSfG7nRX50Zn+aw==",
      "dev": true
    },
    "@webassemblyjs/helper-wasm-section": {
      "version": "1.5.13",
      "resolved": "https://registry.npmjs.org/@webassemblyjs/helper-wasm-section/-/helper-wasm-section-1.5.13.tgz",
      "integrity": "sha512-IJ/goicOZ5TT1axZFSnlAtz4m8KEjYr12BNOANAwGFPKXM4byEDaMNXYowHMG0yKV9a397eU/NlibFaLwr1fbw==",
      "dev": true,
      "requires": {
        "@webassemblyjs/ast": "1.5.13",
        "@webassemblyjs/helper-buffer": "1.5.13",
        "@webassemblyjs/helper-wasm-bytecode": "1.5.13",
        "@webassemblyjs/wasm-gen": "1.5.13",
        "debug": "^3.1.0"
      }
    },
    "@webassemblyjs/ieee754": {
      "version": "1.5.13",
      "resolved": "https://registry.npmjs.org/@webassemblyjs/ieee754/-/ieee754-1.5.13.tgz",
      "integrity": "sha512-TseswvXEPpG5TCBKoLx9tT7+/GMACjC1ruo09j46ULRZWYm8XHpDWaosOjTnI7kr4SRJFzA6MWoUkAB+YCGKKg==",
      "dev": true,
      "requires": {
        "ieee754": "^1.1.11"
      }
    },
    "@webassemblyjs/leb128": {
      "version": "1.5.13",
      "resolved": "https://registry.npmjs.org/@webassemblyjs/leb128/-/leb128-1.5.13.tgz",
      "integrity": "sha512-0NRMxrL+GG3eISGZBmLBLAVjphbN8Si15s7jzThaw1UE9e5BY1oH49/+MA1xBzxpf1OW5sf9OrPDOclk9wj2yg==",
      "dev": true,
      "requires": {
        "long": "4.0.0"
      },
      "dependencies": {
        "long": {
          "version": "4.0.0",
          "resolved": "https://registry.npmjs.org/long/-/long-4.0.0.tgz",
          "integrity": "sha512-XsP+KhQif4bjX1kbuSiySJFNAehNxgLb6hPRGJ9QsUr8ajHkuXGdrHmFUTUUXhDwVX2R5bY4JNZEwbUiMhV+MA==",
          "dev": true
        }
      }
    },
    "@webassemblyjs/utf8": {
      "version": "1.5.13",
      "resolved": "https://registry.npmjs.org/@webassemblyjs/utf8/-/utf8-1.5.13.tgz",
      "integrity": "sha512-Ve1ilU2N48Ew0lVGB8FqY7V7hXjaC4+PeZM+vDYxEd+R2iQ0q+Wb3Rw8v0Ri0+rxhoz6gVGsnQNb4FjRiEH/Ng==",
      "dev": true
    },
    "@webassemblyjs/wasm-edit": {
      "version": "1.5.13",
      "resolved": "https://registry.npmjs.org/@webassemblyjs/wasm-edit/-/wasm-edit-1.5.13.tgz",
      "integrity": "sha512-X7ZNW4+Hga4f2NmqENnHke2V/mGYK/xnybJSIXImt1ulxbCOEs/A+ZK/Km2jgihjyVxp/0z0hwIcxC6PrkWtgw==",
      "dev": true,
      "requires": {
        "@webassemblyjs/ast": "1.5.13",
        "@webassemblyjs/helper-buffer": "1.5.13",
        "@webassemblyjs/helper-wasm-bytecode": "1.5.13",
        "@webassemblyjs/helper-wasm-section": "1.5.13",
        "@webassemblyjs/wasm-gen": "1.5.13",
        "@webassemblyjs/wasm-opt": "1.5.13",
        "@webassemblyjs/wasm-parser": "1.5.13",
        "@webassemblyjs/wast-printer": "1.5.13",
        "debug": "^3.1.0"
      }
    },
    "@webassemblyjs/wasm-gen": {
      "version": "1.5.13",
      "resolved": "https://registry.npmjs.org/@webassemblyjs/wasm-gen/-/wasm-gen-1.5.13.tgz",
      "integrity": "sha512-yfv94Se8R73zmr8GAYzezFHc3lDwE/lBXQddSiIZEKZFuqy7yWtm3KMwA1uGbv5G1WphimJxboXHR80IgX1hQA==",
      "dev": true,
      "requires": {
        "@webassemblyjs/ast": "1.5.13",
        "@webassemblyjs/helper-wasm-bytecode": "1.5.13",
        "@webassemblyjs/ieee754": "1.5.13",
        "@webassemblyjs/leb128": "1.5.13",
        "@webassemblyjs/utf8": "1.5.13"
      }
    },
    "@webassemblyjs/wasm-opt": {
      "version": "1.5.13",
      "resolved": "https://registry.npmjs.org/@webassemblyjs/wasm-opt/-/wasm-opt-1.5.13.tgz",
      "integrity": "sha512-IkXSkgzVhQ0QYAdIayuCWMmXSYx0dHGU8Ah/AxJf1gBvstMWVnzJnBwLsXLyD87VSBIcsqkmZ28dVb0mOC3oBg==",
      "dev": true,
      "requires": {
        "@webassemblyjs/ast": "1.5.13",
        "@webassemblyjs/helper-buffer": "1.5.13",
        "@webassemblyjs/wasm-gen": "1.5.13",
        "@webassemblyjs/wasm-parser": "1.5.13",
        "debug": "^3.1.0"
      }
    },
    "@webassemblyjs/wasm-parser": {
      "version": "1.5.13",
      "resolved": "https://registry.npmjs.org/@webassemblyjs/wasm-parser/-/wasm-parser-1.5.13.tgz",
      "integrity": "sha512-XnYoIcu2iqq8/LrtmdnN3T+bRjqYFjRHqWbqK3osD/0r/Fcv4d9ecRzjVtC29ENEuNTK4mQ9yyxCBCbK8S/cpg==",
      "dev": true,
      "requires": {
        "@webassemblyjs/ast": "1.5.13",
        "@webassemblyjs/helper-api-error": "1.5.13",
        "@webassemblyjs/helper-wasm-bytecode": "1.5.13",
        "@webassemblyjs/ieee754": "1.5.13",
        "@webassemblyjs/leb128": "1.5.13",
        "@webassemblyjs/utf8": "1.5.13"
      }
    },
    "@webassemblyjs/wast-parser": {
      "version": "1.5.13",
      "resolved": "https://registry.npmjs.org/@webassemblyjs/wast-parser/-/wast-parser-1.5.13.tgz",
      "integrity": "sha512-Lbz65T0LQ1LgzKiUytl34CwuhMNhaCLgrh0JW4rJBN6INnBB8NMwUfQM+FxTnLY9qJ+lHJL/gCM5xYhB9oWi4A==",
      "dev": true,
      "requires": {
        "@webassemblyjs/ast": "1.5.13",
        "@webassemblyjs/floating-point-hex-parser": "1.5.13",
        "@webassemblyjs/helper-api-error": "1.5.13",
        "@webassemblyjs/helper-code-frame": "1.5.13",
        "@webassemblyjs/helper-fsm": "1.5.13",
        "long": "^3.2.0",
        "mamacro": "^0.0.3"
      }
    },
    "@webassemblyjs/wast-printer": {
      "version": "1.5.13",
      "resolved": "https://registry.npmjs.org/@webassemblyjs/wast-printer/-/wast-printer-1.5.13.tgz",
      "integrity": "sha512-QcwogrdqcBh8Z+eUF8SG+ag5iwQSXxQJELBEHmLkk790wgQgnIMmntT2sMAMw53GiFNckArf5X0bsCA44j3lWQ==",
      "dev": true,
      "requires": {
        "@webassemblyjs/ast": "1.5.13",
        "@webassemblyjs/wast-parser": "1.5.13",
        "long": "^3.2.0"
      }
    },
    "abstract-leveldown": {
      "version": "3.0.0",
      "resolved": "https://registry.npmjs.org/abstract-leveldown/-/abstract-leveldown-3.0.0.tgz",
      "integrity": "sha512-KUWx9UWGQD12zsmLNj64/pndaz4iJh/Pj7nopgkfDG6RlCcbMZvT6+9l7dchK4idog2Is8VdC/PvNbFuFmalIQ==",
      "requires": {
        "xtend": "~4.0.0"
      }
    },
    "accepts": {
      "version": "1.3.5",
      "resolved": "https://registry.npmjs.org/accepts/-/accepts-1.3.5.tgz",
      "integrity": "sha1-63d99gEXI6OxTopywIBcjoZ0a9I=",
      "dev": true,
      "requires": {
        "mime-types": "~2.1.18",
        "negotiator": "0.6.1"
      }
    },
    "acorn": {
      "version": "5.7.2",
      "resolved": "https://registry.npmjs.org/acorn/-/acorn-5.7.2.tgz",
      "integrity": "sha512-cJrKCNcr2kv8dlDnbw+JPUGjHZzo4myaxOLmpOX8a+rgX94YeTcTMv/LFJUSByRpc+i4GgVnnhLxvMu/2Y+rqw==",
      "dev": true
    },
    "acorn-dynamic-import": {
      "version": "3.0.0",
      "resolved": "https://registry.npmjs.org/acorn-dynamic-import/-/acorn-dynamic-import-3.0.0.tgz",
      "integrity": "sha512-zVWV8Z8lislJoOKKqdNMOB+s6+XV5WERty8MnKBeFgwA+19XJjJHs2RP5dzM57FftIs+jQnRToLiWazKr6sSWg==",
      "dev": true,
      "requires": {
        "acorn": "^5.0.0"
      }
    },
    "aes-js": {
      "version": "3.1.1",
      "resolved": "https://registry.npmjs.org/aes-js/-/aes-js-3.1.1.tgz",
      "integrity": "sha512-cEA0gBelItZZV7iBiL8ApCiNgc+gBWJJ4uoORhbu6vOqAJ0UL9wIlxr4RI7ij9SSVzy6AnPwiu37kVYiHCl3nw==",
      "dev": true,
      "optional": true
    },
    "ajv": {
      "version": "5.5.2",
      "resolved": "https://registry.npmjs.org/ajv/-/ajv-5.5.2.tgz",
      "integrity": "sha1-c7Xuyj+rZT49P5Qis0GtQiBdyWU=",
      "requires": {
        "co": "^4.6.0",
        "fast-deep-equal": "^1.0.0",
        "fast-json-stable-stringify": "^2.0.0",
        "json-schema-traverse": "^0.3.0"
      }
    },
    "ajv-keywords": {
      "version": "3.2.0",
      "resolved": "https://registry.npmjs.org/ajv-keywords/-/ajv-keywords-3.2.0.tgz",
      "integrity": "sha1-6GuBnGAs+IIa1jdBNpjx3sAhhHo=",
      "dev": true
    },
    "ansi-escapes": {
      "version": "3.1.0",
      "resolved": "https://registry.npmjs.org/ansi-escapes/-/ansi-escapes-3.1.0.tgz",
      "integrity": "sha512-UgAb8H9D41AQnu/PbWlCofQVcnV4Gs2bBJi9eZPxfU/hgglFh3SMDMENRIqdr7H6XFnXdoknctFByVsCOotTVw==",
      "dev": true
    },
    "ansi-regex": {
      "version": "2.1.1",
      "resolved": "https://registry.npmjs.org/ansi-regex/-/ansi-regex-2.1.1.tgz",
      "integrity": "sha1-w7M6te42DYbg5ijwRorn7yfWVN8="
    },
    "ansi-styles": {
      "version": "2.2.1",
      "resolved": "https://registry.npmjs.org/ansi-styles/-/ansi-styles-2.2.1.tgz",
      "integrity": "sha1-tDLdM1i2NM914eRmQ2gkBTPB3b4="
    },
    "any-promise": {
      "version": "1.3.0",
      "resolved": "https://registry.npmjs.org/any-promise/-/any-promise-1.3.0.tgz",
      "integrity": "sha1-q8av7tzqUugJzcA3au0845Y10X8=",
      "dev": true
    },
    "anymatch": {
      "version": "2.0.0",
      "resolved": "https://registry.npmjs.org/anymatch/-/anymatch-2.0.0.tgz",
      "integrity": "sha512-5teOsQWABXHHBFP9y3skS5P3d/WfWXpv3FUpy+LorMrNYaT9pI4oLMQX7jzQ2KklNpGpWHzdCXTDT2Y3XGlZBw==",
      "dev": true,
      "requires": {
        "micromatch": "^3.1.4",
        "normalize-path": "^2.1.1"
      }
    },
    "aproba": {
      "version": "1.2.0",
      "resolved": "https://registry.npmjs.org/aproba/-/aproba-1.2.0.tgz",
      "integrity": "sha512-Y9J6ZjXtoYh8RnXVCMOU/ttDmk1aBjunq9vO0ta5x85WDQiQfUF9sIPBITdbiiIVcBo03Hi3jMxigBtsddlXRw==",
      "dev": true
    },
    "arr-diff": {
      "version": "4.0.0",
      "resolved": "https://registry.npmjs.org/arr-diff/-/arr-diff-4.0.0.tgz",
      "integrity": "sha1-1kYQdP6/7HHn4VI1dhoyml3HxSA=",
      "dev": true
    },
    "arr-flatten": {
      "version": "1.1.0",
      "resolved": "https://registry.npmjs.org/arr-flatten/-/arr-flatten-1.1.0.tgz",
      "integrity": "sha512-L3hKV5R/p5o81R7O02IGnwpDmkp6E982XhtbuwSe3O4qOtMMMtodicASA1Cny2U+aCXcNpml+m4dPsvsJ3jatg==",
      "dev": true
    },
    "arr-union": {
      "version": "3.1.0",
      "resolved": "https://registry.npmjs.org/arr-union/-/arr-union-3.1.0.tgz",
      "integrity": "sha1-45sJrqne+Gao8gbiiK9jkZuuOcQ=",
      "dev": true
    },
    "array-flatten": {
      "version": "1.1.1",
      "resolved": "https://registry.npmjs.org/array-flatten/-/array-flatten-1.1.1.tgz",
      "integrity": "sha1-ml9pkFGx5wczKPKgCJaLZOopVdI=",
      "dev": true
    },
    "array-unique": {
      "version": "0.3.2",
      "resolved": "https://registry.npmjs.org/array-unique/-/array-unique-0.3.2.tgz",
      "integrity": "sha1-qJS3XUvE9s1nnvMkSp/Y9Gri1Cg=",
      "dev": true
    },
    "asn1": {
      "version": "0.2.4",
      "resolved": "https://registry.npmjs.org/asn1/-/asn1-0.2.4.tgz",
      "integrity": "sha512-jxwzQpLQjSmWXgwaCZE9Nz+glAG01yF1QnWgbhGwHI5A6FRIEY6IVqtHhIepHqI7/kyEyQEagBC5mBEFlIYvdg==",
      "requires": {
        "safer-buffer": "~2.1.0"
      }
    },
    "asn1.js": {
      "version": "4.10.1",
      "resolved": "https://registry.npmjs.org/asn1.js/-/asn1.js-4.10.1.tgz",
      "integrity": "sha512-p32cOF5q0Zqs9uBiONKYLm6BClCoBCM5O9JfeUSlnQLBTxYdTK+pW+nXflm8UkKd2UYlEbYz5qEi0JuZR9ckSw==",
      "dev": true,
      "requires": {
        "bn.js": "^4.0.0",
        "inherits": "^2.0.1",
        "minimalistic-assert": "^1.0.0"
      }
    },
    "assert": {
      "version": "1.4.1",
      "resolved": "https://registry.npmjs.org/assert/-/assert-1.4.1.tgz",
      "integrity": "sha1-mZEtWRg2tab1s0XA8H7vwI/GXZE=",
      "dev": true,
      "requires": {
        "util": "0.10.3"
      }
    },
    "assert-match": {
      "version": "1.1.1",
      "resolved": "https://registry.npmjs.org/assert-match/-/assert-match-1.1.1.tgz",
      "integrity": "sha512-c0QY2kpYVrH/jis6cCq9Mnt4/bIdGALDh1N8HY9ZARZedsMs5LSbgywxkjd5A1uNVLN0L8evANxBPxKiabVoZw==",
      "dev": true,
      "requires": {
        "assert": "^1.4.1",
        "babel-runtime": "^6.23.0",
        "es-to-primitive": "^1.1.1",
        "lodash.merge": "^4.6.0"
      }
    },
    "assert-plus": {
      "version": "1.0.0",
      "resolved": "https://registry.npmjs.org/assert-plus/-/assert-plus-1.0.0.tgz",
      "integrity": "sha1-8S4PPF13sLHN2RRpQuTpbB5N1SU="
    },
    "assign-symbols": {
      "version": "1.0.0",
      "resolved": "https://registry.npmjs.org/assign-symbols/-/assign-symbols-1.0.0.tgz",
      "integrity": "sha1-WWZ/QfrdTyDMvCu5a41Pf3jsA2c=",
      "dev": true
    },
    "async": {
      "version": "2.6.1",
      "resolved": "https://registry.npmjs.org/async/-/async-2.6.1.tgz",
      "integrity": "sha512-fNEiL2+AZt6AlAw/29Cr0UDe4sRAHCpEHh54WMz+Bb7QfNcFw4h3loofyJpLeQs4Yx7yuqu/2dLgM5hKOs6HlQ==",
      "requires": {
        "lodash": "^4.17.10"
      }
    },
    "async-each": {
      "version": "1.0.1",
      "resolved": "https://registry.npmjs.org/async-each/-/async-each-1.0.1.tgz",
      "integrity": "sha1-GdOGodntxufByF04iu28xW0zYC0=",
      "dev": true
    },
    "async-eventemitter": {
      "version": "0.2.4",
      "resolved": "https://registry.npmjs.org/async-eventemitter/-/async-eventemitter-0.2.4.tgz",
      "integrity": "sha512-pd20BwL7Yt1zwDFy+8MX8F1+WCT8aQeKj0kQnTrH9WaeRETlRamVhD0JtRPmrV4GfOJ2F9CvdQkZeZhnh2TuHw==",
      "requires": {
        "async": "^2.4.0"
      }
    },
    "async-limiter": {
      "version": "1.0.0",
      "resolved": "https://registry.npmjs.org/async-limiter/-/async-limiter-1.0.0.tgz",
      "integrity": "sha512-jp/uFnooOiO+L211eZOoSyzpOITMXx1rBITauYykG3BRYPu8h0UcxsPNB04RR5vo4Tyz3+ay17tR6JVf9qzYWg=="
    },
    "asynckit": {
      "version": "0.4.0",
      "resolved": "https://registry.npmjs.org/asynckit/-/asynckit-0.4.0.tgz",
      "integrity": "sha1-x57Zf380y48robyXkLzDZkdLS3k="
    },
    "atob": {
      "version": "2.1.2",
      "resolved": "https://registry.npmjs.org/atob/-/atob-2.1.2.tgz",
      "integrity": "sha512-Wm6ukoaOGJi/73p/cl2GvLjTI5JM1k/O14isD73YML8StrH/7/lRFgmg8nICZgD3bZZvjwCGxtMOD3wWNAu8cg==",
      "dev": true
    },
    "aws-sign2": {
      "version": "0.7.0",
      "resolved": "https://registry.npmjs.org/aws-sign2/-/aws-sign2-0.7.0.tgz",
      "integrity": "sha1-tG6JCTSpWR8tL2+G1+ap8bP+dqg="
    },
    "aws4": {
      "version": "1.8.0",
      "resolved": "https://registry.npmjs.org/aws4/-/aws4-1.8.0.tgz",
      "integrity": "sha512-ReZxvNHIOv88FlT7rxcXIIC0fPt4KZqZbOlivyWtXLt8ESx84zd3kMC6iK5jVeS2qt+g7ftS7ye4fi06X5rtRQ=="
    },
    "babel-code-frame": {
      "version": "6.26.0",
      "resolved": "https://registry.npmjs.org/babel-code-frame/-/babel-code-frame-6.26.0.tgz",
      "integrity": "sha1-Y/1D99weO7fONZR9uP42mj9Yx0s=",
      "requires": {
        "chalk": "^1.1.3",
        "esutils": "^2.0.2",
        "js-tokens": "^3.0.2"
      }
    },
    "babel-core": {
      "version": "6.26.3",
      "resolved": "https://registry.npmjs.org/babel-core/-/babel-core-6.26.3.tgz",
      "integrity": "sha512-6jyFLuDmeidKmUEb3NM+/yawG0M2bDZ9Z1qbZP59cyHLz8kYGKYwpJP0UwUKKUiTRNvxfLesJnTedqczP7cTDA==",
      "requires": {
        "babel-code-frame": "^6.26.0",
        "babel-generator": "^6.26.0",
        "babel-helpers": "^6.24.1",
        "babel-messages": "^6.23.0",
        "babel-register": "^6.26.0",
        "babel-runtime": "^6.26.0",
        "babel-template": "^6.26.0",
        "babel-traverse": "^6.26.0",
        "babel-types": "^6.26.0",
        "babylon": "^6.18.0",
        "convert-source-map": "^1.5.1",
        "debug": "^2.6.9",
        "json5": "^0.5.1",
        "lodash": "^4.17.4",
        "minimatch": "^3.0.4",
        "path-is-absolute": "^1.0.1",
        "private": "^0.1.8",
        "slash": "^1.0.0",
        "source-map": "^0.5.7"
      },
      "dependencies": {
        "debug": {
          "version": "2.6.9",
          "resolved": "https://registry.npmjs.org/debug/-/debug-2.6.9.tgz",
          "integrity": "sha512-bC7ElrdJaJnPbAP+1EotYvqZsb3ecl5wi6Bfi6BJTUcNowp6cvspg0jXznRTKDjm/E7AdgFBVeAPVMNcKGsHMA==",
          "requires": {
            "ms": "2.0.0"
          }
        }
      }
    },
    "babel-generator": {
      "version": "6.26.1",
      "resolved": "https://registry.npmjs.org/babel-generator/-/babel-generator-6.26.1.tgz",
      "integrity": "sha512-HyfwY6ApZj7BYTcJURpM5tznulaBvyio7/0d4zFOeMPUmfxkCjHocCuoLa2SAGzBI8AREcH3eP3758F672DppA==",
      "requires": {
        "babel-messages": "^6.23.0",
        "babel-runtime": "^6.26.0",
        "babel-types": "^6.26.0",
        "detect-indent": "^4.0.0",
        "jsesc": "^1.3.0",
        "lodash": "^4.17.4",
        "source-map": "^0.5.7",
        "trim-right": "^1.0.1"
      },
      "dependencies": {
        "jsesc": {
          "version": "1.3.0",
          "resolved": "https://registry.npmjs.org/jsesc/-/jsesc-1.3.0.tgz",
          "integrity": "sha1-RsP+yMGJKxKwgz25vHYiF226s0s="
        }
      }
    },
    "babel-helper-builder-binary-assignment-operator-visitor": {
      "version": "6.24.1",
      "resolved": "https://registry.npmjs.org/babel-helper-builder-binary-assignment-operator-visitor/-/babel-helper-builder-binary-assignment-operator-visitor-6.24.1.tgz",
      "integrity": "sha1-zORReto1b0IgvK6KAsKzRvmlZmQ=",
      "requires": {
        "babel-helper-explode-assignable-expression": "^6.24.1",
        "babel-runtime": "^6.22.0",
        "babel-types": "^6.24.1"
      }
    },
    "babel-helper-call-delegate": {
      "version": "6.24.1",
      "resolved": "https://registry.npmjs.org/babel-helper-call-delegate/-/babel-helper-call-delegate-6.24.1.tgz",
      "integrity": "sha1-7Oaqzdx25Bw0YfiL/Fdb0Nqi340=",
      "requires": {
        "babel-helper-hoist-variables": "^6.24.1",
        "babel-runtime": "^6.22.0",
        "babel-traverse": "^6.24.1",
        "babel-types": "^6.24.1"
      }
    },
    "babel-helper-define-map": {
      "version": "6.26.0",
      "resolved": "https://registry.npmjs.org/babel-helper-define-map/-/babel-helper-define-map-6.26.0.tgz",
      "integrity": "sha1-pfVtq0GiX5fstJjH66ypgZ+Vvl8=",
      "requires": {
        "babel-helper-function-name": "^6.24.1",
        "babel-runtime": "^6.26.0",
        "babel-types": "^6.26.0",
        "lodash": "^4.17.4"
      }
    },
    "babel-helper-explode-assignable-expression": {
      "version": "6.24.1",
      "resolved": "https://registry.npmjs.org/babel-helper-explode-assignable-expression/-/babel-helper-explode-assignable-expression-6.24.1.tgz",
      "integrity": "sha1-8luCz33BBDPFX3BZLVdGQArCLKo=",
      "requires": {
        "babel-runtime": "^6.22.0",
        "babel-traverse": "^6.24.1",
        "babel-types": "^6.24.1"
      }
    },
    "babel-helper-function-name": {
      "version": "6.24.1",
      "resolved": "https://registry.npmjs.org/babel-helper-function-name/-/babel-helper-function-name-6.24.1.tgz",
      "integrity": "sha1-00dbjAPtmCQqJbSDUasYOZ01gKk=",
      "requires": {
        "babel-helper-get-function-arity": "^6.24.1",
        "babel-runtime": "^6.22.0",
        "babel-template": "^6.24.1",
        "babel-traverse": "^6.24.1",
        "babel-types": "^6.24.1"
      }
    },
    "babel-helper-get-function-arity": {
      "version": "6.24.1",
      "resolved": "https://registry.npmjs.org/babel-helper-get-function-arity/-/babel-helper-get-function-arity-6.24.1.tgz",
      "integrity": "sha1-j3eCqpNAfEHTqlCQj4mwMbG2hT0=",
      "requires": {
        "babel-runtime": "^6.22.0",
        "babel-types": "^6.24.1"
      }
    },
    "babel-helper-hoist-variables": {
      "version": "6.24.1",
      "resolved": "https://registry.npmjs.org/babel-helper-hoist-variables/-/babel-helper-hoist-variables-6.24.1.tgz",
      "integrity": "sha1-HssnaJydJVE+rbyZFKc/VAi+enY=",
      "requires": {
        "babel-runtime": "^6.22.0",
        "babel-types": "^6.24.1"
      }
    },
    "babel-helper-optimise-call-expression": {
      "version": "6.24.1",
      "resolved": "https://registry.npmjs.org/babel-helper-optimise-call-expression/-/babel-helper-optimise-call-expression-6.24.1.tgz",
      "integrity": "sha1-96E0J7qfc/j0+pk8VKl4gtEkQlc=",
      "requires": {
        "babel-runtime": "^6.22.0",
        "babel-types": "^6.24.1"
      }
    },
    "babel-helper-regex": {
      "version": "6.26.0",
      "resolved": "https://registry.npmjs.org/babel-helper-regex/-/babel-helper-regex-6.26.0.tgz",
      "integrity": "sha1-MlxZ+QL4LyS3T6zu0DY5VPZJXnI=",
      "requires": {
        "babel-runtime": "^6.26.0",
        "babel-types": "^6.26.0",
        "lodash": "^4.17.4"
      }
    },
    "babel-helper-remap-async-to-generator": {
      "version": "6.24.1",
      "resolved": "https://registry.npmjs.org/babel-helper-remap-async-to-generator/-/babel-helper-remap-async-to-generator-6.24.1.tgz",
      "integrity": "sha1-XsWBgnrXI/7N04HxySg5BnbkVRs=",
      "requires": {
        "babel-helper-function-name": "^6.24.1",
        "babel-runtime": "^6.22.0",
        "babel-template": "^6.24.1",
        "babel-traverse": "^6.24.1",
        "babel-types": "^6.24.1"
      }
    },
    "babel-helper-replace-supers": {
      "version": "6.24.1",
      "resolved": "https://registry.npmjs.org/babel-helper-replace-supers/-/babel-helper-replace-supers-6.24.1.tgz",
      "integrity": "sha1-v22/5Dk40XNpohPKiov3S2qQqxo=",
      "requires": {
        "babel-helper-optimise-call-expression": "^6.24.1",
        "babel-messages": "^6.23.0",
        "babel-runtime": "^6.22.0",
        "babel-template": "^6.24.1",
        "babel-traverse": "^6.24.1",
        "babel-types": "^6.24.1"
      }
    },
    "babel-helpers": {
      "version": "6.24.1",
      "resolved": "https://registry.npmjs.org/babel-helpers/-/babel-helpers-6.24.1.tgz",
      "integrity": "sha1-NHHenK7DiOXIUOWX5Yom3fN2ArI=",
      "requires": {
        "babel-runtime": "^6.22.0",
        "babel-template": "^6.24.1"
      }
    },
    "babel-messages": {
      "version": "6.23.0",
      "resolved": "https://registry.npmjs.org/babel-messages/-/babel-messages-6.23.0.tgz",
      "integrity": "sha1-8830cDhYA1sqKVHG7F7fbGLyYw4=",
      "requires": {
        "babel-runtime": "^6.22.0"
      }
    },
    "babel-plugin-check-es2015-constants": {
      "version": "6.22.0",
      "resolved": "https://registry.npmjs.org/babel-plugin-check-es2015-constants/-/babel-plugin-check-es2015-constants-6.22.0.tgz",
      "integrity": "sha1-NRV7EBQm/S/9PaP3XH0ekYNbv4o=",
      "requires": {
        "babel-runtime": "^6.22.0"
      }
    },
    "babel-plugin-syntax-async-functions": {
      "version": "6.13.0",
      "resolved": "https://registry.npmjs.org/babel-plugin-syntax-async-functions/-/babel-plugin-syntax-async-functions-6.13.0.tgz",
      "integrity": "sha1-ytnK0RkbWtY0vzCuCHI5HgZHvpU="
    },
    "babel-plugin-syntax-exponentiation-operator": {
      "version": "6.13.0",
      "resolved": "https://registry.npmjs.org/babel-plugin-syntax-exponentiation-operator/-/babel-plugin-syntax-exponentiation-operator-6.13.0.tgz",
      "integrity": "sha1-nufoM3KQ2pUoggGmpX9BcDF4MN4="
    },
    "babel-plugin-syntax-trailing-function-commas": {
      "version": "6.22.0",
      "resolved": "https://registry.npmjs.org/babel-plugin-syntax-trailing-function-commas/-/babel-plugin-syntax-trailing-function-commas-6.22.0.tgz",
      "integrity": "sha1-ugNgk3+NBuQBgKQ/4NVhb/9TLPM="
    },
    "babel-plugin-transform-async-to-generator": {
      "version": "6.24.1",
      "resolved": "https://registry.npmjs.org/babel-plugin-transform-async-to-generator/-/babel-plugin-transform-async-to-generator-6.24.1.tgz",
      "integrity": "sha1-ZTbjeK/2yx1VF6wOQOs+n8jQh2E=",
      "requires": {
        "babel-helper-remap-async-to-generator": "^6.24.1",
        "babel-plugin-syntax-async-functions": "^6.8.0",
        "babel-runtime": "^6.22.0"
      }
    },
    "babel-plugin-transform-es2015-arrow-functions": {
      "version": "6.22.0",
      "resolved": "https://registry.npmjs.org/babel-plugin-transform-es2015-arrow-functions/-/babel-plugin-transform-es2015-arrow-functions-6.22.0.tgz",
      "integrity": "sha1-RSaSy3EdX3ncf4XkQM5BufJE0iE=",
      "requires": {
        "babel-runtime": "^6.22.0"
      }
    },
    "babel-plugin-transform-es2015-block-scoped-functions": {
      "version": "6.22.0",
      "resolved": "https://registry.npmjs.org/babel-plugin-transform-es2015-block-scoped-functions/-/babel-plugin-transform-es2015-block-scoped-functions-6.22.0.tgz",
      "integrity": "sha1-u8UbSflk1wy42OC5ToICRs46YUE=",
      "requires": {
        "babel-runtime": "^6.22.0"
      }
    },
    "babel-plugin-transform-es2015-block-scoping": {
      "version": "6.26.0",
      "resolved": "https://registry.npmjs.org/babel-plugin-transform-es2015-block-scoping/-/babel-plugin-transform-es2015-block-scoping-6.26.0.tgz",
      "integrity": "sha1-1w9SmcEwjQXBL0Y4E7CgnnOxiV8=",
      "requires": {
        "babel-runtime": "^6.26.0",
        "babel-template": "^6.26.0",
        "babel-traverse": "^6.26.0",
        "babel-types": "^6.26.0",
        "lodash": "^4.17.4"
      }
    },
    "babel-plugin-transform-es2015-classes": {
      "version": "6.24.1",
      "resolved": "https://registry.npmjs.org/babel-plugin-transform-es2015-classes/-/babel-plugin-transform-es2015-classes-6.24.1.tgz",
      "integrity": "sha1-WkxYpQyclGHlZLSyo7+ryXolhNs=",
      "requires": {
        "babel-helper-define-map": "^6.24.1",
        "babel-helper-function-name": "^6.24.1",
        "babel-helper-optimise-call-expression": "^6.24.1",
        "babel-helper-replace-supers": "^6.24.1",
        "babel-messages": "^6.23.0",
        "babel-runtime": "^6.22.0",
        "babel-template": "^6.24.1",
        "babel-traverse": "^6.24.1",
        "babel-types": "^6.24.1"
      }
    },
    "babel-plugin-transform-es2015-computed-properties": {
      "version": "6.24.1",
      "resolved": "https://registry.npmjs.org/babel-plugin-transform-es2015-computed-properties/-/babel-plugin-transform-es2015-computed-properties-6.24.1.tgz",
      "integrity": "sha1-b+Ko0WiV1WNPTNmZttNICjCBWbM=",
      "requires": {
        "babel-runtime": "^6.22.0",
        "babel-template": "^6.24.1"
      }
    },
    "babel-plugin-transform-es2015-destructuring": {
      "version": "6.23.0",
      "resolved": "https://registry.npmjs.org/babel-plugin-transform-es2015-destructuring/-/babel-plugin-transform-es2015-destructuring-6.23.0.tgz",
      "integrity": "sha1-mXux8auWf2gtKwh2/jWNYOdlxW0=",
      "requires": {
        "babel-runtime": "^6.22.0"
      }
    },
    "babel-plugin-transform-es2015-duplicate-keys": {
      "version": "6.24.1",
      "resolved": "https://registry.npmjs.org/babel-plugin-transform-es2015-duplicate-keys/-/babel-plugin-transform-es2015-duplicate-keys-6.24.1.tgz",
      "integrity": "sha1-c+s9MQypaePvnskcU3QabxV2Qj4=",
      "requires": {
        "babel-runtime": "^6.22.0",
        "babel-types": "^6.24.1"
      }
    },
    "babel-plugin-transform-es2015-for-of": {
      "version": "6.23.0",
      "resolved": "https://registry.npmjs.org/babel-plugin-transform-es2015-for-of/-/babel-plugin-transform-es2015-for-of-6.23.0.tgz",
      "integrity": "sha1-9HyVsrYT3x0+zC/bdXNiPHUkhpE=",
      "requires": {
        "babel-runtime": "^6.22.0"
      }
    },
    "babel-plugin-transform-es2015-function-name": {
      "version": "6.24.1",
      "resolved": "https://registry.npmjs.org/babel-plugin-transform-es2015-function-name/-/babel-plugin-transform-es2015-function-name-6.24.1.tgz",
      "integrity": "sha1-g0yJhTvDaxrw86TF26qU/Y6sqos=",
      "requires": {
        "babel-helper-function-name": "^6.24.1",
        "babel-runtime": "^6.22.0",
        "babel-types": "^6.24.1"
      }
    },
    "babel-plugin-transform-es2015-literals": {
      "version": "6.22.0",
      "resolved": "https://registry.npmjs.org/babel-plugin-transform-es2015-literals/-/babel-plugin-transform-es2015-literals-6.22.0.tgz",
      "integrity": "sha1-T1SgLWzWbPkVKAAZox0xklN3yi4=",
      "requires": {
        "babel-runtime": "^6.22.0"
      }
    },
    "babel-plugin-transform-es2015-modules-amd": {
      "version": "6.24.1",
      "resolved": "https://registry.npmjs.org/babel-plugin-transform-es2015-modules-amd/-/babel-plugin-transform-es2015-modules-amd-6.24.1.tgz",
      "integrity": "sha1-Oz5UAXI5hC1tGcMBHEvS8AoA0VQ=",
      "requires": {
        "babel-plugin-transform-es2015-modules-commonjs": "^6.24.1",
        "babel-runtime": "^6.22.0",
        "babel-template": "^6.24.1"
      }
    },
    "babel-plugin-transform-es2015-modules-commonjs": {
      "version": "6.26.2",
      "resolved": "https://registry.npmjs.org/babel-plugin-transform-es2015-modules-commonjs/-/babel-plugin-transform-es2015-modules-commonjs-6.26.2.tgz",
      "integrity": "sha512-CV9ROOHEdrjcwhIaJNBGMBCodN+1cfkwtM1SbUHmvyy35KGT7fohbpOxkE2uLz1o6odKK2Ck/tz47z+VqQfi9Q==",
      "requires": {
        "babel-plugin-transform-strict-mode": "^6.24.1",
        "babel-runtime": "^6.26.0",
        "babel-template": "^6.26.0",
        "babel-types": "^6.26.0"
      }
    },
    "babel-plugin-transform-es2015-modules-systemjs": {
      "version": "6.24.1",
      "resolved": "https://registry.npmjs.org/babel-plugin-transform-es2015-modules-systemjs/-/babel-plugin-transform-es2015-modules-systemjs-6.24.1.tgz",
      "integrity": "sha1-/4mhQrkRmpBhlfXxBuzzBdlAfSM=",
      "requires": {
        "babel-helper-hoist-variables": "^6.24.1",
        "babel-runtime": "^6.22.0",
        "babel-template": "^6.24.1"
      }
    },
    "babel-plugin-transform-es2015-modules-umd": {
      "version": "6.24.1",
      "resolved": "https://registry.npmjs.org/babel-plugin-transform-es2015-modules-umd/-/babel-plugin-transform-es2015-modules-umd-6.24.1.tgz",
      "integrity": "sha1-rJl+YoXNGO1hdq22B9YCNErThGg=",
      "requires": {
        "babel-plugin-transform-es2015-modules-amd": "^6.24.1",
        "babel-runtime": "^6.22.0",
        "babel-template": "^6.24.1"
      }
    },
    "babel-plugin-transform-es2015-object-super": {
      "version": "6.24.1",
      "resolved": "https://registry.npmjs.org/babel-plugin-transform-es2015-object-super/-/babel-plugin-transform-es2015-object-super-6.24.1.tgz",
      "integrity": "sha1-JM72muIcuDp/hgPa0CH1cusnj40=",
      "requires": {
        "babel-helper-replace-supers": "^6.24.1",
        "babel-runtime": "^6.22.0"
      }
    },
    "babel-plugin-transform-es2015-parameters": {
      "version": "6.24.1",
      "resolved": "https://registry.npmjs.org/babel-plugin-transform-es2015-parameters/-/babel-plugin-transform-es2015-parameters-6.24.1.tgz",
      "integrity": "sha1-V6w1GrScrxSpfNE7CfZv3wpiXys=",
      "requires": {
        "babel-helper-call-delegate": "^6.24.1",
        "babel-helper-get-function-arity": "^6.24.1",
        "babel-runtime": "^6.22.0",
        "babel-template": "^6.24.1",
        "babel-traverse": "^6.24.1",
        "babel-types": "^6.24.1"
      }
    },
    "babel-plugin-transform-es2015-shorthand-properties": {
      "version": "6.24.1",
      "resolved": "https://registry.npmjs.org/babel-plugin-transform-es2015-shorthand-properties/-/babel-plugin-transform-es2015-shorthand-properties-6.24.1.tgz",
      "integrity": "sha1-JPh11nIch2YbvZmkYi5R8U3jiqA=",
      "requires": {
        "babel-runtime": "^6.22.0",
        "babel-types": "^6.24.1"
      }
    },
    "babel-plugin-transform-es2015-spread": {
      "version": "6.22.0",
      "resolved": "https://registry.npmjs.org/babel-plugin-transform-es2015-spread/-/babel-plugin-transform-es2015-spread-6.22.0.tgz",
      "integrity": "sha1-1taKmfia7cRTbIGlQujdnxdG+NE=",
      "requires": {
        "babel-runtime": "^6.22.0"
      }
    },
    "babel-plugin-transform-es2015-sticky-regex": {
      "version": "6.24.1",
      "resolved": "https://registry.npmjs.org/babel-plugin-transform-es2015-sticky-regex/-/babel-plugin-transform-es2015-sticky-regex-6.24.1.tgz",
      "integrity": "sha1-AMHNsaynERLN8M9hJsLta0V8zbw=",
      "requires": {
        "babel-helper-regex": "^6.24.1",
        "babel-runtime": "^6.22.0",
        "babel-types": "^6.24.1"
      }
    },
    "babel-plugin-transform-es2015-template-literals": {
      "version": "6.22.0",
      "resolved": "https://registry.npmjs.org/babel-plugin-transform-es2015-template-literals/-/babel-plugin-transform-es2015-template-literals-6.22.0.tgz",
      "integrity": "sha1-qEs0UPfp+PH2g51taH2oS7EjbY0=",
      "requires": {
        "babel-runtime": "^6.22.0"
      }
    },
    "babel-plugin-transform-es2015-typeof-symbol": {
      "version": "6.23.0",
      "resolved": "https://registry.npmjs.org/babel-plugin-transform-es2015-typeof-symbol/-/babel-plugin-transform-es2015-typeof-symbol-6.23.0.tgz",
      "integrity": "sha1-3sCfHN3/lLUqxz1QXITfWdzOs3I=",
      "requires": {
        "babel-runtime": "^6.22.0"
      }
    },
    "babel-plugin-transform-es2015-unicode-regex": {
      "version": "6.24.1",
      "resolved": "https://registry.npmjs.org/babel-plugin-transform-es2015-unicode-regex/-/babel-plugin-transform-es2015-unicode-regex-6.24.1.tgz",
      "integrity": "sha1-04sS9C6nMj9yk4fxinxa4frrNek=",
      "requires": {
        "babel-helper-regex": "^6.24.1",
        "babel-runtime": "^6.22.0",
        "regexpu-core": "^2.0.0"
      }
    },
    "babel-plugin-transform-exponentiation-operator": {
      "version": "6.24.1",
      "resolved": "https://registry.npmjs.org/babel-plugin-transform-exponentiation-operator/-/babel-plugin-transform-exponentiation-operator-6.24.1.tgz",
      "integrity": "sha1-KrDJx/MJj6SJB3cruBP+QejeOg4=",
      "requires": {
        "babel-helper-builder-binary-assignment-operator-visitor": "^6.24.1",
        "babel-plugin-syntax-exponentiation-operator": "^6.8.0",
        "babel-runtime": "^6.22.0"
      }
    },
    "babel-plugin-transform-regenerator": {
      "version": "6.26.0",
      "resolved": "https://registry.npmjs.org/babel-plugin-transform-regenerator/-/babel-plugin-transform-regenerator-6.26.0.tgz",
      "integrity": "sha1-4HA2lvveJ/Cj78rPi03KL3s6jy8=",
      "requires": {
        "regenerator-transform": "^0.10.0"
      }
    },
    "babel-plugin-transform-strict-mode": {
      "version": "6.24.1",
      "resolved": "https://registry.npmjs.org/babel-plugin-transform-strict-mode/-/babel-plugin-transform-strict-mode-6.24.1.tgz",
      "integrity": "sha1-1fr3qleKZbvlkc9e2uBKDGcCB1g=",
      "requires": {
        "babel-runtime": "^6.22.0",
        "babel-types": "^6.24.1"
      }
    },
    "babel-preset-env": {
      "version": "1.7.0",
      "resolved": "https://registry.npmjs.org/babel-preset-env/-/babel-preset-env-1.7.0.tgz",
      "integrity": "sha512-9OR2afuKDneX2/q2EurSftUYM0xGu4O2D9adAhVfADDhrYDaxXV0rBbevVYoY9n6nyX1PmQW/0jtpJvUNr9CHg==",
      "requires": {
        "babel-plugin-check-es2015-constants": "^6.22.0",
        "babel-plugin-syntax-trailing-function-commas": "^6.22.0",
        "babel-plugin-transform-async-to-generator": "^6.22.0",
        "babel-plugin-transform-es2015-arrow-functions": "^6.22.0",
        "babel-plugin-transform-es2015-block-scoped-functions": "^6.22.0",
        "babel-plugin-transform-es2015-block-scoping": "^6.23.0",
        "babel-plugin-transform-es2015-classes": "^6.23.0",
        "babel-plugin-transform-es2015-computed-properties": "^6.22.0",
        "babel-plugin-transform-es2015-destructuring": "^6.23.0",
        "babel-plugin-transform-es2015-duplicate-keys": "^6.22.0",
        "babel-plugin-transform-es2015-for-of": "^6.23.0",
        "babel-plugin-transform-es2015-function-name": "^6.22.0",
        "babel-plugin-transform-es2015-literals": "^6.22.0",
        "babel-plugin-transform-es2015-modules-amd": "^6.22.0",
        "babel-plugin-transform-es2015-modules-commonjs": "^6.23.0",
        "babel-plugin-transform-es2015-modules-systemjs": "^6.23.0",
        "babel-plugin-transform-es2015-modules-umd": "^6.23.0",
        "babel-plugin-transform-es2015-object-super": "^6.22.0",
        "babel-plugin-transform-es2015-parameters": "^6.23.0",
        "babel-plugin-transform-es2015-shorthand-properties": "^6.22.0",
        "babel-plugin-transform-es2015-spread": "^6.22.0",
        "babel-plugin-transform-es2015-sticky-regex": "^6.22.0",
        "babel-plugin-transform-es2015-template-literals": "^6.22.0",
        "babel-plugin-transform-es2015-typeof-symbol": "^6.23.0",
        "babel-plugin-transform-es2015-unicode-regex": "^6.22.0",
        "babel-plugin-transform-exponentiation-operator": "^6.22.0",
        "babel-plugin-transform-regenerator": "^6.22.0",
        "browserslist": "^3.2.6",
        "invariant": "^2.2.2",
        "semver": "^5.3.0"
      }
    },
    "babel-register": {
      "version": "6.26.0",
      "resolved": "https://registry.npmjs.org/babel-register/-/babel-register-6.26.0.tgz",
      "integrity": "sha1-btAhFz4vy0htestFxgCahW9kcHE=",
      "requires": {
        "babel-core": "^6.26.0",
        "babel-runtime": "^6.26.0",
        "core-js": "^2.5.0",
        "home-or-tmp": "^2.0.0",
        "lodash": "^4.17.4",
        "mkdirp": "^0.5.1",
        "source-map-support": "^0.4.15"
      },
      "dependencies": {
        "source-map-support": {
          "version": "0.4.18",
          "resolved": "https://registry.npmjs.org/source-map-support/-/source-map-support-0.4.18.tgz",
          "integrity": "sha512-try0/JqxPLF9nOjvSta7tVondkP5dwgyLDjVoyMDlmjugT2lRZ1OfsrYTkCd2hkDnJTKRbO/Rl3orm8vlsUzbA==",
          "requires": {
            "source-map": "^0.5.6"
          }
        }
      }
    },
    "babel-runtime": {
      "version": "6.26.0",
      "resolved": "https://registry.npmjs.org/babel-runtime/-/babel-runtime-6.26.0.tgz",
      "integrity": "sha1-llxwWGaOgrVde/4E/yM3vItWR/4=",
      "requires": {
        "core-js": "^2.4.0",
        "regenerator-runtime": "^0.11.0"
      }
    },
    "babel-template": {
      "version": "6.26.0",
      "resolved": "https://registry.npmjs.org/babel-template/-/babel-template-6.26.0.tgz",
      "integrity": "sha1-3gPi0WOWsGn0bdn/+FIfsaDjXgI=",
      "requires": {
        "babel-runtime": "^6.26.0",
        "babel-traverse": "^6.26.0",
        "babel-types": "^6.26.0",
        "babylon": "^6.18.0",
        "lodash": "^4.17.4"
      }
    },
    "babel-traverse": {
      "version": "6.26.0",
      "resolved": "https://registry.npmjs.org/babel-traverse/-/babel-traverse-6.26.0.tgz",
      "integrity": "sha1-RqnL1+3MYsjlwGTi0tjQ9ANXZu4=",
      "requires": {
        "babel-code-frame": "^6.26.0",
        "babel-messages": "^6.23.0",
        "babel-runtime": "^6.26.0",
        "babel-types": "^6.26.0",
        "babylon": "^6.18.0",
        "debug": "^2.6.8",
        "globals": "^9.18.0",
        "invariant": "^2.2.2",
        "lodash": "^4.17.4"
      },
      "dependencies": {
        "debug": {
          "version": "2.6.9",
          "resolved": "https://registry.npmjs.org/debug/-/debug-2.6.9.tgz",
          "integrity": "sha512-bC7ElrdJaJnPbAP+1EotYvqZsb3ecl5wi6Bfi6BJTUcNowp6cvspg0jXznRTKDjm/E7AdgFBVeAPVMNcKGsHMA==",
          "requires": {
            "ms": "2.0.0"
          }
        }
      }
    },
    "babel-types": {
      "version": "6.26.0",
      "resolved": "https://registry.npmjs.org/babel-types/-/babel-types-6.26.0.tgz",
      "integrity": "sha1-o7Bz+Uq0nrb6Vc1lInozQ4BjJJc=",
      "requires": {
        "babel-runtime": "^6.26.0",
        "esutils": "^2.0.2",
        "lodash": "^4.17.4",
        "to-fast-properties": "^1.0.3"
      }
    },
    "babelify": {
      "version": "7.3.0",
      "resolved": "https://registry.npmjs.org/babelify/-/babelify-7.3.0.tgz",
      "integrity": "sha1-qlau3nBn/XvVSWZu4W3ChQh+iOU=",
      "requires": {
        "babel-core": "^6.0.14",
        "object-assign": "^4.0.0"
      },
      "dependencies": {
        "object-assign": {
          "version": "4.1.1",
          "resolved": "https://registry.npmjs.org/object-assign/-/object-assign-4.1.1.tgz",
          "integrity": "sha1-IQmtx5ZYh8/AXLvUQsrIv7s2CGM="
        }
      }
    },
    "babylon": {
      "version": "6.18.0",
      "resolved": "https://registry.npmjs.org/babylon/-/babylon-6.18.0.tgz",
      "integrity": "sha512-q/UEjfGJ2Cm3oKV71DJz9d25TPnq5rhBVL2Q4fA5wcC3jcrdn7+SssEybFIxwAvvP+YCsCYNKughoF33GxgycQ=="
    },
    "backoff": {
      "version": "2.5.0",
      "resolved": "https://registry.npmjs.org/backoff/-/backoff-2.5.0.tgz",
      "integrity": "sha1-9hbtqdPktmuMp/ynn2lXIsX44m8=",
      "requires": {
        "precond": "0.2"
      }
    },
    "balanced-match": {
      "version": "1.0.0",
      "resolved": "https://registry.npmjs.org/balanced-match/-/balanced-match-1.0.0.tgz",
      "integrity": "sha1-ibTRmasr7kneFk6gK4nORi1xt2c="
    },
    "base": {
      "version": "0.11.2",
      "resolved": "https://registry.npmjs.org/base/-/base-0.11.2.tgz",
      "integrity": "sha512-5T6P4xPgpp0YDFvSWwEZ4NoE3aM4QBQXDzmVbraCkFj8zHM+mba8SyqB5DbZWyR7mYHo6Y7BdQo3MoA4m0TeQg==",
      "dev": true,
      "requires": {
        "cache-base": "^1.0.1",
        "class-utils": "^0.3.5",
        "component-emitter": "^1.2.1",
        "define-property": "^1.0.0",
        "isobject": "^3.0.1",
        "mixin-deep": "^1.2.0",
        "pascalcase": "^0.1.1"
      },
      "dependencies": {
        "define-property": {
          "version": "1.0.0",
          "resolved": "https://registry.npmjs.org/define-property/-/define-property-1.0.0.tgz",
          "integrity": "sha1-dp66rz9KY6rTr56NMEybvnm/sOY=",
          "dev": true,
          "requires": {
            "is-descriptor": "^1.0.0"
          }
        },
        "is-accessor-descriptor": {
          "version": "1.0.0",
          "resolved": "https://registry.npmjs.org/is-accessor-descriptor/-/is-accessor-descriptor-1.0.0.tgz",
          "integrity": "sha512-m5hnHTkcVsPfqx3AKlyttIPb7J+XykHvJP2B9bZDjlhLIoEq4XoK64Vg7boZlVWYK6LUY94dYPEE7Lh0ZkZKcQ==",
          "dev": true,
          "requires": {
            "kind-of": "^6.0.0"
          }
        },
        "is-data-descriptor": {
          "version": "1.0.0",
          "resolved": "https://registry.npmjs.org/is-data-descriptor/-/is-data-descriptor-1.0.0.tgz",
          "integrity": "sha512-jbRXy1FmtAoCjQkVmIVYwuuqDFUbaOeDjmed1tOGPrsMhtJA4rD9tkgA0F1qJ3gRFRXcHYVkdeaP50Q5rE/jLQ==",
          "dev": true,
          "requires": {
            "kind-of": "^6.0.0"
          }
        },
        "is-descriptor": {
          "version": "1.0.2",
          "resolved": "https://registry.npmjs.org/is-descriptor/-/is-descriptor-1.0.2.tgz",
          "integrity": "sha512-2eis5WqQGV7peooDyLmNEPUrps9+SXX5c9pL3xEB+4e9HnGuDa7mB7kHxHw4CbqS9k1T2hOH3miL8n8WtiYVtg==",
          "dev": true,
          "requires": {
            "is-accessor-descriptor": "^1.0.0",
            "is-data-descriptor": "^1.0.0",
            "kind-of": "^6.0.2"
          }
        }
      }
    },
    "base-x": {
      "version": "3.0.4",
      "resolved": "https://registry.npmjs.org/base-x/-/base-x-3.0.4.tgz",
      "integrity": "sha512-UYOadoSIkEI/VrRGSG6qp93rp2WdokiAiNYDfGW5qURAY8GiAQkvMbwNNSDYiVJopqv4gCna7xqf4rrNGp+5AA==",
      "dev": true,
      "optional": true,
      "requires": {
        "safe-buffer": "^5.0.1"
      }
    },
    "base64-js": {
      "version": "1.3.0",
      "resolved": "https://registry.npmjs.org/base64-js/-/base64-js-1.3.0.tgz",
      "integrity": "sha512-ccav/yGvoa80BQDljCxsmmQ3Xvx60/UpBIij5QN21W3wBi/hhIC9OoO+KLpu9IJTS9j4DRVJ3aDDF9cMSoa2lw==",
      "dev": true
    },
    "bcrypt-pbkdf": {
      "version": "1.0.2",
      "resolved": "https://registry.npmjs.org/bcrypt-pbkdf/-/bcrypt-pbkdf-1.0.2.tgz",
      "integrity": "sha1-pDAdOJtqQ/m2f/PKEaP2Y342Dp4=",
      "optional": true,
      "requires": {
        "tweetnacl": "^0.14.3"
      }
    },
    "big.js": {
      "version": "3.2.0",
      "resolved": "https://registry.npmjs.org/big.js/-/big.js-3.2.0.tgz",
      "integrity": "sha512-+hN/Zh2D08Mx65pZ/4g5bsmNiZUuChDiQfTUQ7qJr4/kuopCr88xZsAXv6mBoZEsUI4OuGHlX59qE94K2mMW8Q==",
      "dev": true
    },
    "binary-extensions": {
      "version": "1.11.0",
      "resolved": "https://registry.npmjs.org/binary-extensions/-/binary-extensions-1.11.0.tgz",
      "integrity": "sha1-RqoXUftqL5PuXmibsQh9SxTGwgU=",
      "dev": true
    },
    "bindings": {
      "version": "1.3.0",
      "resolved": "https://registry.npmjs.org/bindings/-/bindings-1.3.0.tgz",
      "integrity": "sha512-DpLh5EzMR2kzvX1KIlVC0VkC3iZtHKTgdtZ0a3pglBZdaQFjt5S9g9xd1lE+YvXyfd6mtCeRnrUfOLYiTMlNSw=="
    },
    "bip39": {
      "version": "2.5.0",
      "resolved": "https://registry.npmjs.org/bip39/-/bip39-2.5.0.tgz",
      "integrity": "sha512-xwIx/8JKoT2+IPJpFEfXoWdYwP7UVAoUxxLNfGCfVowaJE7yg1Y5B1BVPqlUNsBq5/nGwmFkwRJ8xDW4sX8OdA==",
      "requires": {
        "create-hash": "^1.1.0",
        "pbkdf2": "^3.0.9",
        "randombytes": "^2.0.1",
        "safe-buffer": "^5.0.1",
        "unorm": "^1.3.3"
      }
    },
    "bip66": {
      "version": "1.1.5",
      "resolved": "https://registry.npmjs.org/bip66/-/bip66-1.1.5.tgz",
      "integrity": "sha1-AfqHSHhcpwlV1QESF9GzE5lpyiI=",
      "requires": {
        "safe-buffer": "^5.0.1"
      }
    },
    "bl": {
      "version": "1.2.2",
      "resolved": "https://registry.npmjs.org/bl/-/bl-1.2.2.tgz",
      "integrity": "sha512-e8tQYnZodmebYDWGH7KMRvtzKXaJHx3BbilrgZCfvyLUYdKpK1t5PSPmpkny/SgiTSCnjfLW7v5rlONXVFkQEA==",
      "dev": true,
      "requires": {
        "readable-stream": "^2.3.5",
        "safe-buffer": "^5.1.1"
      }
    },
    "block-stream": {
      "version": "0.0.9",
      "resolved": "https://registry.npmjs.org/block-stream/-/block-stream-0.0.9.tgz",
      "integrity": "sha1-E+v+d4oDIFz+A3UUgeu0szAMEmo=",
      "dev": true,
      "optional": true,
      "requires": {
        "inherits": "~2.0.0"
      }
    },
    "bluebird": {
      "version": "3.5.1",
      "resolved": "https://registry.npmjs.org/bluebird/-/bluebird-3.5.1.tgz",
      "integrity": "sha512-MKiLiV+I1AA596t9w1sQJ8jkiSr5+ZKi0WKrYGUn6d1Fx+Ij4tIj+m2WMQSGczs5jZVxV339chE8iwk6F64wjA==",
      "dev": true
    },
    "bn.js": {
      "version": "4.11.8",
      "resolved": "https://registry.npmjs.org/bn.js/-/bn.js-4.11.8.tgz",
      "integrity": "sha512-ItfYfPLkWHUjckQCk8xC+LwxgK8NYcXywGigJgSwOP8Y2iyWT4f2vsZnoOXTTbo+o5yXmIUJ4gn5538SO5S3gA=="
    },
    "body-parser": {
      "version": "1.18.3",
      "resolved": "https://registry.npmjs.org/body-parser/-/body-parser-1.18.3.tgz",
      "integrity": "sha1-WykhmP/dVTs6DyDe0FkrlWlVyLQ=",
      "dev": true,
      "requires": {
        "bytes": "3.0.0",
        "content-type": "~1.0.4",
        "debug": "2.6.9",
        "depd": "~1.1.2",
        "http-errors": "~1.6.3",
        "iconv-lite": "0.4.23",
        "on-finished": "~2.3.0",
        "qs": "6.5.2",
        "raw-body": "2.3.3",
        "type-is": "~1.6.16"
      },
      "dependencies": {
        "debug": {
          "version": "2.6.9",
          "resolved": "https://registry.npmjs.org/debug/-/debug-2.6.9.tgz",
          "integrity": "sha512-bC7ElrdJaJnPbAP+1EotYvqZsb3ecl5wi6Bfi6BJTUcNowp6cvspg0jXznRTKDjm/E7AdgFBVeAPVMNcKGsHMA==",
          "dev": true,
          "requires": {
            "ms": "2.0.0"
          }
        }
      }
    },
    "brace-expansion": {
      "version": "1.1.11",
      "resolved": "https://registry.npmjs.org/brace-expansion/-/brace-expansion-1.1.11.tgz",
      "integrity": "sha512-iCuPHDFgrHX7H2vEI/5xpz07zSHB00TpugqhmYtVmMO6518mCuRMoOYFldEBl0g187ufozdaHgWKcYFb61qGiA==",
      "requires": {
        "balanced-match": "^1.0.0",
        "concat-map": "0.0.1"
      }
    },
    "braces": {
      "version": "2.3.2",
      "resolved": "https://registry.npmjs.org/braces/-/braces-2.3.2.tgz",
      "integrity": "sha512-aNdbnj9P8PjdXU4ybaWLK2IF3jc/EoDYbC7AazW6to3TRsfXxscC9UXOB5iDiEQrkyIbWp2SLQda4+QAa7nc3w==",
      "dev": true,
      "requires": {
        "arr-flatten": "^1.1.0",
        "array-unique": "^0.3.2",
        "extend-shallow": "^2.0.1",
        "fill-range": "^4.0.0",
        "isobject": "^3.0.1",
        "repeat-element": "^1.1.2",
        "snapdragon": "^0.8.1",
        "snapdragon-node": "^2.0.1",
        "split-string": "^3.0.2",
        "to-regex": "^3.0.1"
      },
      "dependencies": {
        "extend-shallow": {
          "version": "2.0.1",
          "resolved": "https://registry.npmjs.org/extend-shallow/-/extend-shallow-2.0.1.tgz",
          "integrity": "sha1-Ua99YUrZqfYQ6huvu5idaxxWiQ8=",
          "dev": true,
          "requires": {
            "is-extendable": "^0.1.0"
          }
        }
      }
    },
    "brorand": {
      "version": "1.1.0",
      "resolved": "https://registry.npmjs.org/brorand/-/brorand-1.1.0.tgz",
      "integrity": "sha1-EsJe/kCkXjwyPrhnWgoM5XsiNx8="
    },
    "browser-stdout": {
      "version": "1.3.1",
      "resolved": "https://registry.npmjs.org/browser-stdout/-/browser-stdout-1.3.1.tgz",
      "integrity": "sha512-qhAVI1+Av2X7qelOfAIYwXONood6XlZE/fXaBSmW/T5SzLAmCgzi+eiWE7fUvbHaeNBQH13UftjpXxsfLkMpgw==",
      "dev": true
    },
    "browserfs": {
      "version": "1.4.3",
      "resolved": "https://registry.npmjs.org/browserfs/-/browserfs-1.4.3.tgz",
      "integrity": "sha512-tz8HClVrzTJshcyIu8frE15cjqjcBIu15Bezxsvl/i+6f59iNCN3kznlWjz0FEb3DlnDx3gW5szxeT6D1x0s0w==",
      "dev": true,
      "requires": {
        "async": "^2.1.4",
        "pako": "^1.0.4"
      }
    },
    "browserify-aes": {
      "version": "1.2.0",
      "resolved": "https://registry.npmjs.org/browserify-aes/-/browserify-aes-1.2.0.tgz",
      "integrity": "sha512-+7CHXqGuspUn/Sl5aO7Ea0xWGAtETPXNSAjHo48JfLdPWcMng33Xe4znFvQweqc/uzk5zSOI3H52CYnjCfb5hA==",
      "requires": {
        "buffer-xor": "^1.0.3",
        "cipher-base": "^1.0.0",
        "create-hash": "^1.1.0",
        "evp_bytestokey": "^1.0.3",
        "inherits": "^2.0.1",
        "safe-buffer": "^5.0.1"
      }
    },
    "browserify-cipher": {
      "version": "1.0.1",
      "resolved": "https://registry.npmjs.org/browserify-cipher/-/browserify-cipher-1.0.1.tgz",
      "integrity": "sha512-sPhkz0ARKbf4rRQt2hTpAHqn47X3llLkUGn+xEJzLjwY8LRs2p0v7ljvI5EyoRO/mexrNunNECisZs+gw2zz1w==",
      "dev": true,
      "requires": {
        "browserify-aes": "^1.0.4",
        "browserify-des": "^1.0.0",
        "evp_bytestokey": "^1.0.0"
      }
    },
    "browserify-des": {
      "version": "1.0.2",
      "resolved": "https://registry.npmjs.org/browserify-des/-/browserify-des-1.0.2.tgz",
      "integrity": "sha512-BioO1xf3hFwz4kc6iBhI3ieDFompMhrMlnDFC4/0/vd5MokpuAc3R+LYbwTA9A5Yc9pq9UYPqffKpW2ObuwX5A==",
      "dev": true,
      "requires": {
        "cipher-base": "^1.0.1",
        "des.js": "^1.0.0",
        "inherits": "^2.0.1",
        "safe-buffer": "^5.1.2"
      }
    },
    "browserify-rsa": {
      "version": "4.0.1",
      "resolved": "https://registry.npmjs.org/browserify-rsa/-/browserify-rsa-4.0.1.tgz",
      "integrity": "sha1-IeCr+vbyApzy+vsTNWenAdQTVSQ=",
      "dev": true,
      "requires": {
        "bn.js": "^4.1.0",
        "randombytes": "^2.0.1"
      }
    },
    "browserify-sha3": {
      "version": "0.0.1",
      "resolved": "https://registry.npmjs.org/browserify-sha3/-/browserify-sha3-0.0.1.tgz",
      "integrity": "sha1-P/NKMAbvFcD7NWflQbkaI0ASPRE=",
      "requires": {
        "js-sha3": "^0.3.1"
      }
    },
    "browserify-sign": {
      "version": "4.0.4",
      "resolved": "https://registry.npmjs.org/browserify-sign/-/browserify-sign-4.0.4.tgz",
      "integrity": "sha1-qk62jl17ZYuqa/alfmMMvXqT0pg=",
      "dev": true,
      "requires": {
        "bn.js": "^4.1.1",
        "browserify-rsa": "^4.0.0",
        "create-hash": "^1.1.0",
        "create-hmac": "^1.1.2",
        "elliptic": "^6.0.0",
        "inherits": "^2.0.1",
        "parse-asn1": "^5.0.0"
      }
    },
    "browserify-zlib": {
      "version": "0.2.0",
      "resolved": "https://registry.npmjs.org/browserify-zlib/-/browserify-zlib-0.2.0.tgz",
      "integrity": "sha512-Z942RysHXmJrhqk88FmKBVq/v5tqmSkDz7p54G/MGyjMnCFFnC79XWNbg+Vta8W6Wb2qtSZTSxIGkJrRpCFEiA==",
      "dev": true,
      "requires": {
        "pako": "~1.0.5"
      }
    },
    "browserslist": {
      "version": "3.2.8",
      "resolved": "https://registry.npmjs.org/browserslist/-/browserslist-3.2.8.tgz",
      "integrity": "sha512-WHVocJYavUwVgVViC0ORikPHQquXwVh939TaelZ4WDqpWgTX/FsGhl/+P4qBUAGcRvtOgDgC+xftNWWp2RUTAQ==",
      "requires": {
        "caniuse-lite": "^1.0.30000844",
        "electron-to-chromium": "^1.3.47"
      }
    },
    "bs58": {
      "version": "4.0.1",
      "resolved": "https://registry.npmjs.org/bs58/-/bs58-4.0.1.tgz",
      "integrity": "sha1-vhYedsNU9veIrkBx9j806MTwpCo=",
      "dev": true,
      "optional": true,
      "requires": {
        "base-x": "^3.0.2"
      }
    },
    "bs58check": {
      "version": "2.1.2",
      "resolved": "https://registry.npmjs.org/bs58check/-/bs58check-2.1.2.tgz",
      "integrity": "sha512-0TS1jicxdU09dwJMNZtVAfzPi6Q6QeN0pM1Fkzrjn+XYHvzMKPU3pHVpva+769iNVSfIYWf7LJ6WR+BuuMf8cA==",
      "dev": true,
      "optional": true,
      "requires": {
        "bs58": "^4.0.0",
        "create-hash": "^1.1.0",
        "safe-buffer": "^5.1.2"
      }
    },
    "buffer": {
      "version": "5.2.1",
      "resolved": "https://registry.npmjs.org/buffer/-/buffer-5.2.1.tgz",
      "integrity": "sha512-c+Ko0loDaFfuPWiL02ls9Xd3GO3cPVmUobQ6t3rXNUk304u6hGq+8N/kFi+QEIKhzK3uwolVhLzszmfLmMLnqg==",
      "dev": true,
      "optional": true,
      "requires": {
        "base64-js": "^1.0.2",
        "ieee754": "^1.1.4"
      }
    },
    "buffer-alloc": {
      "version": "1.2.0",
      "resolved": "https://registry.npmjs.org/buffer-alloc/-/buffer-alloc-1.2.0.tgz",
      "integrity": "sha512-CFsHQgjtW1UChdXgbyJGtnm+O/uLQeZdtbDo8mfUgYXCHSM1wgrVxXm6bSyrUuErEb+4sYVGCzASBRot7zyrow==",
      "dev": true,
      "requires": {
        "buffer-alloc-unsafe": "^1.1.0",
        "buffer-fill": "^1.0.0"
      }
    },
    "buffer-alloc-unsafe": {
      "version": "1.1.0",
      "resolved": "https://registry.npmjs.org/buffer-alloc-unsafe/-/buffer-alloc-unsafe-1.1.0.tgz",
      "integrity": "sha512-TEM2iMIEQdJ2yjPJoSIsldnleVaAk1oW3DBVUykyOLsEsFmEc9kn+SFFPz+gl54KQNxlDnAwCXosOS9Okx2xAg==",
      "dev": true
    },
    "buffer-crc32": {
      "version": "0.2.13",
      "resolved": "https://registry.npmjs.org/buffer-crc32/-/buffer-crc32-0.2.13.tgz",
      "integrity": "sha1-DTM+PwDqxQqhRUq9MO+MKl2ackI=",
      "dev": true,
      "optional": true
    },
    "buffer-fill": {
      "version": "1.0.0",
      "resolved": "https://registry.npmjs.org/buffer-fill/-/buffer-fill-1.0.0.tgz",
      "integrity": "sha1-+PeLdniYiO858gXNY39o5wISKyw=",
      "dev": true
    },
    "buffer-from": {
      "version": "1.1.1",
      "resolved": "https://registry.npmjs.org/buffer-from/-/buffer-from-1.1.1.tgz",
      "integrity": "sha512-MQcXEUbCKtEo7bhqEs6560Hyd4XaovZlO/k9V3hjVUF/zwW7KBVdSK4gIt/bzwS9MbR5qob+F5jusZsb0YQK2A=="
    },
    "buffer-to-arraybuffer": {
      "version": "0.0.5",
      "resolved": "https://registry.npmjs.org/buffer-to-arraybuffer/-/buffer-to-arraybuffer-0.0.5.tgz",
      "integrity": "sha1-YGSkD6dutDxyOrqe+PbhIW0QURo=",
      "dev": true
    },
    "buffer-xor": {
      "version": "1.0.3",
      "resolved": "https://registry.npmjs.org/buffer-xor/-/buffer-xor-1.0.3.tgz",
      "integrity": "sha1-JuYe0UIvtw3ULm42cp7VHYVf6Nk="
    },
    "builtin-modules": {
      "version": "1.1.1",
      "resolved": "https://registry.npmjs.org/builtin-modules/-/builtin-modules-1.1.1.tgz",
      "integrity": "sha1-Jw8HbFpywC9bZaR9+Uxf46J4iS8="
    },
    "builtin-status-codes": {
      "version": "3.0.0",
      "resolved": "https://registry.npmjs.org/builtin-status-codes/-/builtin-status-codes-3.0.0.tgz",
      "integrity": "sha1-hZgoeOIbmOHGZCXgPQF0eI9Wnug=",
      "dev": true
    },
    "bytes": {
      "version": "3.0.0",
      "resolved": "https://registry.npmjs.org/bytes/-/bytes-3.0.0.tgz",
      "integrity": "sha1-0ygVQE1olpn4Wk6k+odV3ROpYEg=",
      "dev": true
    },
    "bytewise": {
      "version": "1.1.0",
      "resolved": "https://registry.npmjs.org/bytewise/-/bytewise-1.1.0.tgz",
      "integrity": "sha1-HRPL/3F65xWAlKqIGzXQgbOHJT4=",
      "requires": {
        "bytewise-core": "^1.2.2",
        "typewise": "^1.0.3"
      }
    },
    "bytewise-core": {
      "version": "1.2.3",
      "resolved": "https://registry.npmjs.org/bytewise-core/-/bytewise-core-1.2.3.tgz",
      "integrity": "sha1-P7QQx+kVWOsasiqCg0V3qmvWHUI=",
      "requires": {
        "typewise-core": "^1.2"
      }
    },
    "cacache": {
      "version": "10.0.4",
      "resolved": "https://registry.npmjs.org/cacache/-/cacache-10.0.4.tgz",
      "integrity": "sha512-Dph0MzuH+rTQzGPNT9fAnrPmMmjKfST6trxJeK7NQuHRaVw24VzPRWTmg9MpcwOVQZO0E1FBICUlFeNaKPIfHA==",
      "dev": true,
      "requires": {
        "bluebird": "^3.5.1",
        "chownr": "^1.0.1",
        "glob": "^7.1.2",
        "graceful-fs": "^4.1.11",
        "lru-cache": "^4.1.1",
        "mississippi": "^2.0.0",
        "mkdirp": "^0.5.1",
        "move-concurrently": "^1.0.1",
        "promise-inflight": "^1.0.1",
        "rimraf": "^2.6.2",
        "ssri": "^5.2.4",
        "unique-filename": "^1.1.0",
        "y18n": "^4.0.0"
      },
      "dependencies": {
        "lru-cache": {
          "version": "4.1.3",
          "resolved": "https://registry.npmjs.org/lru-cache/-/lru-cache-4.1.3.tgz",
          "integrity": "sha512-fFEhvcgzuIoJVUF8fYr5KR0YqxD238zgObTps31YdADwPPAp82a4M8TrckkWyx7ekNlf9aBcVn81cFwwXngrJA==",
          "dev": true,
          "requires": {
            "pseudomap": "^1.0.2",
            "yallist": "^2.1.2"
          }
        },
        "y18n": {
          "version": "4.0.0",
          "resolved": "https://registry.npmjs.org/y18n/-/y18n-4.0.0.tgz",
          "integrity": "sha512-r9S/ZyXu/Xu9q1tYlpsLIsa3EeLXXk0VwlxqTcFRfg9EhMW+17kbt9G0NrgCmhGb5vT2hyhJZLfDGx+7+5Uj/w==",
          "dev": true
        }
      }
    },
    "cache-base": {
      "version": "1.0.1",
      "resolved": "https://registry.npmjs.org/cache-base/-/cache-base-1.0.1.tgz",
      "integrity": "sha512-AKcdTnFSWATd5/GCPRxr2ChwIJ85CeyrEyjRHlKxQ56d4XJMGym0uAiKn0xbLOGOl3+yRpOTi484dVCEc5AUzQ==",
      "dev": true,
      "requires": {
        "collection-visit": "^1.0.0",
        "component-emitter": "^1.2.1",
        "get-value": "^2.0.6",
        "has-value": "^1.0.0",
        "isobject": "^3.0.1",
        "set-value": "^2.0.0",
        "to-object-path": "^0.3.0",
        "union-value": "^1.0.0",
        "unset-value": "^1.0.0"
      }
    },
    "cachedown": {
      "version": "1.0.0",
      "resolved": "https://registry.npmjs.org/cachedown/-/cachedown-1.0.0.tgz",
      "integrity": "sha1-1D8DbkUQaWsxJG19sx6/D3rDLRU=",
      "requires": {
        "abstract-leveldown": "^2.4.1",
        "lru-cache": "^3.2.0"
      },
      "dependencies": {
        "abstract-leveldown": {
          "version": "2.7.2",
          "resolved": "https://registry.npmjs.org/abstract-leveldown/-/abstract-leveldown-2.7.2.tgz",
          "integrity": "sha512-+OVvxH2rHVEhWLdbudP6p0+dNMXu8JA1CbhP19T8paTYAcX7oJ4OVjT+ZUVpv7mITxXHqDMej+GdqXBmXkw09w==",
          "requires": {
            "xtend": "~4.0.0"
          }
        }
      }
    },
    "callsite": {
      "version": "1.0.0",
      "resolved": "https://registry.npmjs.org/callsite/-/callsite-1.0.0.tgz",
      "integrity": "sha1-KAOY5dZkvXQDi28JBRU+borxvCA="
    },
    "camelcase": {
      "version": "3.0.0",
      "resolved": "https://registry.npmjs.org/camelcase/-/camelcase-3.0.0.tgz",
      "integrity": "sha1-MvxLn82vhF/N9+c7uXysImHwqwo="
    },
    "caniuse-lite": {
      "version": "1.0.30000883",
      "resolved": "https://registry.npmjs.org/caniuse-lite/-/caniuse-lite-1.0.30000883.tgz",
      "integrity": "sha512-ovvb0uya4cKJct8Rj9Olstz0LaWmyJhCp3NawRG5fVigka8pEhIIwipF7zyYd2Q58UZb5YfIt52pVF444uj2kQ=="
    },
    "caseless": {
      "version": "0.12.0",
      "resolved": "https://registry.npmjs.org/caseless/-/caseless-0.12.0.tgz",
      "integrity": "sha1-G2gcIf+EAzyCZUMJBolCDRhxUdw="
    },
    "chalk": {
      "version": "1.1.3",
      "resolved": "https://registry.npmjs.org/chalk/-/chalk-1.1.3.tgz",
      "integrity": "sha1-qBFcVeSnAv5NFQq9OHKCKn4J/Jg=",
      "requires": {
        "ansi-styles": "^2.2.1",
        "escape-string-regexp": "^1.0.2",
        "has-ansi": "^2.0.0",
        "strip-ansi": "^3.0.0",
        "supports-color": "^2.0.0"
      }
    },
    "chardet": {
      "version": "0.7.0",
      "resolved": "https://registry.npmjs.org/chardet/-/chardet-0.7.0.tgz",
      "integrity": "sha512-mT8iDcrh03qDGRRmoA2hmBJnxpllMR+0/0qlzjqZES6NdiWDcZkCNAk4rPFZ9Q85r27unkiNNg8ZOiwZXBHwcA==",
      "dev": true
    },
    "checkpoint-store": {
      "version": "1.1.0",
      "resolved": "https://registry.npmjs.org/checkpoint-store/-/checkpoint-store-1.1.0.tgz",
      "integrity": "sha1-BOTLUWuRQziTWB5tRgGnjpVS6gY=",
      "requires": {
        "functional-red-black-tree": "^1.0.1"
      }
    },
    "chokidar": {
      "version": "2.0.4",
      "resolved": "https://registry.npmjs.org/chokidar/-/chokidar-2.0.4.tgz",
      "integrity": "sha512-z9n7yt9rOvIJrMhvDtDictKrkFHeihkNl6uWMmZlmL6tJtX9Cs+87oK+teBx+JIgzvbX3yZHT3eF8vpbDxHJXQ==",
      "dev": true,
      "requires": {
        "anymatch": "^2.0.0",
        "async-each": "^1.0.0",
        "braces": "^2.3.0",
        "fsevents": "^1.2.2",
        "glob-parent": "^3.1.0",
        "inherits": "^2.0.1",
        "is-binary-path": "^1.0.0",
        "is-glob": "^4.0.0",
        "lodash.debounce": "^4.0.8",
        "normalize-path": "^2.1.1",
        "path-is-absolute": "^1.0.0",
        "readdirp": "^2.0.0",
        "upath": "^1.0.5"
      }
    },
    "chownr": {
      "version": "1.0.1",
      "resolved": "https://registry.npmjs.org/chownr/-/chownr-1.0.1.tgz",
      "integrity": "sha1-4qdQQqlVGQi+vSW4Uj1fl2nXkYE=",
      "dev": true
    },
    "chrome-trace-event": {
      "version": "1.0.0",
      "resolved": "https://registry.npmjs.org/chrome-trace-event/-/chrome-trace-event-1.0.0.tgz",
      "integrity": "sha512-xDbVgyfDTT2piup/h8dK/y4QZfJRSa73bw1WZ8b4XM1o7fsFubUVGYcE+1ANtOzJJELGpYoG2961z0Z6OAld9A==",
      "dev": true,
      "requires": {
        "tslib": "^1.9.0"
      }
    },
    "cipher-base": {
      "version": "1.0.4",
      "resolved": "https://registry.npmjs.org/cipher-base/-/cipher-base-1.0.4.tgz",
      "integrity": "sha512-Kkht5ye6ZGmwv40uUDZztayT2ThLQGfnj/T71N/XzeZeo3nf8foyW7zGTsPYkEya3m5f3cAypH+qe7YOrM1U2Q==",
      "requires": {
        "inherits": "^2.0.1",
        "safe-buffer": "^5.0.1"
      }
    },
    "class-utils": {
      "version": "0.3.6",
      "resolved": "https://registry.npmjs.org/class-utils/-/class-utils-0.3.6.tgz",
      "integrity": "sha512-qOhPa/Fj7s6TY8H8esGu5QNpMMQxz79h+urzrNYN6mn+9BnxlDGf5QZ+XeCDsxSjPqsSR56XOZOJmpeurnLMeg==",
      "dev": true,
      "requires": {
        "arr-union": "^3.1.0",
        "define-property": "^0.2.5",
        "isobject": "^3.0.0",
        "static-extend": "^0.1.1"
      },
      "dependencies": {
        "define-property": {
          "version": "0.2.5",
          "resolved": "https://registry.npmjs.org/define-property/-/define-property-0.2.5.tgz",
          "integrity": "sha1-w1se+RjsPJkPmlvFe+BKrOxcgRY=",
          "dev": true,
          "requires": {
            "is-descriptor": "^0.1.0"
          }
        }
      }
    },
    "cli-cursor": {
      "version": "2.1.0",
      "resolved": "https://registry.npmjs.org/cli-cursor/-/cli-cursor-2.1.0.tgz",
      "integrity": "sha1-s12sN2R5+sw+lHR9QdDQ9SOP/LU=",
      "dev": true,
      "requires": {
        "restore-cursor": "^2.0.0"
      }
    },
    "cli-width": {
      "version": "2.2.0",
      "resolved": "https://registry.npmjs.org/cli-width/-/cli-width-2.2.0.tgz",
      "integrity": "sha1-/xnt6Kml5XkyQUewwR8PvLq+1jk=",
      "dev": true
    },
    "cliui": {
      "version": "3.2.0",
      "resolved": "https://registry.npmjs.org/cliui/-/cliui-3.2.0.tgz",
      "integrity": "sha1-EgYBU3qRbSmUD5NNo7SNWFo5IT0=",
      "requires": {
        "string-width": "^1.0.1",
        "strip-ansi": "^3.0.1",
        "wrap-ansi": "^2.0.0"
      }
    },
    "clone": {
      "version": "2.1.2",
      "resolved": "https://registry.npmjs.org/clone/-/clone-2.1.2.tgz",
      "integrity": "sha1-G39Ln1kfHo+DZwQBYANFoCiHQ18="
    },
    "co": {
      "version": "4.6.0",
      "resolved": "https://registry.npmjs.org/co/-/co-4.6.0.tgz",
      "integrity": "sha1-bqa989hTrlTMuOR7+gvz+QMfsYQ="
    },
    "code-point-at": {
      "version": "1.1.0",
      "resolved": "https://registry.npmjs.org/code-point-at/-/code-point-at-1.1.0.tgz",
      "integrity": "sha1-DQcLTQQ6W+ozovGkDi7bPZpMz3c="
    },
    "coinstring": {
      "version": "2.3.0",
      "resolved": "https://registry.npmjs.org/coinstring/-/coinstring-2.3.0.tgz",
      "integrity": "sha1-zbYzY6lhUCQEolr7gsLibV/2J6Q=",
      "dev": true,
      "optional": true,
      "requires": {
        "bs58": "^2.0.1",
        "create-hash": "^1.1.1"
      },
      "dependencies": {
        "bs58": {
          "version": "2.0.1",
          "resolved": "https://registry.npmjs.org/bs58/-/bs58-2.0.1.tgz",
          "integrity": "sha1-VZCNWPGYKrogCPob7Y+RmYopv40=",
          "dev": true,
          "optional": true
        }
      }
    },
    "collection-visit": {
      "version": "1.0.0",
      "resolved": "https://registry.npmjs.org/collection-visit/-/collection-visit-1.0.0.tgz",
      "integrity": "sha1-S8A3PBZLwykbTTaMgpzxqApZ3KA=",
      "dev": true,
      "requires": {
        "map-visit": "^1.0.0",
        "object-visit": "^1.0.0"
      }
    },
    "color-convert": {
      "version": "1.9.3",
      "resolved": "https://registry.npmjs.org/color-convert/-/color-convert-1.9.3.tgz",
      "integrity": "sha512-QfAUtd+vFdAtFQcC8CCyYt1fYWxSqAiK2cSD6zDB8N3cpsEBAvRxp9zOGg6G/SHHJYAT88/az/IuDGALsNVbGg==",
      "dev": true,
      "requires": {
        "color-name": "1.1.3"
      }
    },
    "color-name": {
      "version": "1.1.3",
      "resolved": "https://registry.npmjs.org/color-name/-/color-name-1.1.3.tgz",
      "integrity": "sha1-p9BVi9icQveV3UIyj3QIMcpTvCU=",
      "dev": true
    },
    "combined-stream": {
      "version": "1.0.6",
      "resolved": "https://registry.npmjs.org/combined-stream/-/combined-stream-1.0.6.tgz",
      "integrity": "sha1-cj599ugBrFYTETp+RFqbactjKBg=",
      "requires": {
        "delayed-stream": "~1.0.0"
      }
    },
    "commander": {
      "version": "2.8.1",
      "resolved": "https://registry.npmjs.org/commander/-/commander-2.8.1.tgz",
      "integrity": "sha1-Br42f+v9oMMwqh4qBy09yXYkJdQ=",
      "dev": true,
      "requires": {
        "graceful-readlink": ">= 1.0.0"
      }
    },
    "commondir": {
      "version": "1.0.1",
      "resolved": "https://registry.npmjs.org/commondir/-/commondir-1.0.1.tgz",
      "integrity": "sha1-3dgA2gxmEnOTzKWVDqloo6rxJTs=",
      "dev": true
    },
    "component-emitter": {
      "version": "1.2.1",
      "resolved": "https://registry.npmjs.org/component-emitter/-/component-emitter-1.2.1.tgz",
      "integrity": "sha1-E3kY1teCg/ffemt8WmPhQOaUJeY=",
      "dev": true
    },
    "concat-map": {
      "version": "0.0.1",
      "resolved": "https://registry.npmjs.org/concat-map/-/concat-map-0.0.1.tgz",
      "integrity": "sha1-2Klr13/Wjfd5OnMDajug1UBdR3s="
    },
    "concat-stream": {
      "version": "1.6.2",
      "resolved": "https://registry.npmjs.org/concat-stream/-/concat-stream-1.6.2.tgz",
      "integrity": "sha512-27HBghJxjiZtIk3Ycvn/4kbJk/1uZuJFfuPEns6LaEvpvG1f0hTea8lilrouyo9mVc2GWdcEZ8OLoGmSADlrCw==",
      "requires": {
        "buffer-from": "^1.0.0",
        "inherits": "^2.0.3",
        "readable-stream": "^2.2.2",
        "typedarray": "^0.0.6"
      }
    },
    "console-browserify": {
      "version": "1.1.0",
      "resolved": "https://registry.npmjs.org/console-browserify/-/console-browserify-1.1.0.tgz",
      "integrity": "sha1-8CQcRXMKn8YyOyBtvzjtx0HQuxA=",
      "dev": true,
      "requires": {
        "date-now": "^0.1.4"
      }
    },
    "constants-browserify": {
      "version": "1.0.0",
      "resolved": "https://registry.npmjs.org/constants-browserify/-/constants-browserify-1.0.0.tgz",
      "integrity": "sha1-wguW2MYXdIqvHBYCF2DNJ/y4y3U=",
      "dev": true
    },
    "content-disposition": {
      "version": "0.5.2",
      "resolved": "https://registry.npmjs.org/content-disposition/-/content-disposition-0.5.2.tgz",
      "integrity": "sha1-DPaLud318r55YcOoUXjLhdunjLQ=",
      "dev": true
    },
    "content-type": {
      "version": "1.0.4",
      "resolved": "https://registry.npmjs.org/content-type/-/content-type-1.0.4.tgz",
      "integrity": "sha512-hIP3EEPs8tB9AT1L+NUqtwOAps4mk2Zob89MWXMHjHWg9milF/j4osnnQLXBCBFBk/tvIG/tUc9mOUJiPBhPXA==",
      "dev": true
    },
    "convert-source-map": {
      "version": "1.5.1",
      "resolved": "https://registry.npmjs.org/convert-source-map/-/convert-source-map-1.5.1.tgz",
      "integrity": "sha1-uCeAl7m8IpNl3lxiz1/K7YtVmeU="
    },
    "cookie": {
      "version": "0.3.1",
      "resolved": "https://registry.npmjs.org/cookie/-/cookie-0.3.1.tgz",
      "integrity": "sha1-5+Ch+e9DtMi6klxcWpboBtFoc7s=",
      "dev": true
    },
    "cookie-signature": {
      "version": "1.0.6",
      "resolved": "https://registry.npmjs.org/cookie-signature/-/cookie-signature-1.0.6.tgz",
      "integrity": "sha1-4wOogrNCzD7oylE6eZmXNNqzriw=",
      "dev": true
    },
    "cookiejar": {
      "version": "2.1.2",
      "resolved": "https://registry.npmjs.org/cookiejar/-/cookiejar-2.1.2.tgz",
      "integrity": "sha512-Mw+adcfzPxcPeI+0WlvRrr/3lGVO0bD75SxX6811cxSh1Wbxx7xZBGK1eVtDf6si8rg2lhnUjsVLMFMfbRIuwA==",
      "dev": true
    },
    "copy-concurrently": {
      "version": "1.0.5",
      "resolved": "https://registry.npmjs.org/copy-concurrently/-/copy-concurrently-1.0.5.tgz",
      "integrity": "sha512-f2domd9fsVDFtaFcbaRZuYXwtdmnzqbADSwhSWYxYB/Q8zsdUUFMXVRwXGDMWmbEzAn1kdRrtI1T/KTFOL4X2A==",
      "dev": true,
      "requires": {
        "aproba": "^1.1.1",
        "fs-write-stream-atomic": "^1.0.8",
        "iferr": "^0.1.5",
        "mkdirp": "^0.5.1",
        "rimraf": "^2.5.4",
        "run-queue": "^1.0.0"
      }
    },
    "copy-descriptor": {
      "version": "0.1.1",
      "resolved": "https://registry.npmjs.org/copy-descriptor/-/copy-descriptor-0.1.1.tgz",
      "integrity": "sha1-Z29us8OZl8LuGsOpJP1hJHSPV40=",
      "dev": true
    },
    "core-js": {
      "version": "2.5.7",
      "resolved": "https://registry.npmjs.org/core-js/-/core-js-2.5.7.tgz",
      "integrity": "sha512-RszJCAxg/PP6uzXVXL6BsxSXx/B05oJAQ2vkJRjyjrEcNVycaqOmNb5OTxZPE3xa5gwZduqza6L9JOCenh/Ecw=="
    },
    "core-util-is": {
      "version": "1.0.2",
      "resolved": "https://registry.npmjs.org/core-util-is/-/core-util-is-1.0.2.tgz",
      "integrity": "sha1-tf1UIgqivFq1eqtxQMlAdUUDwac="
    },
    "cors": {
      "version": "2.8.4",
      "resolved": "https://registry.npmjs.org/cors/-/cors-2.8.4.tgz",
      "integrity": "sha1-K9OB8usgECAQXNUOpZ2mMJBpRoY=",
      "dev": true,
      "requires": {
        "object-assign": "^4",
        "vary": "^1"
      },
      "dependencies": {
        "object-assign": {
          "version": "4.1.1",
          "resolved": "https://registry.npmjs.org/object-assign/-/object-assign-4.1.1.tgz",
          "integrity": "sha1-IQmtx5ZYh8/AXLvUQsrIv7s2CGM=",
          "dev": true
        }
      }
    },
    "create-ecdh": {
      "version": "4.0.3",
      "resolved": "https://registry.npmjs.org/create-ecdh/-/create-ecdh-4.0.3.tgz",
      "integrity": "sha512-GbEHQPMOswGpKXM9kCWVrremUcBmjteUaQ01T9rkKCPDXfUHX0IoP9LpHYo2NPFampa4e+/pFDc3jQdxrxQLaw==",
      "dev": true,
      "requires": {
        "bn.js": "^4.1.0",
        "elliptic": "^6.0.0"
      }
    },
    "create-hash": {
      "version": "1.2.0",
      "resolved": "https://registry.npmjs.org/create-hash/-/create-hash-1.2.0.tgz",
      "integrity": "sha512-z00bCGNHDG8mHAkP7CtT1qVu+bFQUPjYq/4Iv3C3kWjTFV10zIjfSoeqXo9Asws8gwSHDGj/hl2u4OGIjapeCg==",
      "requires": {
        "cipher-base": "^1.0.1",
        "inherits": "^2.0.1",
        "md5.js": "^1.3.4",
        "ripemd160": "^2.0.1",
        "sha.js": "^2.4.0"
      }
    },
    "create-hmac": {
      "version": "1.1.7",
      "resolved": "https://registry.npmjs.org/create-hmac/-/create-hmac-1.1.7.tgz",
      "integrity": "sha512-MJG9liiZ+ogc4TzUwuvbER1JRdgvUFSB5+VR/g5h82fGaIRWMWddtKBHi7/sVhfjQZ6SehlyhvQYrcYkaUIpLg==",
      "requires": {
        "cipher-base": "^1.0.3",
        "create-hash": "^1.1.0",
        "inherits": "^2.0.1",
        "ripemd160": "^2.0.0",
        "safe-buffer": "^5.0.1",
        "sha.js": "^2.4.8"
      }
    },
    "cross-env": {
      "version": "5.2.0",
      "resolved": "https://registry.npmjs.org/cross-env/-/cross-env-5.2.0.tgz",
      "integrity": "sha512-jtdNFfFW1hB7sMhr/H6rW1Z45LFqyI431m3qU6bFXcQ3Eh7LtBuG3h74o7ohHZ3crrRkkqHlo4jYHFPcjroANg==",
      "dev": true,
      "requires": {
        "cross-spawn": "^6.0.5",
        "is-windows": "^1.0.0"
      }
    },
    "cross-fetch": {
      "version": "2.2.2",
      "resolved": "https://registry.npmjs.org/cross-fetch/-/cross-fetch-2.2.2.tgz",
      "integrity": "sha1-pH/09/xxLauo9qaVoRyUhEDUVyM=",
      "requires": {
        "node-fetch": "2.1.2",
        "whatwg-fetch": "2.0.4"
      }
    },
    "cross-spawn": {
      "version": "6.0.5",
      "resolved": "https://registry.npmjs.org/cross-spawn/-/cross-spawn-6.0.5.tgz",
      "integrity": "sha512-eTVLrBSt7fjbDygz805pMnstIs2VTBNkRm0qxZd+M7A5XDdxVRWO5MxGBXZhjY4cqLYLdtrGqRf8mBPmzwSpWQ==",
      "dev": true,
      "requires": {
        "nice-try": "^1.0.4",
        "path-key": "^2.0.1",
        "semver": "^5.5.0",
        "shebang-command": "^1.2.0",
        "which": "^1.2.9"
      },
      "dependencies": {
        "semver": {
          "version": "5.5.1",
          "resolved": "https://registry.npmjs.org/semver/-/semver-5.5.1.tgz",
          "integrity": "sha512-PqpAxfrEhlSUWge8dwIp4tZnQ25DIOthpiaHNIthsjEFQD6EvqUKUDM7L8O2rShkFccYo1VjJR0coWfNkCubRw==",
          "dev": true
        }
      }
    },
    "crypto-browserify": {
      "version": "3.12.0",
      "resolved": "https://registry.npmjs.org/crypto-browserify/-/crypto-browserify-3.12.0.tgz",
      "integrity": "sha512-fz4spIh+znjO2VjL+IdhEpRJ3YN6sMzITSBijk6FK2UvTqruSQW+/cCZTSNsMiZNvUeq0CqurF+dAbyiGOY6Wg==",
      "dev": true,
      "requires": {
        "browserify-cipher": "^1.0.0",
        "browserify-sign": "^4.0.0",
        "create-ecdh": "^4.0.0",
        "create-hash": "^1.1.0",
        "create-hmac": "^1.1.0",
        "diffie-hellman": "^5.0.0",
        "inherits": "^2.0.1",
        "pbkdf2": "^3.0.3",
        "public-encrypt": "^4.0.0",
        "randombytes": "^2.0.0",
        "randomfill": "^1.0.3"
      }
    },
    "cyclist": {
      "version": "0.2.2",
      "resolved": "https://registry.npmjs.org/cyclist/-/cyclist-0.2.2.tgz",
      "integrity": "sha1-GzN5LhHpFKL9bW7WRHRkRE5fpkA=",
      "dev": true
    },
    "dashdash": {
      "version": "1.14.1",
      "resolved": "https://registry.npmjs.org/dashdash/-/dashdash-1.14.1.tgz",
      "integrity": "sha1-hTz6D3y+L+1d4gMmuN1YEDX24vA=",
      "requires": {
        "assert-plus": "^1.0.0"
      }
    },
    "date-now": {
      "version": "0.1.4",
      "resolved": "https://registry.npmjs.org/date-now/-/date-now-0.1.4.tgz",
      "integrity": "sha1-6vQ5/U1ISK105cx9vvIAZyueNFs=",
      "dev": true
    },
    "debug": {
      "version": "3.1.0",
      "resolved": "https://registry.npmjs.org/debug/-/debug-3.1.0.tgz",
      "integrity": "sha512-OX8XqP7/1a9cqkxYw2yXss15f26NKWBpDXQd0/uK/KPqdQhxbPa994hnzjcE2VqQpDslf55723cKPUOGSmMY3g==",
      "requires": {
        "ms": "2.0.0"
      }
    },
    "decamelize": {
      "version": "1.2.0",
      "resolved": "https://registry.npmjs.org/decamelize/-/decamelize-1.2.0.tgz",
      "integrity": "sha1-9lNNFRSCabIDUue+4m9QH5oZEpA="
    },
    "decode-uri-component": {
      "version": "0.2.0",
      "resolved": "https://registry.npmjs.org/decode-uri-component/-/decode-uri-component-0.2.0.tgz",
      "integrity": "sha1-6zkTMzRYd1y4TNGh+uBiEGu4dUU=",
      "dev": true
    },
    "decompress": {
      "version": "4.2.0",
      "resolved": "https://registry.npmjs.org/decompress/-/decompress-4.2.0.tgz",
      "integrity": "sha1-eu3YVCflqS2s/lVnSnxQXpbQH50=",
      "dev": true,
      "optional": true,
      "requires": {
        "decompress-tar": "^4.0.0",
        "decompress-tarbz2": "^4.0.0",
        "decompress-targz": "^4.0.0",
        "decompress-unzip": "^4.0.1",
        "graceful-fs": "^4.1.10",
        "make-dir": "^1.0.0",
        "pify": "^2.3.0",
        "strip-dirs": "^2.0.0"
      },
      "dependencies": {
        "pify": {
          "version": "2.3.0",
          "resolved": "https://registry.npmjs.org/pify/-/pify-2.3.0.tgz",
          "integrity": "sha1-7RQaasBDqEnqWISY59yosVMw6Qw=",
          "dev": true,
          "optional": true
        }
      }
    },
    "decompress-response": {
      "version": "3.3.0",
      "resolved": "https://registry.npmjs.org/decompress-response/-/decompress-response-3.3.0.tgz",
      "integrity": "sha1-gKTdMjdIOEv6JICDYirt7Jgq3/M=",
      "dev": true,
      "requires": {
        "mimic-response": "^1.0.0"
      }
    },
    "decompress-tar": {
      "version": "4.1.1",
      "resolved": "https://registry.npmjs.org/decompress-tar/-/decompress-tar-4.1.1.tgz",
      "integrity": "sha512-JdJMaCrGpB5fESVyxwpCx4Jdj2AagLmv3y58Qy4GE6HMVjWz1FeVQk1Ct4Kye7PftcdOo/7U7UKzYBJgqnGeUQ==",
      "dev": true,
      "requires": {
        "file-type": "^5.2.0",
        "is-stream": "^1.1.0",
        "tar-stream": "^1.5.2"
      }
    },
    "decompress-tarbz2": {
      "version": "4.1.1",
      "resolved": "https://registry.npmjs.org/decompress-tarbz2/-/decompress-tarbz2-4.1.1.tgz",
      "integrity": "sha512-s88xLzf1r81ICXLAVQVzaN6ZmX4A6U4z2nMbOwobxkLoIIfjVMBg7TeguTUXkKeXni795B6y5rnvDw7rxhAq9A==",
      "dev": true,
      "optional": true,
      "requires": {
        "decompress-tar": "^4.1.0",
        "file-type": "^6.1.0",
        "is-stream": "^1.1.0",
        "seek-bzip": "^1.0.5",
        "unbzip2-stream": "^1.0.9"
      },
      "dependencies": {
        "file-type": {
          "version": "6.2.0",
          "resolved": "https://registry.npmjs.org/file-type/-/file-type-6.2.0.tgz",
          "integrity": "sha512-YPcTBDV+2Tm0VqjybVd32MHdlEGAtuxS3VAYsumFokDSMG+ROT5wawGlnHDoz7bfMcMDt9hxuXvXwoKUx2fkOg==",
          "dev": true,
          "optional": true
        }
      }
    },
    "decompress-targz": {
      "version": "4.1.1",
      "resolved": "https://registry.npmjs.org/decompress-targz/-/decompress-targz-4.1.1.tgz",
      "integrity": "sha512-4z81Znfr6chWnRDNfFNqLwPvm4db3WuZkqV+UgXQzSngG3CEKdBkw5jrv3axjjL96glyiiKjsxJG3X6WBZwX3w==",
      "dev": true,
      "optional": true,
      "requires": {
        "decompress-tar": "^4.1.1",
        "file-type": "^5.2.0",
        "is-stream": "^1.1.0"
      }
    },
    "decompress-unzip": {
      "version": "4.0.1",
      "resolved": "https://registry.npmjs.org/decompress-unzip/-/decompress-unzip-4.0.1.tgz",
      "integrity": "sha1-3qrM39FK6vhVePczroIQ+bSEj2k=",
      "dev": true,
      "optional": true,
      "requires": {
        "file-type": "^3.8.0",
        "get-stream": "^2.2.0",
        "pify": "^2.3.0",
        "yauzl": "^2.4.2"
      },
      "dependencies": {
        "file-type": {
          "version": "3.9.0",
          "resolved": "https://registry.npmjs.org/file-type/-/file-type-3.9.0.tgz",
          "integrity": "sha1-JXoHg4TR24CHvESdEH1SpSZyuek=",
          "dev": true,
          "optional": true
        },
        "get-stream": {
          "version": "2.3.1",
          "resolved": "https://registry.npmjs.org/get-stream/-/get-stream-2.3.1.tgz",
          "integrity": "sha1-Xzj5PzRgCWZu4BUKBUFn+Rvdld4=",
          "dev": true,
          "optional": true,
          "requires": {
            "object-assign": "^4.0.1",
            "pinkie-promise": "^2.0.0"
          }
        },
        "object-assign": {
          "version": "4.1.1",
          "resolved": "https://registry.npmjs.org/object-assign/-/object-assign-4.1.1.tgz",
          "integrity": "sha1-IQmtx5ZYh8/AXLvUQsrIv7s2CGM=",
          "dev": true,
          "optional": true
        },
        "pify": {
          "version": "2.3.0",
          "resolved": "https://registry.npmjs.org/pify/-/pify-2.3.0.tgz",
          "integrity": "sha1-7RQaasBDqEnqWISY59yosVMw6Qw=",
          "dev": true,
          "optional": true
        }
      }
    },
    "deep-equal": {
      "version": "1.0.1",
      "resolved": "https://registry.npmjs.org/deep-equal/-/deep-equal-1.0.1.tgz",
      "integrity": "sha1-9dJgKStmDghO/0zbyfCK0yR0SLU="
    },
    "deferred-leveldown": {
      "version": "1.2.2",
      "resolved": "https://registry.npmjs.org/deferred-leveldown/-/deferred-leveldown-1.2.2.tgz",
      "integrity": "sha512-uukrWD2bguRtXilKt6cAWKyoXrTSMo5m7crUdLfWQmu8kIm88w3QZoUL+6nhpfKVmhHANER6Re3sKoNoZ3IKMA==",
      "requires": {
        "abstract-leveldown": "~2.6.0"
      },
      "dependencies": {
        "abstract-leveldown": {
          "version": "2.6.3",
          "resolved": "https://registry.npmjs.org/abstract-leveldown/-/abstract-leveldown-2.6.3.tgz",
          "integrity": "sha512-2++wDf/DYqkPR3o5tbfdhF96EfMApo1GpPfzOsR/ZYXdkSmELlvOOEAl9iKkRsktMPHdGjO4rtkBpf2I7TiTeA==",
          "requires": {
            "xtend": "~4.0.0"
          }
        }
      }
    },
    "define-properties": {
      "version": "1.1.3",
      "resolved": "https://registry.npmjs.org/define-properties/-/define-properties-1.1.3.tgz",
      "integrity": "sha512-3MqfYKj2lLzdMSf8ZIZE/V+Zuy+BgD6f164e8K2w7dgnpKArBDerGYpM46IYYcjnkdPNMjPk9A6VFB8+3SKlXQ==",
      "requires": {
        "object-keys": "^1.0.12"
      },
      "dependencies": {
        "object-keys": {
          "version": "1.0.12",
          "resolved": "https://registry.npmjs.org/object-keys/-/object-keys-1.0.12.tgz",
          "integrity": "sha512-FTMyFUm2wBcGHnH2eXmz7tC6IwlqQZ6mVZ+6dm6vZ4IQIHjs6FdNsQBuKGPuUUUY6NfJw2PshC08Tn6LzLDOag=="
        }
      }
    },
    "define-property": {
      "version": "2.0.2",
      "resolved": "https://registry.npmjs.org/define-property/-/define-property-2.0.2.tgz",
      "integrity": "sha512-jwK2UV4cnPpbcG7+VRARKTZPUWowwXA8bzH5NP6ud0oeAxyYPuGZUAC7hMugpCdz4BeSZl2Dl9k66CHJ/46ZYQ==",
      "dev": true,
      "requires": {
        "is-descriptor": "^1.0.2",
        "isobject": "^3.0.1"
      },
      "dependencies": {
        "is-accessor-descriptor": {
          "version": "1.0.0",
          "resolved": "https://registry.npmjs.org/is-accessor-descriptor/-/is-accessor-descriptor-1.0.0.tgz",
          "integrity": "sha512-m5hnHTkcVsPfqx3AKlyttIPb7J+XykHvJP2B9bZDjlhLIoEq4XoK64Vg7boZlVWYK6LUY94dYPEE7Lh0ZkZKcQ==",
          "dev": true,
          "requires": {
            "kind-of": "^6.0.0"
          }
        },
        "is-data-descriptor": {
          "version": "1.0.0",
          "resolved": "https://registry.npmjs.org/is-data-descriptor/-/is-data-descriptor-1.0.0.tgz",
          "integrity": "sha512-jbRXy1FmtAoCjQkVmIVYwuuqDFUbaOeDjmed1tOGPrsMhtJA4rD9tkgA0F1qJ3gRFRXcHYVkdeaP50Q5rE/jLQ==",
          "dev": true,
          "requires": {
            "kind-of": "^6.0.0"
          }
        },
        "is-descriptor": {
          "version": "1.0.2",
          "resolved": "https://registry.npmjs.org/is-descriptor/-/is-descriptor-1.0.2.tgz",
          "integrity": "sha512-2eis5WqQGV7peooDyLmNEPUrps9+SXX5c9pL3xEB+4e9HnGuDa7mB7kHxHw4CbqS9k1T2hOH3miL8n8WtiYVtg==",
          "dev": true,
          "requires": {
            "is-accessor-descriptor": "^1.0.0",
            "is-data-descriptor": "^1.0.0",
            "kind-of": "^6.0.2"
          }
        }
      }
    },
    "defined": {
      "version": "1.0.0",
      "resolved": "https://registry.npmjs.org/defined/-/defined-1.0.0.tgz",
      "integrity": "sha1-yY2bzvdWdBiOEQlpFRGZ45sfppM="
    },
    "delayed-stream": {
      "version": "1.0.0",
      "resolved": "https://registry.npmjs.org/delayed-stream/-/delayed-stream-1.0.0.tgz",
      "integrity": "sha1-3zrhmayt+31ECqrgsp4icrJOxhk="
    },
    "depd": {
      "version": "1.1.2",
      "resolved": "https://registry.npmjs.org/depd/-/depd-1.1.2.tgz",
      "integrity": "sha1-m81S4UwJd2PnSbJ0xDRu0uVgtak=",
      "dev": true
    },
    "des.js": {
      "version": "1.0.0",
      "resolved": "https://registry.npmjs.org/des.js/-/des.js-1.0.0.tgz",
      "integrity": "sha1-wHTS4qpqipoH29YfmhXCzYPsjsw=",
      "dev": true,
      "requires": {
        "inherits": "^2.0.1",
        "minimalistic-assert": "^1.0.0"
      }
    },
    "destroy": {
      "version": "1.0.4",
      "resolved": "https://registry.npmjs.org/destroy/-/destroy-1.0.4.tgz",
      "integrity": "sha1-l4hXRCxEdJ5CBmE+N5RiBYJqvYA=",
      "dev": true
    },
    "detect-indent": {
      "version": "4.0.0",
      "resolved": "https://registry.npmjs.org/detect-indent/-/detect-indent-4.0.0.tgz",
      "integrity": "sha1-920GQ1LN9Docts5hnE7jqUdd4gg=",
      "requires": {
        "repeating": "^2.0.0"
      }
    },
    "diff": {
      "version": "3.5.0",
      "resolved": "https://registry.npmjs.org/diff/-/diff-3.5.0.tgz",
      "integrity": "sha512-A46qtFgd+g7pDZinpnwiRJtxbC1hpgf0uzP3iG89scHk0AUC7A1TGxf5OiiOUv/JMZR8GOt8hL900hV0bOy5xA==",
      "dev": true
    },
    "diffie-hellman": {
      "version": "5.0.3",
      "resolved": "https://registry.npmjs.org/diffie-hellman/-/diffie-hellman-5.0.3.tgz",
      "integrity": "sha512-kqag/Nl+f3GwyK25fhUMYj81BUOrZ9IuJsjIcDE5icNM9FJHAVm3VcUDxdLPoQtTuUylWm6ZIknYJwwaPxsUzg==",
      "dev": true,
      "requires": {
        "bn.js": "^4.1.0",
        "miller-rabin": "^4.0.0",
        "randombytes": "^2.0.0"
      }
    },
    "dom-walk": {
      "version": "0.1.1",
      "resolved": "https://registry.npmjs.org/dom-walk/-/dom-walk-0.1.1.tgz",
      "integrity": "sha1-ZyIm3HTI95mtNTB9+TaroRrNYBg="
    },
    "domain-browser": {
      "version": "1.2.0",
      "resolved": "https://registry.npmjs.org/domain-browser/-/domain-browser-1.2.0.tgz",
      "integrity": "sha512-jnjyiM6eRyZl2H+W8Q/zLMA481hzi0eszAaBUzIVnmYVDBbnLxVNnfu1HgEBvCbL+71FrxMl3E6lpKH7Ge3OXA==",
      "dev": true
    },
    "drbg.js": {
      "version": "1.0.1",
      "resolved": "https://registry.npmjs.org/drbg.js/-/drbg.js-1.0.1.tgz",
      "integrity": "sha1-Pja2xCs3BDgjzbwzLVjzHiRFSAs=",
      "requires": {
        "browserify-aes": "^1.0.6",
        "create-hash": "^1.1.2",
        "create-hmac": "^1.1.4"
      }
    },
    "duplexer3": {
      "version": "0.1.4",
      "resolved": "https://registry.npmjs.org/duplexer3/-/duplexer3-0.1.4.tgz",
      "integrity": "sha1-7gHdHKwO08vH/b6jfcCo8c4ALOI=",
      "dev": true
    },
    "duplexify": {
      "version": "3.6.0",
      "resolved": "https://registry.npmjs.org/duplexify/-/duplexify-3.6.0.tgz",
      "integrity": "sha512-fO3Di4tBKJpYTFHAxTU00BcfWMY9w24r/x21a6rZRbsD/ToUgGxsMbiGRmB7uVAXeGKXD9MwiLZa5E97EVgIRQ==",
      "dev": true,
      "requires": {
        "end-of-stream": "^1.0.0",
        "inherits": "^2.0.1",
        "readable-stream": "^2.0.0",
        "stream-shift": "^1.0.0"
      }
    },
    "ecc-jsbn": {
      "version": "0.1.2",
      "resolved": "https://registry.npmjs.org/ecc-jsbn/-/ecc-jsbn-0.1.2.tgz",
      "integrity": "sha1-OoOpBOVDUyh4dMVkt1SThoSamMk=",
      "optional": true,
      "requires": {
        "jsbn": "~0.1.0",
        "safer-buffer": "^2.1.0"
      }
    },
    "ee-first": {
      "version": "1.1.1",
      "resolved": "https://registry.npmjs.org/ee-first/-/ee-first-1.1.1.tgz",
      "integrity": "sha1-WQxhFWsK4vTwJVcyoViyZrxWsh0=",
      "dev": true
    },
    "electron-to-chromium": {
      "version": "1.3.62",
      "resolved": "https://registry.npmjs.org/electron-to-chromium/-/electron-to-chromium-1.3.62.tgz",
      "integrity": "sha512-x09ndL/Gjnuk3unlAyoGyUg3wbs4w/bXurgL7wL913vXHAOWmMhrLf1VNGRaMLngmadd5Q8gsV9BFuIr6rP+Xg=="
    },
    "elliptic": {
      "version": "6.4.1",
      "resolved": "https://registry.npmjs.org/elliptic/-/elliptic-6.4.1.tgz",
      "integrity": "sha512-BsXLz5sqX8OHcsh7CqBMztyXARmGQ3LWPtGjJi6DiJHq5C/qvi9P3OqgswKSDftbu8+IoI/QDTAm2fFnQ9SZSQ==",
      "requires": {
        "bn.js": "^4.4.0",
        "brorand": "^1.0.1",
        "hash.js": "^1.0.0",
        "hmac-drbg": "^1.0.0",
        "inherits": "^2.0.1",
        "minimalistic-assert": "^1.0.0",
        "minimalistic-crypto-utils": "^1.0.0"
      }
    },
    "emojis-list": {
      "version": "2.1.0",
      "resolved": "https://registry.npmjs.org/emojis-list/-/emojis-list-2.1.0.tgz",
      "integrity": "sha1-TapNnbAPmBmIDHn6RXrlsJof04k=",
      "dev": true
    },
    "encodeurl": {
      "version": "1.0.2",
      "resolved": "https://registry.npmjs.org/encodeurl/-/encodeurl-1.0.2.tgz",
      "integrity": "sha1-rT/0yG7C0CkyL1oCw6mmBslbP1k=",
      "dev": true
    },
    "encoding": {
      "version": "0.1.12",
      "resolved": "https://registry.npmjs.org/encoding/-/encoding-0.1.12.tgz",
      "integrity": "sha1-U4tm8+5izRq1HsMjgp0flIDHS+s=",
      "requires": {
        "iconv-lite": "~0.4.13"
      }
    },
    "encoding-down": {
      "version": "5.0.4",
      "resolved": "https://registry.npmjs.org/encoding-down/-/encoding-down-5.0.4.tgz",
      "integrity": "sha512-8CIZLDcSKxgzT+zX8ZVfgNbu8Md2wq/iqa1Y7zyVR18QBEAc0Nmzuvj/N5ykSKpfGzjM8qxbaFntLPwnVoUhZw==",
      "requires": {
        "abstract-leveldown": "^5.0.0",
        "inherits": "^2.0.3",
        "level-codec": "^9.0.0",
        "level-errors": "^2.0.0",
        "xtend": "^4.0.1"
      },
      "dependencies": {
        "abstract-leveldown": {
          "version": "5.0.0",
          "resolved": "https://registry.npmjs.org/abstract-leveldown/-/abstract-leveldown-5.0.0.tgz",
          "integrity": "sha512-5mU5P1gXtsMIXg65/rsYGsi93+MlogXZ9FA8JnwKurHQg64bfXwGYVdVdijNTVNOlAsuIiOwHdvFFD5JqCJQ7A==",
          "requires": {
            "xtend": "~4.0.0"
          }
        }
      }
    },
    "end-of-stream": {
      "version": "1.4.1",
      "resolved": "https://registry.npmjs.org/end-of-stream/-/end-of-stream-1.4.1.tgz",
      "integrity": "sha512-1MkrZNvWTKCaigbn+W15elq2BB/L22nqrSY5DKlo3X6+vclJm8Bb5djXJBmEX6fS3+zCh/F4VBK5Z2KxJt4s2Q==",
      "requires": {
        "once": "^1.4.0"
      }
    },
    "enhanced-resolve": {
      "version": "4.1.0",
      "resolved": "https://registry.npmjs.org/enhanced-resolve/-/enhanced-resolve-4.1.0.tgz",
      "integrity": "sha512-F/7vkyTtyc/llOIn8oWclcB25KdRaiPBpZYDgJHgh/UHtpgT2p2eldQgtQnLtUvfMKPKxbRaQM/hHkvLHt1Vng==",
      "dev": true,
      "requires": {
        "graceful-fs": "^4.1.2",
        "memory-fs": "^0.4.0",
        "tapable": "^1.0.0"
      }
    },
    "errno": {
      "version": "0.1.7",
      "resolved": "https://registry.npmjs.org/errno/-/errno-0.1.7.tgz",
      "integrity": "sha512-MfrRBDWzIWifgq6tJj60gkAwtLNb6sQPlcFrSOflcP1aFmmruKQ2wRnze/8V6kgyz7H3FF8Npzv78mZ7XLLflg==",
      "requires": {
        "prr": "~1.0.1"
      }
    },
    "error-ex": {
      "version": "1.3.2",
      "resolved": "https://registry.npmjs.org/error-ex/-/error-ex-1.3.2.tgz",
      "integrity": "sha512-7dFHNmqeFSEt2ZBsCriorKnn3Z2pj+fd9kmI6QoWw4//DL+icEBfc0U7qJCisqrTsKTjw4fNFy2pW9OqStD84g==",
      "requires": {
        "is-arrayish": "^0.2.1"
      }
    },
    "es-abstract": {
      "version": "1.12.0",
      "resolved": "https://registry.npmjs.org/es-abstract/-/es-abstract-1.12.0.tgz",
      "integrity": "sha512-C8Fx/0jFmV5IPoMOFPA9P9G5NtqW+4cOPit3MIuvR2t7Ag2K15EJTpxnHAYTzL+aYQJIESYeXZmDBfOBE1HcpA==",
      "requires": {
        "es-to-primitive": "^1.1.1",
        "function-bind": "^1.1.1",
        "has": "^1.0.1",
        "is-callable": "^1.1.3",
        "is-regex": "^1.0.4"
      }
    },
    "es-to-primitive": {
      "version": "1.1.1",
      "resolved": "https://registry.npmjs.org/es-to-primitive/-/es-to-primitive-1.1.1.tgz",
      "integrity": "sha1-RTVSSKiJeQNLZ5Lhm7gfK3l13Q0=",
      "requires": {
        "is-callable": "^1.1.1",
        "is-date-object": "^1.0.1",
        "is-symbol": "^1.0.1"
      }
    },
    "escape-html": {
      "version": "1.0.3",
      "resolved": "https://registry.npmjs.org/escape-html/-/escape-html-1.0.3.tgz",
      "integrity": "sha1-Aljq5NPQwJdN4cFpGI7wBR0dGYg=",
      "dev": true
    },
    "escape-string-regexp": {
      "version": "1.0.5",
      "resolved": "https://registry.npmjs.org/escape-string-regexp/-/escape-string-regexp-1.0.5.tgz",
      "integrity": "sha1-G2HAViGQqN/2rjuyzwIAyhMLhtQ="
    },
    "eslint-scope": {
      "version": "4.0.0",
      "resolved": "https://registry.npmjs.org/eslint-scope/-/eslint-scope-4.0.0.tgz",
      "integrity": "sha512-1G6UTDi7Jc1ELFwnR58HV4fK9OQK4S6N985f166xqXxpjU6plxFISJa2Ba9KCQuFa8RCnj/lSFJbHo7UFDBnUA==",
      "dev": true,
      "requires": {
        "esrecurse": "^4.1.0",
        "estraverse": "^4.1.1"
      }
    },
    "esrecurse": {
      "version": "4.2.1",
      "resolved": "https://registry.npmjs.org/esrecurse/-/esrecurse-4.2.1.tgz",
      "integrity": "sha512-64RBB++fIOAXPw3P9cy89qfMlvZEXZkqqJkjqqXIvzP5ezRZjW+lPWjw35UX/3EhUPFYbg5ER4JYgDw4007/DQ==",
      "dev": true,
      "requires": {
        "estraverse": "^4.1.0"
      }
    },
    "estraverse": {
      "version": "4.2.0",
      "resolved": "https://registry.npmjs.org/estraverse/-/estraverse-4.2.0.tgz",
      "integrity": "sha1-De4/7TH81GlhjOc0IJn8GvoL2xM=",
      "dev": true
    },
    "esutils": {
      "version": "2.0.2",
      "resolved": "https://registry.npmjs.org/esutils/-/esutils-2.0.2.tgz",
      "integrity": "sha1-Cr9PHKpbyx96nYrMbepPqqBLrJs="
    },
    "etag": {
      "version": "1.8.1",
      "resolved": "https://registry.npmjs.org/etag/-/etag-1.8.1.tgz",
      "integrity": "sha1-Qa4u62XvpiJorr/qg6x9eSmbCIc=",
      "dev": true
    },
    "eth-block-tracker": {
      "version": "3.0.1",
      "resolved": "https://registry.npmjs.org/eth-block-tracker/-/eth-block-tracker-3.0.1.tgz",
      "integrity": "sha512-WUVxWLuhMmsfenfZvFO5sbl1qFY2IqUlw/FPVmjjdElpqLsZtSG+wPe9Dz7W/sB6e80HgFKknOmKk2eNlznHug==",
      "requires": {
        "eth-query": "^2.1.0",
        "ethereumjs-tx": "^1.3.3",
        "ethereumjs-util": "^5.1.3",
        "ethjs-util": "^0.1.3",
        "json-rpc-engine": "^3.6.0",
        "pify": "^2.3.0",
        "tape": "^4.6.3"
      },
      "dependencies": {
        "pify": {
          "version": "2.3.0",
          "resolved": "https://registry.npmjs.org/pify/-/pify-2.3.0.tgz",
          "integrity": "sha1-7RQaasBDqEnqWISY59yosVMw6Qw="
        }
      }
    },
    "eth-json-rpc-infura": {
      "version": "3.1.2",
      "resolved": "https://registry.npmjs.org/eth-json-rpc-infura/-/eth-json-rpc-infura-3.1.2.tgz",
      "integrity": "sha512-IuK5Iowfs6taluA/3Okmu6EfZcFMq6MQuyrUL1PrCoJstuuBr3TvVeSy3keDyxfbrjFB34nCo538I8G+qMtsbw==",
      "requires": {
        "cross-fetch": "^2.1.1",
        "eth-json-rpc-middleware": "^1.5.0",
        "json-rpc-engine": "^3.4.0",
        "json-rpc-error": "^2.0.0",
        "tape": "^4.8.0"
      }
    },
    "eth-json-rpc-middleware": {
      "version": "1.6.0",
      "resolved": "https://registry.npmjs.org/eth-json-rpc-middleware/-/eth-json-rpc-middleware-1.6.0.tgz",
      "integrity": "sha512-tDVCTlrUvdqHKqivYMjtFZsdD7TtpNLBCfKAcOpaVs7orBMS/A8HWro6dIzNtTZIR05FAbJ3bioFOnZpuCew9Q==",
      "requires": {
        "async": "^2.5.0",
        "eth-query": "^2.1.2",
        "eth-tx-summary": "^3.1.2",
        "ethereumjs-block": "^1.6.0",
        "ethereumjs-tx": "^1.3.3",
        "ethereumjs-util": "^5.1.2",
        "ethereumjs-vm": "^2.1.0",
        "fetch-ponyfill": "^4.0.0",
        "json-rpc-engine": "^3.6.0",
        "json-rpc-error": "^2.0.0",
        "json-stable-stringify": "^1.0.1",
        "promise-to-callback": "^1.0.0",
        "tape": "^4.6.3"
      },
      "dependencies": {
        "ethereum-common": {
          "version": "0.2.0",
          "resolved": "https://registry.npmjs.org/ethereum-common/-/ethereum-common-0.2.0.tgz",
          "integrity": "sha512-XOnAR/3rntJgbCdGhqdaLIxDLWKLmsZOGhHdBKadEr6gEnJLH52k93Ou+TUdFaPN3hJc3isBZBal3U/XZ15abA=="
        },
        "ethereumjs-block": {
          "version": "1.7.1",
          "resolved": "https://registry.npmjs.org/ethereumjs-block/-/ethereumjs-block-1.7.1.tgz",
          "integrity": "sha512-B+sSdtqm78fmKkBq78/QLKJbu/4Ts4P2KFISdgcuZUPDm9x+N7qgBPIIFUGbaakQh8bzuquiRVbdmvPKqbILRg==",
          "requires": {
            "async": "^2.0.1",
            "ethereum-common": "0.2.0",
            "ethereumjs-tx": "^1.2.2",
            "ethereumjs-util": "^5.0.0",
            "merkle-patricia-tree": "^2.1.2"
          }
        }
      }
    },
    "eth-lib": {
      "version": "0.1.27",
      "resolved": "https://registry.npmjs.org/eth-lib/-/eth-lib-0.1.27.tgz",
      "integrity": "sha512-B8czsfkJYzn2UIEMwjc7Mbj+Cy72V+/OXH/tb44LV8jhrjizQJJ325xMOMyk3+ETa6r6oi0jsUY14+om8mQMWA==",
      "dev": true,
      "requires": {
        "bn.js": "^4.11.6",
        "elliptic": "^6.4.0",
        "keccakjs": "^0.2.1",
        "nano-json-stream-parser": "^0.1.2",
        "servify": "^0.1.12",
        "ws": "^3.0.0",
        "xhr-request-promise": "^0.1.2"
      }
    },
    "eth-query": {
      "version": "2.1.2",
      "resolved": "https://registry.npmjs.org/eth-query/-/eth-query-2.1.2.tgz",
      "integrity": "sha1-1nQdkAAQa1FRDHLbktY2VFam2l4=",
      "requires": {
        "json-rpc-random-id": "^1.0.0",
        "xtend": "^4.0.1"
      }
    },
    "eth-sig-util": {
      "version": "2.0.2",
      "resolved": "https://registry.npmjs.org/eth-sig-util/-/eth-sig-util-2.0.2.tgz",
      "integrity": "sha512-tB6E8jf/aZQ943bo3+iojl8xRe3Jzcl+9OT6v8K7kWis6PdIX19SB2vYvN849cB9G9m/XLjYFK381SgdbsnpTA==",
      "requires": {
        "ethereumjs-abi": "0.6.5",
        "ethereumjs-util": "^5.1.1"
      }
    },
    "eth-tx-summary": {
      "version": "3.2.3",
      "resolved": "https://registry.npmjs.org/eth-tx-summary/-/eth-tx-summary-3.2.3.tgz",
      "integrity": "sha512-1gZpA5fKarJOVSb5OUlPnhDQuIazqAkI61zlVvf5LdG47nEgw+/qhyZnuj3CUdE/TLTKuRzPLeyXLjaB4qWTRQ==",
      "requires": {
        "async": "^2.1.2",
        "bn.js": "^4.11.8",
        "clone": "^2.0.0",
        "concat-stream": "^1.5.1",
        "end-of-stream": "^1.1.0",
        "eth-query": "^2.0.2",
        "ethereumjs-block": "^1.4.1",
        "ethereumjs-tx": "^1.1.1",
        "ethereumjs-util": "^5.0.1",
        "ethereumjs-vm": "2.3.4",
        "through2": "^2.0.3",
        "treeify": "^1.0.1",
        "web3-provider-engine": "^13.3.2"
      },
      "dependencies": {
        "eth-block-tracker": {
          "version": "2.3.1",
          "resolved": "https://registry.npmjs.org/eth-block-tracker/-/eth-block-tracker-2.3.1.tgz",
          "integrity": "sha512-NamWuMBIl8kmkJFVj8WzGatySTzQPQag4Xr677yFxdVtIxACFbL/dQowk0MzEqIKk93U1TwY3MjVU6mOcwZnKA==",
          "requires": {
            "async-eventemitter": "github:ahultgren/async-eventemitter#fa06e39e56786ba541c180061dbf2c0a5bbf951c",
            "eth-query": "^2.1.0",
            "ethereumjs-tx": "^1.3.3",
            "ethereumjs-util": "^5.1.3",
            "ethjs-util": "^0.1.3",
            "json-rpc-engine": "^3.6.0",
            "pify": "^2.3.0",
            "tape": "^4.6.3"
          },
          "dependencies": {
            "async-eventemitter": {
              "version": "github:ahultgren/async-eventemitter#fa06e39e56786ba541c180061dbf2c0a5bbf951c",
              "from": "github:ahultgren/async-eventemitter#fa06e39e56786ba541c180061dbf2c0a5bbf951c",
              "requires": {
                "async": "^2.4.0"
              }
            }
          }
        },
        "eth-sig-util": {
          "version": "1.4.2",
          "resolved": "https://registry.npmjs.org/eth-sig-util/-/eth-sig-util-1.4.2.tgz",
          "integrity": "sha1-jZWCAsftuq6Dlwf7pvCf8ydgYhA=",
          "requires": {
            "ethereumjs-util": "^5.1.1"
          },
          "dependencies": {
            "ethereumjs-abi": {
              "version": "git+https://github.com/ethereumjs/ethereumjs-abi.git#00ba8463a7f7a67fcad737ff9c2ebd95643427f7",
<<<<<<< HEAD
              "from": "git+https://github.com/ethereumjs/ethereumjs-abi.git",
=======
              "from": "git+https://github.com/ethereumjs/ethereumjs-abi.git#00ba8463a7f7a67fcad737ff9c2ebd95643427f7",
>>>>>>> 52aebd8f
              "requires": {
                "bn.js": "^4.10.0",
                "ethereumjs-util": "^5.0.0"
              }
            }
          }
        },
        "ethereum-common": {
          "version": "0.2.0",
          "resolved": "https://registry.npmjs.org/ethereum-common/-/ethereum-common-0.2.0.tgz",
          "integrity": "sha512-XOnAR/3rntJgbCdGhqdaLIxDLWKLmsZOGhHdBKadEr6gEnJLH52k93Ou+TUdFaPN3hJc3isBZBal3U/XZ15abA=="
        },
        "ethereumjs-abi": {
          "version": "git+https://github.com/ethereumjs/ethereumjs-abi.git#00ba8463a7f7a67fcad737ff9c2ebd95643427f7",
          "from": "git+https://github.com/ethereumjs/ethereumjs-abi.git",
          "requires": {
            "bn.js": "^4.10.0",
            "ethereumjs-util": "^5.0.0"
          }
        },
        "ethereumjs-block": {
          "version": "1.7.1",
          "resolved": "https://registry.npmjs.org/ethereumjs-block/-/ethereumjs-block-1.7.1.tgz",
          "integrity": "sha512-B+sSdtqm78fmKkBq78/QLKJbu/4Ts4P2KFISdgcuZUPDm9x+N7qgBPIIFUGbaakQh8bzuquiRVbdmvPKqbILRg==",
          "requires": {
            "async": "^2.0.1",
            "ethereum-common": "0.2.0",
            "ethereumjs-tx": "^1.2.2",
            "ethereumjs-util": "^5.0.0",
            "merkle-patricia-tree": "^2.1.2"
          }
        },
        "ethereumjs-vm": {
          "version": "2.3.4",
          "resolved": "https://registry.npmjs.org/ethereumjs-vm/-/ethereumjs-vm-2.3.4.tgz",
          "integrity": "sha512-Y4SlzNDqxrCO58jhp98HdnZVdjOqB+HC0hoU+N/DEp1aU+hFkRX/nru5F7/HkQRPIlA6aJlQp/xIA6xZs1kspw==",
          "requires": {
            "async": "^2.1.2",
            "async-eventemitter": "^0.2.2",
            "ethereum-common": "0.2.0",
            "ethereumjs-account": "^2.0.3",
            "ethereumjs-block": "~1.7.0",
            "ethereumjs-util": "^5.1.3",
            "fake-merkle-patricia-tree": "^1.0.1",
            "functional-red-black-tree": "^1.0.1",
            "merkle-patricia-tree": "^2.1.2",
            "rustbn.js": "~0.1.1",
            "safe-buffer": "^5.1.1"
          }
        },
        "pify": {
          "version": "2.3.0",
          "resolved": "https://registry.npmjs.org/pify/-/pify-2.3.0.tgz",
          "integrity": "sha1-7RQaasBDqEnqWISY59yosVMw6Qw="
        },
        "rustbn.js": {
          "version": "0.1.2",
          "resolved": "https://registry.npmjs.org/rustbn.js/-/rustbn.js-0.1.2.tgz",
          "integrity": "sha512-bAkNqSHYdJdFsBC7Z11JgzYktL31HIpB2o70jZcGiL1U1TVtPyvaVhDrGWwS8uZtaqwW2k6NOPGZCqW/Dgh5Lg=="
        },
        "web3-provider-engine": {
          "version": "13.8.0",
          "resolved": "https://registry.npmjs.org/web3-provider-engine/-/web3-provider-engine-13.8.0.tgz",
          "integrity": "sha512-fZXhX5VWwWpoFfrfocslyg6P7cN3YWPG/ASaevNfeO80R+nzgoPUBXcWQekSGSsNDkeRTis4aMmpmofYf1TNtQ==",
          "requires": {
            "async": "^2.5.0",
            "clone": "^2.0.0",
            "eth-block-tracker": "^2.2.2",
            "eth-sig-util": "^1.4.2",
            "ethereumjs-block": "^1.2.2",
            "ethereumjs-tx": "^1.2.0",
            "ethereumjs-util": "^5.1.1",
            "ethereumjs-vm": "^2.0.2",
            "fetch-ponyfill": "^4.0.0",
            "json-rpc-error": "^2.0.0",
            "json-stable-stringify": "^1.0.1",
            "promise-to-callback": "^1.0.0",
            "readable-stream": "^2.2.9",
            "request": "^2.67.0",
            "semaphore": "^1.0.3",
            "solc": "^0.4.2",
            "tape": "^4.4.0",
            "xhr": "^2.2.0",
            "xtend": "^4.0.1"
          }
        }
      }
    },
    "ethereum-common": {
      "version": "0.0.16",
      "resolved": "https://registry.npmjs.org/ethereum-common/-/ethereum-common-0.0.16.tgz",
      "integrity": "sha1-mh4Wnq00q3XgifUMpRK/0PvRJlU="
    },
    "ethereumjs-abi": {
      "version": "0.6.5",
      "resolved": "https://registry.npmjs.org/ethereumjs-abi/-/ethereumjs-abi-0.6.5.tgz",
      "integrity": "sha1-WmN+8Wq0NHP6cqKa2QhxQFs/UkE=",
      "requires": {
        "bn.js": "^4.10.0",
        "ethereumjs-util": "^4.3.0"
      },
      "dependencies": {
        "ethereumjs-util": {
          "version": "4.5.0",
          "resolved": "https://registry.npmjs.org/ethereumjs-util/-/ethereumjs-util-4.5.0.tgz",
          "integrity": "sha1-PpQosxfuvaPXJg2FT93alUsfG8Y=",
          "requires": {
            "bn.js": "^4.8.0",
            "create-hash": "^1.1.2",
            "keccakjs": "^0.2.0",
            "rlp": "^2.0.0",
            "secp256k1": "^3.0.1"
          }
        }
      }
    },
    "ethereumjs-account": {
      "version": "2.0.5",
      "resolved": "https://registry.npmjs.org/ethereumjs-account/-/ethereumjs-account-2.0.5.tgz",
      "integrity": "sha512-bgDojnXGjhMwo6eXQC0bY6UK2liSFUSMwwylOmQvZbSl/D7NXQ3+vrGO46ZeOgjGfxXmgIeVNDIiHw7fNZM4VA==",
      "requires": {
        "ethereumjs-util": "^5.0.0",
        "rlp": "^2.0.0",
        "safe-buffer": "^5.1.1"
      }
    },
    "ethereumjs-block": {
      "version": "1.2.2",
      "resolved": "https://registry.npmjs.org/ethereumjs-block/-/ethereumjs-block-1.2.2.tgz",
      "integrity": "sha1-LsdTSlkCG47JuDww5JaQxuuu3aE=",
      "requires": {
        "async": "^1.5.2",
        "ethereum-common": "0.0.16",
        "ethereumjs-tx": "^1.0.0",
        "ethereumjs-util": "^4.0.1",
        "merkle-patricia-tree": "^2.1.2"
      },
      "dependencies": {
        "async": {
          "version": "1.5.2",
          "resolved": "https://registry.npmjs.org/async/-/async-1.5.2.tgz",
          "integrity": "sha1-7GphrlZIDAw8skHJVhjiCJL5Zyo="
        },
        "ethereumjs-util": {
          "version": "4.5.0",
          "resolved": "https://registry.npmjs.org/ethereumjs-util/-/ethereumjs-util-4.5.0.tgz",
          "integrity": "sha1-PpQosxfuvaPXJg2FT93alUsfG8Y=",
          "requires": {
            "bn.js": "^4.8.0",
            "create-hash": "^1.1.2",
            "keccakjs": "^0.2.0",
            "rlp": "^2.0.0",
            "secp256k1": "^3.0.1"
          }
        }
      }
    },
    "ethereumjs-common": {
      "version": "0.4.1",
      "resolved": "https://registry.npmjs.org/ethereumjs-common/-/ethereumjs-common-0.4.1.tgz",
      "integrity": "sha512-ywYGsOeGCsMNWso5Y4GhjWI24FJv9FK7+VyVKiQgXg8ZRDPXJ7F/kJ1CnjtkjTvDF4e0yqU+FWswlqR3bmZQ9Q=="
    },
    "ethereumjs-tx": {
      "version": "1.3.4",
      "resolved": "https://registry.npmjs.org/ethereumjs-tx/-/ethereumjs-tx-1.3.4.tgz",
      "integrity": "sha512-kOgUd5jC+0tgV7t52UDECMMz9Uf+Lro+6fSpCvzWemtXfMEcwI3EOxf5mVPMRbTFkMMhuERokNNVF3jItAjidg==",
      "requires": {
        "ethereum-common": "^0.0.18",
        "ethereumjs-util": "^5.0.0"
      },
      "dependencies": {
        "ethereum-common": {
          "version": "0.0.18",
          "resolved": "https://registry.npmjs.org/ethereum-common/-/ethereum-common-0.0.18.tgz",
          "integrity": "sha1-L9w1dvIykDNYl26znaeDIT/5Uj8="
        }
      }
    },
    "ethereumjs-util": {
      "version": "5.2.0",
      "resolved": "https://registry.npmjs.org/ethereumjs-util/-/ethereumjs-util-5.2.0.tgz",
      "integrity": "sha512-CJAKdI0wgMbQFLlLRtZKGcy/L6pzVRgelIZqRqNbuVFM3K9VEnyfbcvz0ncWMRNCe4kaHWjwRYQcYMucmwsnWA==",
      "requires": {
        "bn.js": "^4.11.0",
        "create-hash": "^1.1.2",
        "ethjs-util": "^0.1.3",
        "keccak": "^1.0.2",
        "rlp": "^2.0.0",
        "safe-buffer": "^5.1.1",
        "secp256k1": "^3.0.1"
      }
    },
    "ethereumjs-vm": {
      "version": "2.4.0",
      "resolved": "https://registry.npmjs.org/ethereumjs-vm/-/ethereumjs-vm-2.4.0.tgz",
      "integrity": "sha512-MJ4lCWa5c6LhahhhvoDKW+YGjK00ZQn0RHHLh4L+WaH1k6Qv7/q3uTluew6sJGNCZdlO0yYMDXYW9qyxLHKlgQ==",
      "requires": {
        "async": "^2.1.2",
        "async-eventemitter": "^0.2.2",
        "ethereumjs-account": "^2.0.3",
        "ethereumjs-block": "~1.7.0",
        "ethereumjs-common": "~0.4.0",
        "ethereumjs-util": "^5.2.0",
        "fake-merkle-patricia-tree": "^1.0.1",
        "functional-red-black-tree": "^1.0.1",
        "merkle-patricia-tree": "^2.1.2",
        "rustbn.js": "~0.2.0",
        "safe-buffer": "^5.1.1"
      },
      "dependencies": {
        "ethereum-common": {
          "version": "0.2.0",
          "resolved": "https://registry.npmjs.org/ethereum-common/-/ethereum-common-0.2.0.tgz",
          "integrity": "sha512-XOnAR/3rntJgbCdGhqdaLIxDLWKLmsZOGhHdBKadEr6gEnJLH52k93Ou+TUdFaPN3hJc3isBZBal3U/XZ15abA=="
        },
        "ethereumjs-block": {
          "version": "1.7.1",
          "resolved": "https://registry.npmjs.org/ethereumjs-block/-/ethereumjs-block-1.7.1.tgz",
          "integrity": "sha512-B+sSdtqm78fmKkBq78/QLKJbu/4Ts4P2KFISdgcuZUPDm9x+N7qgBPIIFUGbaakQh8bzuquiRVbdmvPKqbILRg==",
          "requires": {
            "async": "^2.0.1",
            "ethereum-common": "0.2.0",
            "ethereumjs-tx": "^1.2.2",
            "ethereumjs-util": "^5.0.0",
            "merkle-patricia-tree": "^2.1.2"
          }
        }
      }
    },
    "ethereumjs-wallet": {
      "version": "0.6.2",
      "resolved": "https://registry.npmjs.org/ethereumjs-wallet/-/ethereumjs-wallet-0.6.2.tgz",
      "integrity": "sha512-DHEKPV9lYORM7dL8602dkb+AgdfzCYz2lxpdYQoD3OwG355LLDuivW9rGuLpDMCry/ORyBYV6n+QCo/71SwACg==",
      "dev": true,
      "optional": true,
      "requires": {
        "aes-js": "^3.1.1",
        "bs58check": "^2.1.2",
        "ethereumjs-util": "^5.2.0",
        "hdkey": "^1.0.0",
        "safe-buffer": "^5.1.2",
        "scrypt.js": "^0.2.0",
        "utf8": "^3.0.0",
        "uuid": "^3.3.2"
      }
    },
    "ethjs-unit": {
      "version": "0.1.6",
      "resolved": "https://registry.npmjs.org/ethjs-unit/-/ethjs-unit-0.1.6.tgz",
      "integrity": "sha1-xmWSHkduh7ziqdWIpv4EBbLEFpk=",
      "dev": true,
      "requires": {
        "bn.js": "4.11.6",
        "number-to-bn": "1.7.0"
      },
      "dependencies": {
        "bn.js": {
          "version": "4.11.6",
          "resolved": "https://registry.npmjs.org/bn.js/-/bn.js-4.11.6.tgz",
          "integrity": "sha1-UzRK2xRhehP26N0s4okF0cC6MhU=",
          "dev": true
        }
      }
    },
    "ethjs-util": {
      "version": "0.1.6",
      "resolved": "https://registry.npmjs.org/ethjs-util/-/ethjs-util-0.1.6.tgz",
      "integrity": "sha512-CUnVOQq7gSpDHZVVrQW8ExxUETWrnrvXYvYz55wOU8Uj4VCgw56XC2B/fVqQN+f7gmrnRHSLVnFAwsCuNwji8w==",
      "requires": {
        "is-hex-prefixed": "1.0.0",
        "strip-hex-prefix": "1.0.0"
      }
    },
    "eventemitter3": {
      "version": "1.1.1",
      "resolved": "https://registry.npmjs.org/eventemitter3/-/eventemitter3-1.1.1.tgz",
      "integrity": "sha1-R3hr2qCHyvext15zq8XH1UAVjNA=",
      "dev": true
    },
    "events": {
      "version": "1.1.1",
      "resolved": "https://registry.npmjs.org/events/-/events-1.1.1.tgz",
      "integrity": "sha1-nr23Y1rQmccNzEwqH1AEKI6L2SQ=",
      "dev": true
    },
    "evp_bytestokey": {
      "version": "1.0.3",
      "resolved": "https://registry.npmjs.org/evp_bytestokey/-/evp_bytestokey-1.0.3.tgz",
      "integrity": "sha512-/f2Go4TognH/KvCISP7OUsHn85hT9nUkxxA9BEWxFn+Oj9o8ZNLm/40hdlgSLyuOimsrTKLUMEorQexp/aPQeA==",
      "requires": {
        "md5.js": "^1.3.4",
        "safe-buffer": "^5.1.1"
      }
    },
    "execa": {
      "version": "0.7.0",
      "resolved": "https://registry.npmjs.org/execa/-/execa-0.7.0.tgz",
      "integrity": "sha1-lEvs00zEHuMqY6n68nrVpl/Fl3c=",
      "dev": true,
      "requires": {
        "cross-spawn": "^5.0.1",
        "get-stream": "^3.0.0",
        "is-stream": "^1.1.0",
        "npm-run-path": "^2.0.0",
        "p-finally": "^1.0.0",
        "signal-exit": "^3.0.0",
        "strip-eof": "^1.0.0"
      },
      "dependencies": {
        "cross-spawn": {
          "version": "5.1.0",
          "resolved": "https://registry.npmjs.org/cross-spawn/-/cross-spawn-5.1.0.tgz",
          "integrity": "sha1-6L0O/uWPz/b4+UUQoKVUu/ojVEk=",
          "dev": true,
          "requires": {
            "lru-cache": "^4.0.1",
            "shebang-command": "^1.2.0",
            "which": "^1.2.9"
          }
        },
        "lru-cache": {
          "version": "4.1.3",
          "resolved": "https://registry.npmjs.org/lru-cache/-/lru-cache-4.1.3.tgz",
          "integrity": "sha512-fFEhvcgzuIoJVUF8fYr5KR0YqxD238zgObTps31YdADwPPAp82a4M8TrckkWyx7ekNlf9aBcVn81cFwwXngrJA==",
          "dev": true,
          "requires": {
            "pseudomap": "^1.0.2",
            "yallist": "^2.1.2"
          }
        }
      }
    },
    "expand-brackets": {
      "version": "2.1.4",
      "resolved": "https://registry.npmjs.org/expand-brackets/-/expand-brackets-2.1.4.tgz",
      "integrity": "sha1-t3c14xXOMPa27/D4OwQVGiJEliI=",
      "dev": true,
      "requires": {
        "debug": "^2.3.3",
        "define-property": "^0.2.5",
        "extend-shallow": "^2.0.1",
        "posix-character-classes": "^0.1.0",
        "regex-not": "^1.0.0",
        "snapdragon": "^0.8.1",
        "to-regex": "^3.0.1"
      },
      "dependencies": {
        "debug": {
          "version": "2.6.9",
          "resolved": "https://registry.npmjs.org/debug/-/debug-2.6.9.tgz",
          "integrity": "sha512-bC7ElrdJaJnPbAP+1EotYvqZsb3ecl5wi6Bfi6BJTUcNowp6cvspg0jXznRTKDjm/E7AdgFBVeAPVMNcKGsHMA==",
          "dev": true,
          "requires": {
            "ms": "2.0.0"
          }
        },
        "define-property": {
          "version": "0.2.5",
          "resolved": "https://registry.npmjs.org/define-property/-/define-property-0.2.5.tgz",
          "integrity": "sha1-w1se+RjsPJkPmlvFe+BKrOxcgRY=",
          "dev": true,
          "requires": {
            "is-descriptor": "^0.1.0"
          }
        },
        "extend-shallow": {
          "version": "2.0.1",
          "resolved": "https://registry.npmjs.org/extend-shallow/-/extend-shallow-2.0.1.tgz",
          "integrity": "sha1-Ua99YUrZqfYQ6huvu5idaxxWiQ8=",
          "dev": true,
          "requires": {
            "is-extendable": "^0.1.0"
          }
        }
      }
    },
    "express": {
      "version": "4.16.3",
      "resolved": "http://registry.npmjs.org/express/-/express-4.16.3.tgz",
      "integrity": "sha1-avilAjUNsyRuzEvs9rWjTSL37VM=",
      "dev": true,
      "requires": {
        "accepts": "~1.3.5",
        "array-flatten": "1.1.1",
        "body-parser": "1.18.2",
        "content-disposition": "0.5.2",
        "content-type": "~1.0.4",
        "cookie": "0.3.1",
        "cookie-signature": "1.0.6",
        "debug": "2.6.9",
        "depd": "~1.1.2",
        "encodeurl": "~1.0.2",
        "escape-html": "~1.0.3",
        "etag": "~1.8.1",
        "finalhandler": "1.1.1",
        "fresh": "0.5.2",
        "merge-descriptors": "1.0.1",
        "methods": "~1.1.2",
        "on-finished": "~2.3.0",
        "parseurl": "~1.3.2",
        "path-to-regexp": "0.1.7",
        "proxy-addr": "~2.0.3",
        "qs": "6.5.1",
        "range-parser": "~1.2.0",
        "safe-buffer": "5.1.1",
        "send": "0.16.2",
        "serve-static": "1.13.2",
        "setprototypeof": "1.1.0",
        "statuses": "~1.4.0",
        "type-is": "~1.6.16",
        "utils-merge": "1.0.1",
        "vary": "~1.1.2"
      },
      "dependencies": {
        "body-parser": {
          "version": "1.18.2",
          "resolved": "https://registry.npmjs.org/body-parser/-/body-parser-1.18.2.tgz",
          "integrity": "sha1-h2eKGdhLR9hZuDGZvVm84iKxBFQ=",
          "dev": true,
          "requires": {
            "bytes": "3.0.0",
            "content-type": "~1.0.4",
            "debug": "2.6.9",
            "depd": "~1.1.1",
            "http-errors": "~1.6.2",
            "iconv-lite": "0.4.19",
            "on-finished": "~2.3.0",
            "qs": "6.5.1",
            "raw-body": "2.3.2",
            "type-is": "~1.6.15"
          }
        },
        "debug": {
          "version": "2.6.9",
          "resolved": "https://registry.npmjs.org/debug/-/debug-2.6.9.tgz",
          "integrity": "sha512-bC7ElrdJaJnPbAP+1EotYvqZsb3ecl5wi6Bfi6BJTUcNowp6cvspg0jXznRTKDjm/E7AdgFBVeAPVMNcKGsHMA==",
          "dev": true,
          "requires": {
            "ms": "2.0.0"
          }
        },
        "iconv-lite": {
          "version": "0.4.19",
          "resolved": "https://registry.npmjs.org/iconv-lite/-/iconv-lite-0.4.19.tgz",
          "integrity": "sha512-oTZqweIP51xaGPI4uPa56/Pri/480R+mo7SeU+YETByQNhDG55ycFyNLIgta9vXhILrxXDmF7ZGhqZIcuN0gJQ==",
          "dev": true
        },
        "qs": {
          "version": "6.5.1",
          "resolved": "https://registry.npmjs.org/qs/-/qs-6.5.1.tgz",
          "integrity": "sha512-eRzhrN1WSINYCDCbrz796z37LOe3m5tmW7RQf6oBntukAG1nmovJvhnwHHRMAfeoItc1m2Hk02WER2aQ/iqs+A==",
          "dev": true
        },
        "raw-body": {
          "version": "2.3.2",
          "resolved": "https://registry.npmjs.org/raw-body/-/raw-body-2.3.2.tgz",
          "integrity": "sha1-vNYMd9Prk83gBQKVw/N5OJvIj4k=",
          "dev": true,
          "requires": {
            "bytes": "3.0.0",
            "http-errors": "1.6.2",
            "iconv-lite": "0.4.19",
            "unpipe": "1.0.0"
          },
          "dependencies": {
            "depd": {
              "version": "1.1.1",
              "resolved": "https://registry.npmjs.org/depd/-/depd-1.1.1.tgz",
              "integrity": "sha1-V4O04cRZ8G+lyif5kfPQbnoxA1k=",
              "dev": true
            },
            "http-errors": {
              "version": "1.6.2",
              "resolved": "https://registry.npmjs.org/http-errors/-/http-errors-1.6.2.tgz",
              "integrity": "sha1-CgAsyFcHGSp+eUbO7cERVfYOxzY=",
              "dev": true,
              "requires": {
                "depd": "1.1.1",
                "inherits": "2.0.3",
                "setprototypeof": "1.0.3",
                "statuses": ">= 1.3.1 < 2"
              }
            },
            "setprototypeof": {
              "version": "1.0.3",
              "resolved": "https://registry.npmjs.org/setprototypeof/-/setprototypeof-1.0.3.tgz",
              "integrity": "sha1-ZlZ+NwQ+608E2RvWWMDL77VbjgQ=",
              "dev": true
            }
          }
        },
        "safe-buffer": {
          "version": "5.1.1",
          "resolved": "https://registry.npmjs.org/safe-buffer/-/safe-buffer-5.1.1.tgz",
          "integrity": "sha512-kKvNJn6Mm93gAczWVJg7wH+wGYWNrDHdWvpUmHyEsgCtIwwo3bqPtV4tR5tuPaUhTOo/kvhVwd8XwwOllGYkbg==",
          "dev": true
        },
        "statuses": {
          "version": "1.4.0",
          "resolved": "https://registry.npmjs.org/statuses/-/statuses-1.4.0.tgz",
          "integrity": "sha512-zhSCtt8v2NDrRlPQpCNtw/heZLtfUDqxBM1udqikb/Hbk52LK4nQSwr10u77iopCW5LsyHpuXS0GnEc48mLeew==",
          "dev": true
        }
      }
    },
    "extend": {
      "version": "3.0.2",
      "resolved": "https://registry.npmjs.org/extend/-/extend-3.0.2.tgz",
      "integrity": "sha512-fjquC59cD7CyW6urNXK0FBufkZcoiGG80wTuPujX590cB5Ttln20E2UB4S/WARVqhXffZl2LNgS+gQdPIIim/g=="
    },
    "extend-shallow": {
      "version": "3.0.2",
      "resolved": "https://registry.npmjs.org/extend-shallow/-/extend-shallow-3.0.2.tgz",
      "integrity": "sha1-Jqcarwc7OfshJxcnRhMcJwQCjbg=",
      "dev": true,
      "requires": {
        "assign-symbols": "^1.0.0",
        "is-extendable": "^1.0.1"
      },
      "dependencies": {
        "is-extendable": {
          "version": "1.0.1",
          "resolved": "https://registry.npmjs.org/is-extendable/-/is-extendable-1.0.1.tgz",
          "integrity": "sha512-arnXMxT1hhoKo9k1LZdmlNyJdDDfy2v0fXjFlmok4+i8ul/6WlbVge9bhM74OpNPQPMGUToDtz+KXa1PneJxOA==",
          "dev": true,
          "requires": {
            "is-plain-object": "^2.0.4"
          }
        }
      }
    },
    "external-editor": {
      "version": "3.0.3",
      "resolved": "https://registry.npmjs.org/external-editor/-/external-editor-3.0.3.tgz",
      "integrity": "sha512-bn71H9+qWoOQKyZDo25mOMVpSmXROAsTJVVVYzrrtol3d4y+AsKjf4Iwl2Q+IuT0kFSQ1qo166UuIwqYq7mGnA==",
      "dev": true,
      "requires": {
        "chardet": "^0.7.0",
        "iconv-lite": "^0.4.24",
        "tmp": "^0.0.33"
      },
      "dependencies": {
        "iconv-lite": {
          "version": "0.4.24",
          "resolved": "https://registry.npmjs.org/iconv-lite/-/iconv-lite-0.4.24.tgz",
          "integrity": "sha512-v3MXnZAcvnywkTUEZomIActle7RXXeedOR31wwl7VlyoXO4Qi9arvSenNQWne1TcRwhCL1HwLI21bEqdpj8/rA==",
          "dev": true,
          "requires": {
            "safer-buffer": ">= 2.1.2 < 3"
          }
        }
      }
    },
    "extglob": {
      "version": "2.0.4",
      "resolved": "https://registry.npmjs.org/extglob/-/extglob-2.0.4.tgz",
      "integrity": "sha512-Nmb6QXkELsuBr24CJSkilo6UHHgbekK5UiZgfE6UHD3Eb27YC6oD+bhcT+tJ6cl8dmsgdQxnWlcry8ksBIBLpw==",
      "dev": true,
      "requires": {
        "array-unique": "^0.3.2",
        "define-property": "^1.0.0",
        "expand-brackets": "^2.1.4",
        "extend-shallow": "^2.0.1",
        "fragment-cache": "^0.2.1",
        "regex-not": "^1.0.0",
        "snapdragon": "^0.8.1",
        "to-regex": "^3.0.1"
      },
      "dependencies": {
        "define-property": {
          "version": "1.0.0",
          "resolved": "https://registry.npmjs.org/define-property/-/define-property-1.0.0.tgz",
          "integrity": "sha1-dp66rz9KY6rTr56NMEybvnm/sOY=",
          "dev": true,
          "requires": {
            "is-descriptor": "^1.0.0"
          }
        },
        "extend-shallow": {
          "version": "2.0.1",
          "resolved": "https://registry.npmjs.org/extend-shallow/-/extend-shallow-2.0.1.tgz",
          "integrity": "sha1-Ua99YUrZqfYQ6huvu5idaxxWiQ8=",
          "dev": true,
          "requires": {
            "is-extendable": "^0.1.0"
          }
        },
        "is-accessor-descriptor": {
          "version": "1.0.0",
          "resolved": "https://registry.npmjs.org/is-accessor-descriptor/-/is-accessor-descriptor-1.0.0.tgz",
          "integrity": "sha512-m5hnHTkcVsPfqx3AKlyttIPb7J+XykHvJP2B9bZDjlhLIoEq4XoK64Vg7boZlVWYK6LUY94dYPEE7Lh0ZkZKcQ==",
          "dev": true,
          "requires": {
            "kind-of": "^6.0.0"
          }
        },
        "is-data-descriptor": {
          "version": "1.0.0",
          "resolved": "https://registry.npmjs.org/is-data-descriptor/-/is-data-descriptor-1.0.0.tgz",
          "integrity": "sha512-jbRXy1FmtAoCjQkVmIVYwuuqDFUbaOeDjmed1tOGPrsMhtJA4rD9tkgA0F1qJ3gRFRXcHYVkdeaP50Q5rE/jLQ==",
          "dev": true,
          "requires": {
            "kind-of": "^6.0.0"
          }
        },
        "is-descriptor": {
          "version": "1.0.2",
          "resolved": "https://registry.npmjs.org/is-descriptor/-/is-descriptor-1.0.2.tgz",
          "integrity": "sha512-2eis5WqQGV7peooDyLmNEPUrps9+SXX5c9pL3xEB+4e9HnGuDa7mB7kHxHw4CbqS9k1T2hOH3miL8n8WtiYVtg==",
          "dev": true,
          "requires": {
            "is-accessor-descriptor": "^1.0.0",
            "is-data-descriptor": "^1.0.0",
            "kind-of": "^6.0.2"
          }
        }
      }
    },
    "extsprintf": {
      "version": "1.3.0",
      "resolved": "https://registry.npmjs.org/extsprintf/-/extsprintf-1.3.0.tgz",
      "integrity": "sha1-lpGEQOMEGnpBT4xS48V06zw+HgU="
    },
    "fake-merkle-patricia-tree": {
      "version": "1.0.1",
      "resolved": "https://registry.npmjs.org/fake-merkle-patricia-tree/-/fake-merkle-patricia-tree-1.0.1.tgz",
      "integrity": "sha1-S4w6z7Ugr635hgsfFM2M40As3dM=",
      "requires": {
        "checkpoint-store": "^1.1.0"
      }
    },
    "fast-deep-equal": {
      "version": "1.1.0",
      "resolved": "https://registry.npmjs.org/fast-deep-equal/-/fast-deep-equal-1.1.0.tgz",
      "integrity": "sha1-wFNHeBfIa1HaqFPIHgWbcz0CNhQ="
    },
    "fast-json-stable-stringify": {
      "version": "2.0.0",
      "resolved": "https://registry.npmjs.org/fast-json-stable-stringify/-/fast-json-stable-stringify-2.0.0.tgz",
      "integrity": "sha1-1RQsDK7msRifh9OnYREGT4bIu/I="
    },
    "fd-slicer": {
      "version": "1.1.0",
      "resolved": "https://registry.npmjs.org/fd-slicer/-/fd-slicer-1.1.0.tgz",
      "integrity": "sha1-JcfInLH5B3+IkbvmHY85Dq4lbx4=",
      "dev": true,
      "optional": true,
      "requires": {
        "pend": "~1.2.0"
      }
    },
    "fetch-ponyfill": {
      "version": "4.1.0",
      "resolved": "https://registry.npmjs.org/fetch-ponyfill/-/fetch-ponyfill-4.1.0.tgz",
      "integrity": "sha1-rjzl9zLGReq4fkroeTQUcJsjmJM=",
      "requires": {
        "node-fetch": "~1.7.1"
      },
      "dependencies": {
        "node-fetch": {
          "version": "1.7.3",
          "resolved": "https://registry.npmjs.org/node-fetch/-/node-fetch-1.7.3.tgz",
          "integrity": "sha512-NhZ4CsKx7cYm2vSrBAr2PvFOe6sWDf0UYLRqA6svUYg7+/TSfVAu49jYC4BvQ4Sms9SZgdqGBgroqfDhJdTyKQ==",
          "requires": {
            "encoding": "^0.1.11",
            "is-stream": "^1.0.1"
          }
        }
      }
    },
    "figures": {
      "version": "2.0.0",
      "resolved": "https://registry.npmjs.org/figures/-/figures-2.0.0.tgz",
      "integrity": "sha1-OrGi0qYsi/tDGgyUy3l6L84nyWI=",
      "dev": true,
      "requires": {
        "escape-string-regexp": "^1.0.5"
      }
    },
    "file-type": {
      "version": "5.2.0",
      "resolved": "https://registry.npmjs.org/file-type/-/file-type-5.2.0.tgz",
      "integrity": "sha1-LdvqfHP/42No365J3DOMBYwritY=",
      "dev": true
    },
    "filesize": {
      "version": "3.6.1",
      "resolved": "https://registry.npmjs.org/filesize/-/filesize-3.6.1.tgz",
      "integrity": "sha512-7KjR1vv6qnicaPMi1iiTcI85CyYwRO/PSFCu6SvqL8jN2Wjt/NIYQTFtFs7fSDCYOstUkEWIQGFUg5YZQfjlcg==",
      "dev": true
    },
    "fill-range": {
      "version": "4.0.0",
      "resolved": "https://registry.npmjs.org/fill-range/-/fill-range-4.0.0.tgz",
      "integrity": "sha1-1USBHUKPmOsGpj3EAtJAPDKMOPc=",
      "dev": true,
      "requires": {
        "extend-shallow": "^2.0.1",
        "is-number": "^3.0.0",
        "repeat-string": "^1.6.1",
        "to-regex-range": "^2.1.0"
      },
      "dependencies": {
        "extend-shallow": {
          "version": "2.0.1",
          "resolved": "https://registry.npmjs.org/extend-shallow/-/extend-shallow-2.0.1.tgz",
          "integrity": "sha1-Ua99YUrZqfYQ6huvu5idaxxWiQ8=",
          "dev": true,
          "requires": {
            "is-extendable": "^0.1.0"
          }
        }
      }
    },
    "finalhandler": {
      "version": "1.1.1",
      "resolved": "https://registry.npmjs.org/finalhandler/-/finalhandler-1.1.1.tgz",
      "integrity": "sha512-Y1GUDo39ez4aHAw7MysnUD5JzYX+WaIj8I57kO3aEPT1fFRL4sr7mjei97FgnwhAyyzRYmQZaTHb2+9uZ1dPtg==",
      "dev": true,
      "requires": {
        "debug": "2.6.9",
        "encodeurl": "~1.0.2",
        "escape-html": "~1.0.3",
        "on-finished": "~2.3.0",
        "parseurl": "~1.3.2",
        "statuses": "~1.4.0",
        "unpipe": "~1.0.0"
      },
      "dependencies": {
        "debug": {
          "version": "2.6.9",
          "resolved": "https://registry.npmjs.org/debug/-/debug-2.6.9.tgz",
          "integrity": "sha512-bC7ElrdJaJnPbAP+1EotYvqZsb3ecl5wi6Bfi6BJTUcNowp6cvspg0jXznRTKDjm/E7AdgFBVeAPVMNcKGsHMA==",
          "dev": true,
          "requires": {
            "ms": "2.0.0"
          }
        },
        "statuses": {
          "version": "1.4.0",
          "resolved": "https://registry.npmjs.org/statuses/-/statuses-1.4.0.tgz",
          "integrity": "sha512-zhSCtt8v2NDrRlPQpCNtw/heZLtfUDqxBM1udqikb/Hbk52LK4nQSwr10u77iopCW5LsyHpuXS0GnEc48mLeew==",
          "dev": true
        }
      }
    },
    "find-cache-dir": {
      "version": "1.0.0",
      "resolved": "https://registry.npmjs.org/find-cache-dir/-/find-cache-dir-1.0.0.tgz",
      "integrity": "sha1-kojj6ePMN0hxfTnq3hfPcfww7m8=",
      "dev": true,
      "requires": {
        "commondir": "^1.0.1",
        "make-dir": "^1.0.0",
        "pkg-dir": "^2.0.0"
      }
    },
    "find-up": {
      "version": "1.1.2",
      "resolved": "https://registry.npmjs.org/find-up/-/find-up-1.1.2.tgz",
      "integrity": "sha1-ay6YIrGizgpgq2TWEOzK1TyyTQ8=",
      "requires": {
        "path-exists": "^2.0.0",
        "pinkie-promise": "^2.0.0"
      }
    },
    "flush-write-stream": {
      "version": "1.0.3",
      "resolved": "https://registry.npmjs.org/flush-write-stream/-/flush-write-stream-1.0.3.tgz",
      "integrity": "sha512-calZMC10u0FMUqoiunI2AiGIIUtUIvifNwkHhNupZH4cbNnW1Itkoh/Nf5HFYmDrwWPjrUxpkZT0KhuCq0jmGw==",
      "dev": true,
      "requires": {
        "inherits": "^2.0.1",
        "readable-stream": "^2.0.4"
      }
    },
    "for-each": {
      "version": "0.3.3",
      "resolved": "https://registry.npmjs.org/for-each/-/for-each-0.3.3.tgz",
      "integrity": "sha512-jqYfLp7mo9vIyQf8ykW2v7A+2N4QjeCeI5+Dz9XraiO1ign81wjiH7Fb9vSOWvQfNtmSa4H2RoQTrrXivdUZmw==",
      "requires": {
        "is-callable": "^1.1.3"
      }
    },
    "for-in": {
      "version": "1.0.2",
      "resolved": "https://registry.npmjs.org/for-in/-/for-in-1.0.2.tgz",
      "integrity": "sha1-gQaNKVqBQuwKxybG4iAMMPttXoA=",
      "dev": true
    },
    "forever-agent": {
      "version": "0.6.1",
      "resolved": "https://registry.npmjs.org/forever-agent/-/forever-agent-0.6.1.tgz",
      "integrity": "sha1-+8cfDEGt6zf5bFd60e1C2P2sypE="
    },
    "form-data": {
      "version": "2.3.2",
      "resolved": "https://registry.npmjs.org/form-data/-/form-data-2.3.2.tgz",
      "integrity": "sha1-SXBJi+YEwgwAXU9cI67NIda0kJk=",
      "requires": {
        "asynckit": "^0.4.0",
        "combined-stream": "1.0.6",
        "mime-types": "^2.1.12"
      }
    },
    "forwarded": {
      "version": "0.1.2",
      "resolved": "https://registry.npmjs.org/forwarded/-/forwarded-0.1.2.tgz",
      "integrity": "sha1-mMI9qxF1ZXuMBXPozszZGw/xjIQ=",
      "dev": true
    },
    "fragment-cache": {
      "version": "0.2.1",
      "resolved": "https://registry.npmjs.org/fragment-cache/-/fragment-cache-0.2.1.tgz",
      "integrity": "sha1-QpD60n8T6Jvn8zeZxrxaCr//DRk=",
      "dev": true,
      "requires": {
        "map-cache": "^0.2.2"
      }
    },
    "fresh": {
      "version": "0.5.2",
      "resolved": "https://registry.npmjs.org/fresh/-/fresh-0.5.2.tgz",
      "integrity": "sha1-PYyt2Q2XZWn6g1qx+OSyOhBWBac=",
      "dev": true
    },
    "from2": {
      "version": "2.3.0",
      "resolved": "https://registry.npmjs.org/from2/-/from2-2.3.0.tgz",
      "integrity": "sha1-i/tVAr3kpNNs/e6gB/zKIdfjgq8=",
      "dev": true,
      "requires": {
        "inherits": "^2.0.1",
        "readable-stream": "^2.0.0"
      }
    },
    "fs-constants": {
      "version": "1.0.0",
      "resolved": "https://registry.npmjs.org/fs-constants/-/fs-constants-1.0.0.tgz",
      "integrity": "sha512-y6OAwoSIf7FyjMIv94u+b5rdheZEjzR63GTyZJm5qh4Bi+2YgwLCcI/fPFZkL5PSixOt6ZNKm+w+Hfp/Bciwow==",
      "dev": true
    },
    "fs-extra": {
      "version": "2.1.2",
      "resolved": "https://registry.npmjs.org/fs-extra/-/fs-extra-2.1.2.tgz",
      "integrity": "sha1-BGxwFjzvmq1GsOSn+kZ/si1x3jU=",
      "dev": true,
      "requires": {
        "graceful-fs": "^4.1.2",
        "jsonfile": "^2.1.0"
      }
    },
    "fs-promise": {
      "version": "2.0.3",
      "resolved": "https://registry.npmjs.org/fs-promise/-/fs-promise-2.0.3.tgz",
      "integrity": "sha1-9k5PhUvPaJqovdy6JokW2z20aFQ=",
      "dev": true,
      "optional": true,
      "requires": {
        "any-promise": "^1.3.0",
        "fs-extra": "^2.0.0",
        "mz": "^2.6.0",
        "thenify-all": "^1.6.0"
      }
    },
    "fs-write-stream-atomic": {
      "version": "1.0.10",
      "resolved": "https://registry.npmjs.org/fs-write-stream-atomic/-/fs-write-stream-atomic-1.0.10.tgz",
      "integrity": "sha1-tH31NJPvkR33VzHnCp3tAYnbQMk=",
      "dev": true,
      "requires": {
        "graceful-fs": "^4.1.2",
        "iferr": "^0.1.5",
        "imurmurhash": "^0.1.4",
        "readable-stream": "1 || 2"
      }
    },
    "fs.realpath": {
      "version": "1.0.0",
      "resolved": "https://registry.npmjs.org/fs.realpath/-/fs.realpath-1.0.0.tgz",
      "integrity": "sha1-FQStJSMVjKpA20onh8sBQRmU6k8="
    },
    "fsevents": {
      "version": "1.2.4",
      "resolved": "https://registry.npmjs.org/fsevents/-/fsevents-1.2.4.tgz",
      "integrity": "sha512-z8H8/diyk76B7q5wg+Ud0+CqzcAF3mBBI/bA5ne5zrRUUIvNkJY//D3BqyH571KuAC4Nr7Rw7CjWX4r0y9DvNg==",
      "dev": true,
      "optional": true,
      "requires": {
        "nan": "^2.9.2",
        "node-pre-gyp": "^0.10.0"
      },
      "dependencies": {
        "abbrev": {
          "version": "1.1.1",
          "bundled": true,
          "dev": true,
          "optional": true
        },
        "ansi-regex": {
          "version": "2.1.1",
          "bundled": true,
          "dev": true
        },
        "aproba": {
          "version": "1.2.0",
          "bundled": true,
          "dev": true,
          "optional": true
        },
        "are-we-there-yet": {
          "version": "1.1.4",
          "bundled": true,
          "dev": true,
          "optional": true,
          "requires": {
            "delegates": "^1.0.0",
            "readable-stream": "^2.0.6"
          }
        },
        "balanced-match": {
          "version": "1.0.0",
          "bundled": true,
          "dev": true,
          "optional": true
        },
        "brace-expansion": {
          "version": "1.1.11",
          "bundled": true,
          "dev": true,
          "optional": true,
          "requires": {
            "balanced-match": "^1.0.0",
            "concat-map": "0.0.1"
          }
        },
        "chownr": {
          "version": "1.0.1",
          "bundled": true,
          "dev": true,
          "optional": true
        },
        "code-point-at": {
          "version": "1.1.0",
          "bundled": true,
          "dev": true,
          "optional": true
        },
        "concat-map": {
          "version": "0.0.1",
          "bundled": true,
          "dev": true,
          "optional": true
        },
        "console-control-strings": {
          "version": "1.1.0",
          "bundled": true,
          "dev": true,
          "optional": true
        },
        "core-util-is": {
          "version": "1.0.2",
          "bundled": true,
          "dev": true,
          "optional": true
        },
        "debug": {
          "version": "2.6.9",
          "bundled": true,
          "dev": true,
          "optional": true,
          "requires": {
            "ms": "2.0.0"
          }
        },
        "deep-extend": {
          "version": "0.5.1",
          "bundled": true,
          "dev": true,
          "optional": true
        },
        "delegates": {
          "version": "1.0.0",
          "bundled": true,
          "dev": true,
          "optional": true
        },
        "detect-libc": {
          "version": "1.0.3",
          "bundled": true,
          "dev": true,
          "optional": true
        },
        "fs-minipass": {
          "version": "1.2.5",
          "bundled": true,
          "dev": true,
          "optional": true,
          "requires": {
            "minipass": "^2.2.1"
          }
        },
        "fs.realpath": {
          "version": "1.0.0",
          "bundled": true,
          "dev": true,
          "optional": true
        },
        "gauge": {
          "version": "2.7.4",
          "bundled": true,
          "dev": true,
          "optional": true,
          "requires": {
            "aproba": "^1.0.3",
            "console-control-strings": "^1.0.0",
            "has-unicode": "^2.0.0",
            "object-assign": "^4.1.0",
            "signal-exit": "^3.0.0",
            "string-width": "^1.0.1",
            "strip-ansi": "^3.0.1",
            "wide-align": "^1.1.0"
          }
        },
        "glob": {
          "version": "7.1.2",
          "bundled": true,
          "dev": true,
          "optional": true,
          "requires": {
            "fs.realpath": "^1.0.0",
            "inflight": "^1.0.4",
            "inherits": "2",
            "minimatch": "^3.0.4",
            "once": "^1.3.0",
            "path-is-absolute": "^1.0.0"
          }
        },
        "has-unicode": {
          "version": "2.0.1",
          "bundled": true,
          "dev": true,
          "optional": true
        },
        "iconv-lite": {
          "version": "0.4.21",
          "bundled": true,
          "dev": true,
          "optional": true,
          "requires": {
            "safer-buffer": "^2.1.0"
          }
        },
        "ignore-walk": {
          "version": "3.0.1",
          "bundled": true,
          "dev": true,
          "optional": true,
          "requires": {
            "minimatch": "^3.0.4"
          }
        },
        "inflight": {
          "version": "1.0.6",
          "bundled": true,
          "dev": true,
          "optional": true,
          "requires": {
            "once": "^1.3.0",
            "wrappy": "1"
          }
        },
        "inherits": {
          "version": "2.0.3",
          "bundled": true,
          "dev": true,
          "optional": true
        },
        "ini": {
          "version": "1.3.5",
          "bundled": true,
          "dev": true,
          "optional": true
        },
        "is-fullwidth-code-point": {
          "version": "1.0.0",
          "bundled": true,
          "dev": true,
          "optional": true,
          "requires": {
            "number-is-nan": "^1.0.0"
          }
        },
        "isarray": {
          "version": "1.0.0",
          "bundled": true,
          "dev": true,
          "optional": true
        },
        "minimatch": {
          "version": "3.0.4",
          "bundled": true,
          "dev": true,
          "optional": true,
          "requires": {
            "brace-expansion": "^1.1.7"
          }
        },
        "minimist": {
          "version": "0.0.8",
          "bundled": true,
          "dev": true,
          "optional": true
        },
        "minipass": {
          "version": "2.2.4",
          "bundled": true,
          "dev": true,
          "optional": true,
          "requires": {
            "safe-buffer": "^5.1.1",
            "yallist": "^3.0.0"
          }
        },
        "minizlib": {
          "version": "1.1.0",
          "bundled": true,
          "dev": true,
          "optional": true,
          "requires": {
            "minipass": "^2.2.1"
          }
        },
        "mkdirp": {
          "version": "0.5.1",
          "bundled": true,
          "dev": true,
          "optional": true,
          "requires": {
            "minimist": "0.0.8"
          }
        },
        "ms": {
          "version": "2.0.0",
          "bundled": true,
          "dev": true,
          "optional": true
        },
        "needle": {
          "version": "2.2.0",
          "bundled": true,
          "dev": true,
          "optional": true,
          "requires": {
            "debug": "^2.1.2",
            "iconv-lite": "^0.4.4",
            "sax": "^1.2.4"
          }
        },
        "node-pre-gyp": {
          "version": "0.10.0",
          "bundled": true,
          "dev": true,
          "optional": true,
          "requires": {
            "detect-libc": "^1.0.2",
            "mkdirp": "^0.5.1",
            "needle": "^2.2.0",
            "nopt": "^4.0.1",
            "npm-packlist": "^1.1.6",
            "npmlog": "^4.0.2",
            "rc": "^1.1.7",
            "rimraf": "^2.6.1",
            "semver": "^5.3.0",
            "tar": "^4"
          }
        },
        "nopt": {
          "version": "4.0.1",
          "bundled": true,
          "dev": true,
          "optional": true,
          "requires": {
            "abbrev": "1",
            "osenv": "^0.1.4"
          }
        },
        "npm-bundled": {
          "version": "1.0.3",
          "bundled": true,
          "dev": true,
          "optional": true
        },
        "npm-packlist": {
          "version": "1.1.10",
          "bundled": true,
          "dev": true,
          "optional": true,
          "requires": {
            "ignore-walk": "^3.0.1",
            "npm-bundled": "^1.0.1"
          }
        },
        "npmlog": {
          "version": "4.1.2",
          "bundled": true,
          "dev": true,
          "optional": true,
          "requires": {
            "are-we-there-yet": "~1.1.2",
            "console-control-strings": "~1.1.0",
            "gauge": "~2.7.3",
            "set-blocking": "~2.0.0"
          }
        },
        "number-is-nan": {
          "version": "1.0.1",
          "bundled": true,
          "dev": true,
          "optional": true
        },
        "object-assign": {
          "version": "4.1.1",
          "bundled": true,
          "dev": true,
          "optional": true
        },
        "once": {
          "version": "1.4.0",
          "bundled": true,
          "dev": true,
          "optional": true,
          "requires": {
            "wrappy": "1"
          }
        },
        "os-homedir": {
          "version": "1.0.2",
          "bundled": true,
          "dev": true,
          "optional": true
        },
        "os-tmpdir": {
          "version": "1.0.2",
          "bundled": true,
          "dev": true,
          "optional": true
        },
        "osenv": {
          "version": "0.1.5",
          "bundled": true,
          "dev": true,
          "optional": true,
          "requires": {
            "os-homedir": "^1.0.0",
            "os-tmpdir": "^1.0.0"
          }
        },
        "path-is-absolute": {
          "version": "1.0.1",
          "bundled": true,
          "dev": true,
          "optional": true
        },
        "process-nextick-args": {
          "version": "2.0.0",
          "bundled": true,
          "dev": true,
          "optional": true
        },
        "rc": {
          "version": "1.2.7",
          "bundled": true,
          "dev": true,
          "optional": true,
          "requires": {
            "deep-extend": "^0.5.1",
            "ini": "~1.3.0",
            "minimist": "^1.2.0",
            "strip-json-comments": "~2.0.1"
          },
          "dependencies": {
            "minimist": {
              "version": "1.2.0",
              "bundled": true,
              "dev": true,
              "optional": true
            }
          }
        },
        "readable-stream": {
          "version": "2.3.6",
          "bundled": true,
          "dev": true,
          "optional": true,
          "requires": {
            "core-util-is": "~1.0.0",
            "inherits": "~2.0.3",
            "isarray": "~1.0.0",
            "process-nextick-args": "~2.0.0",
            "safe-buffer": "~5.1.1",
            "string_decoder": "~1.1.1",
            "util-deprecate": "~1.0.1"
          }
        },
        "rimraf": {
          "version": "2.6.2",
          "bundled": true,
          "dev": true,
          "optional": true,
          "requires": {
            "glob": "^7.0.5"
          }
        },
        "safe-buffer": {
          "version": "5.1.1",
          "bundled": true,
          "dev": true
        },
        "safer-buffer": {
          "version": "2.1.2",
          "bundled": true,
          "dev": true,
          "optional": true
        },
        "sax": {
          "version": "1.2.4",
          "bundled": true,
          "dev": true,
          "optional": true
        },
        "semver": {
          "version": "5.5.0",
          "bundled": true,
          "dev": true,
          "optional": true
        },
        "set-blocking": {
          "version": "2.0.0",
          "bundled": true,
          "dev": true,
          "optional": true
        },
        "signal-exit": {
          "version": "3.0.2",
          "bundled": true,
          "dev": true,
          "optional": true
        },
        "string-width": {
          "version": "1.0.2",
          "bundled": true,
          "dev": true,
          "optional": true,
          "requires": {
            "code-point-at": "^1.0.0",
            "is-fullwidth-code-point": "^1.0.0",
            "strip-ansi": "^3.0.0"
          }
        },
        "string_decoder": {
          "version": "1.1.1",
          "bundled": true,
          "dev": true,
          "optional": true,
          "requires": {
            "safe-buffer": "~5.1.0"
          }
        },
        "strip-ansi": {
          "version": "3.0.1",
          "bundled": true,
          "dev": true,
          "requires": {
            "ansi-regex": "^2.0.0"
          }
        },
        "strip-json-comments": {
          "version": "2.0.1",
          "bundled": true,
          "dev": true,
          "optional": true
        },
        "tar": {
          "version": "4.4.1",
          "bundled": true,
          "dev": true,
          "optional": true,
          "requires": {
            "chownr": "^1.0.1",
            "fs-minipass": "^1.2.5",
            "minipass": "^2.2.4",
            "minizlib": "^1.1.0",
            "mkdirp": "^0.5.0",
            "safe-buffer": "^5.1.1",
            "yallist": "^3.0.2"
          }
        },
        "util-deprecate": {
          "version": "1.0.2",
          "bundled": true,
          "dev": true,
          "optional": true
        },
        "wide-align": {
          "version": "1.1.2",
          "bundled": true,
          "dev": true,
          "optional": true,
          "requires": {
            "string-width": "^1.0.2"
          }
        },
        "wrappy": {
          "version": "1.0.2",
          "bundled": true,
          "dev": true
        },
        "yallist": {
          "version": "3.0.2",
          "bundled": true,
          "dev": true
        }
      }
    },
    "fstream": {
      "version": "1.0.11",
      "resolved": "https://registry.npmjs.org/fstream/-/fstream-1.0.11.tgz",
      "integrity": "sha1-XB+x8RdHcRTwYyoOtLcbPLD9MXE=",
      "dev": true,
      "requires": {
        "graceful-fs": "^4.1.2",
        "inherits": "~2.0.0",
        "mkdirp": ">=0.5 0",
        "rimraf": "2"
      }
    },
    "function-bind": {
      "version": "1.1.1",
      "resolved": "https://registry.npmjs.org/function-bind/-/function-bind-1.1.1.tgz",
      "integrity": "sha512-yIovAzMX49sF8Yl58fSCWJ5svSLuaibPxXQJFLmBObTuCr0Mf1KiPopGM9NiFjiYBCbfaa2Fh6breQ6ANVTI0A=="
    },
    "functional-red-black-tree": {
      "version": "1.0.1",
      "resolved": "https://registry.npmjs.org/functional-red-black-tree/-/functional-red-black-tree-1.0.1.tgz",
      "integrity": "sha1-GwqzvVU7Kg1jmdKcDj6gslIHgyc="
    },
    "get-caller-file": {
      "version": "1.0.3",
      "resolved": "https://registry.npmjs.org/get-caller-file/-/get-caller-file-1.0.3.tgz",
      "integrity": "sha512-3t6rVToeoZfYSGd8YoLFR2DJkiQrIiUrGcjvFX2mDw3bn6k2OtwHN0TNCLbBO+w8qTvimhDkv+LSscbJY1vE6w=="
    },
    "get-stream": {
      "version": "3.0.0",
      "resolved": "https://registry.npmjs.org/get-stream/-/get-stream-3.0.0.tgz",
      "integrity": "sha1-jpQ9E1jcN1VQVOy+LtsFqhdO3hQ=",
      "dev": true
    },
    "get-value": {
      "version": "2.0.6",
      "resolved": "https://registry.npmjs.org/get-value/-/get-value-2.0.6.tgz",
      "integrity": "sha1-3BXKHGcjh8p2vTesCjlbogQqLCg=",
      "dev": true
    },
    "getpass": {
      "version": "0.1.7",
      "resolved": "https://registry.npmjs.org/getpass/-/getpass-0.1.7.tgz",
      "integrity": "sha1-Xv+OPmhNVprkyysSgmBOi6YhSfo=",
      "requires": {
        "assert-plus": "^1.0.0"
      }
    },
    "glob": {
      "version": "7.1.3",
      "resolved": "https://registry.npmjs.org/glob/-/glob-7.1.3.tgz",
      "integrity": "sha512-vcfuiIxogLV4DlGBHIUOwI0IbrJ8HWPc4MU7HzviGeNho/UJDfi6B5p3sHeWIQ0KGIU0Jpxi5ZHxemQfLkkAwQ==",
      "requires": {
        "fs.realpath": "^1.0.0",
        "inflight": "^1.0.4",
        "inherits": "2",
        "minimatch": "^3.0.4",
        "once": "^1.3.0",
        "path-is-absolute": "^1.0.0"
      }
    },
    "glob-parent": {
      "version": "3.1.0",
      "resolved": "https://registry.npmjs.org/glob-parent/-/glob-parent-3.1.0.tgz",
      "integrity": "sha1-nmr2KZ2NO9K9QEMIMr0RPfkGxa4=",
      "dev": true,
      "requires": {
        "is-glob": "^3.1.0",
        "path-dirname": "^1.0.0"
      },
      "dependencies": {
        "is-glob": {
          "version": "3.1.0",
          "resolved": "https://registry.npmjs.org/is-glob/-/is-glob-3.1.0.tgz",
          "integrity": "sha1-e6WuJCF4BKxwcHuWkiVnSGzD6Eo=",
          "dev": true,
          "requires": {
            "is-extglob": "^2.1.0"
          }
        }
      }
    },
    "global": {
      "version": "4.3.2",
      "resolved": "https://registry.npmjs.org/global/-/global-4.3.2.tgz",
      "integrity": "sha1-52mJJopsdMOJCLEwWxD8DjlOnQ8=",
      "requires": {
        "min-document": "^2.19.0",
        "process": "~0.5.1"
      }
    },
    "global-modules-path": {
      "version": "2.3.0",
      "resolved": "https://registry.npmjs.org/global-modules-path/-/global-modules-path-2.3.0.tgz",
      "integrity": "sha512-HchvMJNYh9dGSCy8pOQ2O8u/hoXaL+0XhnrwH0RyLiSXMMTl9W3N6KUU73+JFOg5PGjtzl6VZzUQsnrpm7Szag==",
      "dev": true
    },
    "globals": {
      "version": "9.18.0",
      "resolved": "https://registry.npmjs.org/globals/-/globals-9.18.0.tgz",
      "integrity": "sha512-S0nG3CLEQiY/ILxqtztTWH/3iRRdyBLw6KMDxnKMchrtbj2OFmehVh0WUCfW3DUrIgx/qFrJPICrq4Z4sTR9UQ=="
    },
    "got": {
      "version": "7.1.0",
      "resolved": "https://registry.npmjs.org/got/-/got-7.1.0.tgz",
      "integrity": "sha512-Y5WMo7xKKq1muPsxD+KmrR8DH5auG7fBdDVueZwETwV6VytKyU9OX/ddpq2/1hp1vIPvVb4T81dKQz3BivkNLw==",
      "dev": true,
      "requires": {
        "decompress-response": "^3.2.0",
        "duplexer3": "^0.1.4",
        "get-stream": "^3.0.0",
        "is-plain-obj": "^1.1.0",
        "is-retry-allowed": "^1.0.0",
        "is-stream": "^1.0.0",
        "isurl": "^1.0.0-alpha5",
        "lowercase-keys": "^1.0.0",
        "p-cancelable": "^0.3.0",
        "p-timeout": "^1.1.1",
        "safe-buffer": "^5.0.1",
        "timed-out": "^4.0.0",
        "url-parse-lax": "^1.0.0",
        "url-to-options": "^1.0.1"
      }
    },
    "graceful-fs": {
      "version": "4.1.11",
      "resolved": "https://registry.npmjs.org/graceful-fs/-/graceful-fs-4.1.11.tgz",
      "integrity": "sha1-Dovf5NHduIVNZOBOp8AOKgJuVlg="
    },
    "graceful-readlink": {
      "version": "1.0.1",
      "resolved": "https://registry.npmjs.org/graceful-readlink/-/graceful-readlink-1.0.1.tgz",
      "integrity": "sha1-TK+tdrxi8C+gObL5Tpo906ORpyU=",
      "dev": true
    },
    "growl": {
      "version": "1.10.5",
      "resolved": "https://registry.npmjs.org/growl/-/growl-1.10.5.tgz",
      "integrity": "sha512-qBr4OuELkhPenW6goKVXiv47US3clb3/IbuWF9KNKEijAy9oeHxU9IgzjvJhHkUzhaj7rOUD7+YGWqUjLp5oSA==",
      "dev": true
    },
    "har-schema": {
      "version": "2.0.0",
      "resolved": "https://registry.npmjs.org/har-schema/-/har-schema-2.0.0.tgz",
      "integrity": "sha1-qUwiJOvKwEeCoNkDVSHyRzW37JI="
    },
    "har-validator": {
      "version": "5.1.0",
      "resolved": "https://registry.npmjs.org/har-validator/-/har-validator-5.1.0.tgz",
      "integrity": "sha512-+qnmNjI4OfH2ipQ9VQOw23bBd/ibtfbVdK2fYbY4acTDqKTW/YDp9McimZdDbG8iV9fZizUqQMD5xvriB146TA==",
      "requires": {
        "ajv": "^5.3.0",
        "har-schema": "^2.0.0"
      }
    },
    "has": {
      "version": "1.0.3",
      "resolved": "https://registry.npmjs.org/has/-/has-1.0.3.tgz",
      "integrity": "sha512-f2dvO0VU6Oej7RkWJGrehjbzMAjFp5/VKPp5tTpWIV4JHHZK1/BxbFRtf/siA2SWTe09caDmVtYYzWEIbBS4zw==",
      "requires": {
        "function-bind": "^1.1.1"
      }
    },
    "has-ansi": {
      "version": "2.0.0",
      "resolved": "https://registry.npmjs.org/has-ansi/-/has-ansi-2.0.0.tgz",
      "integrity": "sha1-NPUEnOHs3ysGSa8+8k5F7TVBbZE=",
      "requires": {
        "ansi-regex": "^2.0.0"
      }
    },
    "has-flag": {
      "version": "3.0.0",
      "resolved": "https://registry.npmjs.org/has-flag/-/has-flag-3.0.0.tgz",
      "integrity": "sha1-tdRU3CGZriJWmfNGfloH87lVuv0=",
      "dev": true
    },
    "has-symbol-support-x": {
      "version": "1.4.2",
      "resolved": "https://registry.npmjs.org/has-symbol-support-x/-/has-symbol-support-x-1.4.2.tgz",
      "integrity": "sha512-3ToOva++HaW+eCpgqZrCfN51IPB+7bJNVT6CUATzueB5Heb8o6Nam0V3HG5dlDvZU1Gn5QLcbahiKw/XVk5JJw==",
      "dev": true
    },
    "has-to-string-tag-x": {
      "version": "1.4.1",
      "resolved": "https://registry.npmjs.org/has-to-string-tag-x/-/has-to-string-tag-x-1.4.1.tgz",
      "integrity": "sha512-vdbKfmw+3LoOYVr+mtxHaX5a96+0f3DljYd8JOqvOLsf5mw2Otda2qCDT9qRqLAhrjyQ0h7ual5nOiASpsGNFw==",
      "dev": true,
      "requires": {
        "has-symbol-support-x": "^1.4.1"
      }
    },
    "has-value": {
      "version": "1.0.0",
      "resolved": "https://registry.npmjs.org/has-value/-/has-value-1.0.0.tgz",
      "integrity": "sha1-GLKB2lhbHFxR3vJMkw7SmgvmsXc=",
      "dev": true,
      "requires": {
        "get-value": "^2.0.6",
        "has-values": "^1.0.0",
        "isobject": "^3.0.0"
      }
    },
    "has-values": {
      "version": "1.0.0",
      "resolved": "https://registry.npmjs.org/has-values/-/has-values-1.0.0.tgz",
      "integrity": "sha1-lbC2P+whRmGab+V/51Yo1aOe/k8=",
      "dev": true,
      "requires": {
        "is-number": "^3.0.0",
        "kind-of": "^4.0.0"
      },
      "dependencies": {
        "kind-of": {
          "version": "4.0.0",
          "resolved": "https://registry.npmjs.org/kind-of/-/kind-of-4.0.0.tgz",
          "integrity": "sha1-IIE989cSkosgc3hpGkUGb65y3Vc=",
          "dev": true,
          "requires": {
            "is-buffer": "^1.1.5"
          }
        }
      }
    },
    "hash-base": {
      "version": "3.0.4",
      "resolved": "https://registry.npmjs.org/hash-base/-/hash-base-3.0.4.tgz",
      "integrity": "sha1-X8hoaEfs1zSZQDMZprCj8/auSRg=",
      "requires": {
        "inherits": "^2.0.1",
        "safe-buffer": "^5.0.1"
      }
    },
    "hash.js": {
      "version": "1.1.5",
      "resolved": "https://registry.npmjs.org/hash.js/-/hash.js-1.1.5.tgz",
      "integrity": "sha512-eWI5HG9Np+eHV1KQhisXWwM+4EPPYe5dFX1UZZH7k/E3JzDEazVH+VGlZi6R94ZqImq+A3D1mCEtrFIfg/E7sA==",
      "requires": {
        "inherits": "^2.0.3",
        "minimalistic-assert": "^1.0.1"
      }
    },
    "hdkey": {
      "version": "1.1.0",
      "resolved": "https://registry.npmjs.org/hdkey/-/hdkey-1.1.0.tgz",
      "integrity": "sha512-E7aU8pNlWUJbXGjTz/+lKf1LkMcA3hUrC5ZleeizrmLSd++kvf8mSOe3q8CmBDA9j4hdfXO5iY6hGiTUCOV2jQ==",
      "dev": true,
      "optional": true,
      "requires": {
        "coinstring": "^2.0.0",
        "safe-buffer": "^5.1.1",
        "secp256k1": "^3.0.1"
      }
    },
    "he": {
      "version": "1.1.1",
      "resolved": "https://registry.npmjs.org/he/-/he-1.1.1.tgz",
      "integrity": "sha1-k0EP0hsAlzUVH4howvJx80J+I/0=",
      "dev": true
    },
    "heap": {
      "version": "0.2.6",
      "resolved": "https://registry.npmjs.org/heap/-/heap-0.2.6.tgz",
      "integrity": "sha1-CH4fELBGky/IWU3Z5tN4r8nR5aw="
    },
    "hmac-drbg": {
      "version": "1.0.1",
      "resolved": "https://registry.npmjs.org/hmac-drbg/-/hmac-drbg-1.0.1.tgz",
      "integrity": "sha1-0nRXAQJabHdabFRXk+1QL8DGSaE=",
      "requires": {
        "hash.js": "^1.0.3",
        "minimalistic-assert": "^1.0.0",
        "minimalistic-crypto-utils": "^1.0.1"
      }
    },
    "home-or-tmp": {
      "version": "2.0.0",
      "resolved": "https://registry.npmjs.org/home-or-tmp/-/home-or-tmp-2.0.0.tgz",
      "integrity": "sha1-42w/LSyufXRqhX440Y1fMqeILbg=",
      "requires": {
        "os-homedir": "^1.0.0",
        "os-tmpdir": "^1.0.1"
      }
    },
    "hosted-git-info": {
      "version": "2.7.1",
      "resolved": "https://registry.npmjs.org/hosted-git-info/-/hosted-git-info-2.7.1.tgz",
      "integrity": "sha512-7T/BxH19zbcCTa8XkMlbK5lTo1WtgkFi3GvdWEyNuc4Vex7/9Dqbnpsf4JMydcfj9HCg4zUWFTL3Za6lapg5/w=="
    },
    "http-errors": {
      "version": "1.6.3",
      "resolved": "https://registry.npmjs.org/http-errors/-/http-errors-1.6.3.tgz",
      "integrity": "sha1-i1VoC7S+KDoLW/TqLjhYC+HZMg0=",
      "dev": true,
      "requires": {
        "depd": "~1.1.2",
        "inherits": "2.0.3",
        "setprototypeof": "1.1.0",
        "statuses": ">= 1.4.0 < 2"
      }
    },
    "http-https": {
      "version": "1.0.0",
      "resolved": "https://registry.npmjs.org/http-https/-/http-https-1.0.0.tgz",
      "integrity": "sha1-L5CN1fHbQGjAWM1ubUzjkskTOJs=",
      "dev": true
    },
    "http-signature": {
      "version": "1.2.0",
      "resolved": "https://registry.npmjs.org/http-signature/-/http-signature-1.2.0.tgz",
      "integrity": "sha1-muzZJRFHcvPZW2WmCruPfBj7rOE=",
      "requires": {
        "assert-plus": "^1.0.0",
        "jsprim": "^1.2.2",
        "sshpk": "^1.7.0"
      }
    },
    "https-browserify": {
      "version": "1.0.0",
      "resolved": "https://registry.npmjs.org/https-browserify/-/https-browserify-1.0.0.tgz",
      "integrity": "sha1-7AbBDgo0wPL68Zn3/X/Hj//QPHM=",
      "dev": true
    },
    "humanize": {
      "version": "0.0.9",
      "resolved": "https://registry.npmjs.org/humanize/-/humanize-0.0.9.tgz",
      "integrity": "sha1-GZT/rs3+nEQe0r2sdFK3u0yeQaQ=",
      "dev": true
    },
    "iconv-lite": {
      "version": "0.4.23",
      "resolved": "https://registry.npmjs.org/iconv-lite/-/iconv-lite-0.4.23.tgz",
      "integrity": "sha512-neyTUVFtahjf0mB3dZT77u+8O0QB89jFdnBkd5P1JgYPbPaia3gXXOVL2fq8VyU2gMMD7SaN7QukTB/pmXYvDA==",
      "requires": {
        "safer-buffer": ">= 2.1.2 < 3"
      }
    },
    "ieee754": {
      "version": "1.1.12",
      "resolved": "https://registry.npmjs.org/ieee754/-/ieee754-1.1.12.tgz",
      "integrity": "sha512-GguP+DRY+pJ3soyIiGPTvdiVXjZ+DbXOxGpXn3eMvNW4x4irjqXm4wHKscC+TfxSJ0yw/S1F24tqdMNsMZTiLA==",
      "dev": true
    },
    "iferr": {
      "version": "0.1.5",
      "resolved": "https://registry.npmjs.org/iferr/-/iferr-0.1.5.tgz",
      "integrity": "sha1-xg7taebY/bazEEofy8ocGS3FtQE=",
      "dev": true
    },
    "immediate": {
      "version": "3.2.3",
      "resolved": "https://registry.npmjs.org/immediate/-/immediate-3.2.3.tgz",
      "integrity": "sha1-0UD6j2FGWb1lQSMwl92qwlzdmRw="
    },
    "import-local": {
      "version": "1.0.0",
      "resolved": "https://registry.npmjs.org/import-local/-/import-local-1.0.0.tgz",
      "integrity": "sha512-vAaZHieK9qjGo58agRBg+bhHX3hoTZU/Oa3GESWLz7t1U62fk63aHuDJJEteXoDeTCcPmUT+z38gkHPZkkmpmQ==",
      "dev": true,
      "requires": {
        "pkg-dir": "^2.0.0",
        "resolve-cwd": "^2.0.0"
      }
    },
    "imurmurhash": {
      "version": "0.1.4",
      "resolved": "https://registry.npmjs.org/imurmurhash/-/imurmurhash-0.1.4.tgz",
      "integrity": "sha1-khi5srkoojixPcT7a21XbyMUU+o=",
      "dev": true
    },
    "indexof": {
      "version": "0.0.1",
      "resolved": "https://registry.npmjs.org/indexof/-/indexof-0.0.1.tgz",
      "integrity": "sha1-gtwzbSMrkGIXnQWrMpOmYFn9Q10=",
      "dev": true
    },
    "inflight": {
      "version": "1.0.6",
      "resolved": "https://registry.npmjs.org/inflight/-/inflight-1.0.6.tgz",
      "integrity": "sha1-Sb1jMdfQLQwJvJEKEHW6gWW1bfk=",
      "requires": {
        "once": "^1.3.0",
        "wrappy": "1"
      }
    },
    "inherits": {
      "version": "2.0.3",
      "resolved": "https://registry.npmjs.org/inherits/-/inherits-2.0.3.tgz",
      "integrity": "sha1-Yzwsg+PaQqUC9SRmAiSA9CCCYd4="
    },
    "inquirer": {
      "version": "6.2.0",
      "resolved": "https://registry.npmjs.org/inquirer/-/inquirer-6.2.0.tgz",
      "integrity": "sha512-QIEQG4YyQ2UYZGDC4srMZ7BjHOmNk1lR2JQj5UknBapklm6WHA+VVH7N+sUdX3A7NeCfGF8o4X1S3Ao7nAcIeg==",
      "dev": true,
      "requires": {
        "ansi-escapes": "^3.0.0",
        "chalk": "^2.0.0",
        "cli-cursor": "^2.1.0",
        "cli-width": "^2.0.0",
        "external-editor": "^3.0.0",
        "figures": "^2.0.0",
        "lodash": "^4.17.10",
        "mute-stream": "0.0.7",
        "run-async": "^2.2.0",
        "rxjs": "^6.1.0",
        "string-width": "^2.1.0",
        "strip-ansi": "^4.0.0",
        "through": "^2.3.6"
      },
      "dependencies": {
        "ansi-regex": {
          "version": "3.0.0",
          "resolved": "https://registry.npmjs.org/ansi-regex/-/ansi-regex-3.0.0.tgz",
          "integrity": "sha1-7QMXwyIGT3lGbAKWa922Bas32Zg=",
          "dev": true
        },
        "ansi-styles": {
          "version": "3.2.1",
          "resolved": "https://registry.npmjs.org/ansi-styles/-/ansi-styles-3.2.1.tgz",
          "integrity": "sha512-VT0ZI6kZRdTh8YyJw3SMbYm/u+NqfsAxEpWO0Pf9sq8/e94WxxOpPKx9FR1FlyCtOVDNOQ+8ntlqFxiRc+r5qA==",
          "dev": true,
          "requires": {
            "color-convert": "^1.9.0"
          }
        },
        "chalk": {
          "version": "2.4.1",
          "resolved": "https://registry.npmjs.org/chalk/-/chalk-2.4.1.tgz",
          "integrity": "sha512-ObN6h1v2fTJSmUXoS3nMQ92LbDK9be4TV+6G+omQlGJFdcUX5heKi1LZ1YnRMIgwTLEj3E24bT6tYni50rlCfQ==",
          "dev": true,
          "requires": {
            "ansi-styles": "^3.2.1",
            "escape-string-regexp": "^1.0.5",
            "supports-color": "^5.3.0"
          }
        },
        "is-fullwidth-code-point": {
          "version": "2.0.0",
          "resolved": "https://registry.npmjs.org/is-fullwidth-code-point/-/is-fullwidth-code-point-2.0.0.tgz",
          "integrity": "sha1-o7MKXE8ZkYMWeqq5O+764937ZU8=",
          "dev": true
        },
        "string-width": {
          "version": "2.1.1",
          "resolved": "https://registry.npmjs.org/string-width/-/string-width-2.1.1.tgz",
          "integrity": "sha512-nOqH59deCq9SRHlxq1Aw85Jnt4w6KvLKqWVik6oA9ZklXLNIOlqg4F2yrT1MVaTjAqvVwdfeZ7w7aCvJD7ugkw==",
          "dev": true,
          "requires": {
            "is-fullwidth-code-point": "^2.0.0",
            "strip-ansi": "^4.0.0"
          }
        },
        "strip-ansi": {
          "version": "4.0.0",
          "resolved": "https://registry.npmjs.org/strip-ansi/-/strip-ansi-4.0.0.tgz",
          "integrity": "sha1-qEeQIusaw2iocTibY1JixQXuNo8=",
          "dev": true,
          "requires": {
            "ansi-regex": "^3.0.0"
          }
        },
        "supports-color": {
          "version": "5.5.0",
          "resolved": "https://registry.npmjs.org/supports-color/-/supports-color-5.5.0.tgz",
          "integrity": "sha512-QjVjwdXIt408MIiAqCX4oUKsgU2EqAGzs2Ppkm4aQYbjm+ZEWEcW4SfFNTr4uMNZma0ey4f5lgLrkB0aX0QMow==",
          "dev": true,
          "requires": {
            "has-flag": "^3.0.0"
          }
        }
      }
    },
    "intercept-require": {
      "version": "1.1.0",
      "resolved": "https://registry.npmjs.org/intercept-require/-/intercept-require-1.1.0.tgz",
      "integrity": "sha1-6OJAnUrbJTXDGn5KBc9gzadE9mU=",
      "requires": {
        "callsite": "^1.0.0",
        "object-assign": "^2.0.0"
      }
    },
    "interpret": {
      "version": "1.1.0",
      "resolved": "https://registry.npmjs.org/interpret/-/interpret-1.1.0.tgz",
      "integrity": "sha1-ftGxQQxqDg94z5XTuEQMY/eLhhQ=",
      "dev": true
    },
    "invariant": {
      "version": "2.2.4",
      "resolved": "https://registry.npmjs.org/invariant/-/invariant-2.2.4.tgz",
      "integrity": "sha512-phJfQVBuaJM5raOpJjSfkiD6BpbCE4Ns//LaXl6wGYtUBY83nWS6Rf9tXm2e8VaK60JEjYldbPif/A2B1C2gNA==",
      "requires": {
        "loose-envify": "^1.0.0"
      }
    },
    "invert-kv": {
      "version": "1.0.0",
      "resolved": "https://registry.npmjs.org/invert-kv/-/invert-kv-1.0.0.tgz",
      "integrity": "sha1-EEqOSqym09jNFXqO+L+rLXo//bY="
    },
    "ipaddr.js": {
      "version": "1.8.0",
      "resolved": "https://registry.npmjs.org/ipaddr.js/-/ipaddr.js-1.8.0.tgz",
      "integrity": "sha1-6qM9bd16zo9/b+DJygRA5wZzix4=",
      "dev": true
    },
    "is-accessor-descriptor": {
      "version": "0.1.6",
      "resolved": "https://registry.npmjs.org/is-accessor-descriptor/-/is-accessor-descriptor-0.1.6.tgz",
      "integrity": "sha1-qeEss66Nh2cn7u84Q/igiXtcmNY=",
      "dev": true,
      "requires": {
        "kind-of": "^3.0.2"
      },
      "dependencies": {
        "kind-of": {
          "version": "3.2.2",
          "resolved": "https://registry.npmjs.org/kind-of/-/kind-of-3.2.2.tgz",
          "integrity": "sha1-MeohpzS6ubuw8yRm2JOupR5KPGQ=",
          "dev": true,
          "requires": {
            "is-buffer": "^1.1.5"
          }
        }
      }
    },
    "is-arrayish": {
      "version": "0.2.1",
      "resolved": "https://registry.npmjs.org/is-arrayish/-/is-arrayish-0.2.1.tgz",
      "integrity": "sha1-d8mYQFJ6qOyxqLppe4BkWnqSap0="
    },
    "is-binary-path": {
      "version": "1.0.1",
      "resolved": "https://registry.npmjs.org/is-binary-path/-/is-binary-path-1.0.1.tgz",
      "integrity": "sha1-dfFmQrSA8YenEcgUFh/TpKdlWJg=",
      "dev": true,
      "requires": {
        "binary-extensions": "^1.0.0"
      }
    },
    "is-buffer": {
      "version": "1.1.6",
      "resolved": "https://registry.npmjs.org/is-buffer/-/is-buffer-1.1.6.tgz",
      "integrity": "sha512-NcdALwpXkTm5Zvvbk7owOUSvVvBKDgKP5/ewfXEznmQFfs4ZRmanOeKBTjRVjka3QFoN6XJ+9F3USqfHqTaU5w==",
      "dev": true
    },
    "is-builtin-module": {
      "version": "1.0.0",
      "resolved": "https://registry.npmjs.org/is-builtin-module/-/is-builtin-module-1.0.0.tgz",
      "integrity": "sha1-VAVy0096wxGfj3bDDLwbHgN6/74=",
      "requires": {
        "builtin-modules": "^1.0.0"
      }
    },
    "is-callable": {
      "version": "1.1.4",
      "resolved": "https://registry.npmjs.org/is-callable/-/is-callable-1.1.4.tgz",
      "integrity": "sha512-r5p9sxJjYnArLjObpjA4xu5EKI3CuKHkJXMhT7kwbpUyIFD1n5PMAsoPvWnvtZiNz7LjkYDRZhd7FlI0eMijEA=="
    },
    "is-data-descriptor": {
      "version": "0.1.4",
      "resolved": "https://registry.npmjs.org/is-data-descriptor/-/is-data-descriptor-0.1.4.tgz",
      "integrity": "sha1-C17mSDiOLIYCgueT8YVv7D8wG1Y=",
      "dev": true,
      "requires": {
        "kind-of": "^3.0.2"
      },
      "dependencies": {
        "kind-of": {
          "version": "3.2.2",
          "resolved": "https://registry.npmjs.org/kind-of/-/kind-of-3.2.2.tgz",
          "integrity": "sha1-MeohpzS6ubuw8yRm2JOupR5KPGQ=",
          "dev": true,
          "requires": {
            "is-buffer": "^1.1.5"
          }
        }
      }
    },
    "is-date-object": {
      "version": "1.0.1",
      "resolved": "https://registry.npmjs.org/is-date-object/-/is-date-object-1.0.1.tgz",
      "integrity": "sha1-mqIOtq7rv/d/vTPnTKAbM1gdOhY="
    },
    "is-descriptor": {
      "version": "0.1.6",
      "resolved": "https://registry.npmjs.org/is-descriptor/-/is-descriptor-0.1.6.tgz",
      "integrity": "sha512-avDYr0SB3DwO9zsMov0gKCESFYqCnE4hq/4z3TdUlukEy5t9C0YRq7HLrsN52NAcqXKaepeCD0n+B0arnVG3Hg==",
      "dev": true,
      "requires": {
        "is-accessor-descriptor": "^0.1.6",
        "is-data-descriptor": "^0.1.4",
        "kind-of": "^5.0.0"
      },
      "dependencies": {
        "kind-of": {
          "version": "5.1.0",
          "resolved": "https://registry.npmjs.org/kind-of/-/kind-of-5.1.0.tgz",
          "integrity": "sha512-NGEErnH6F2vUuXDh+OlbcKW7/wOcfdRHaZ7VWtqCztfHri/++YKmP51OdWeGPuqCOba6kk2OTe5d02VmTB80Pw==",
          "dev": true
        }
      }
    },
    "is-extendable": {
      "version": "0.1.1",
      "resolved": "https://registry.npmjs.org/is-extendable/-/is-extendable-0.1.1.tgz",
      "integrity": "sha1-YrEQ4omkcUGOPsNqYX1HLjAd/Ik=",
      "dev": true
    },
    "is-extglob": {
      "version": "2.1.1",
      "resolved": "https://registry.npmjs.org/is-extglob/-/is-extglob-2.1.1.tgz",
      "integrity": "sha1-qIwCU1eR8C7TfHahueqXc8gz+MI=",
      "dev": true
    },
    "is-finite": {
      "version": "1.0.2",
      "resolved": "https://registry.npmjs.org/is-finite/-/is-finite-1.0.2.tgz",
      "integrity": "sha1-zGZ3aVYCvlUO8R6LSqYwU0K20Ko=",
      "requires": {
        "number-is-nan": "^1.0.0"
      }
    },
    "is-fn": {
      "version": "1.0.0",
      "resolved": "https://registry.npmjs.org/is-fn/-/is-fn-1.0.0.tgz",
      "integrity": "sha1-lUPV3nvPWwiiLsiiC65uKG1RDYw="
    },
    "is-fullwidth-code-point": {
      "version": "1.0.0",
      "resolved": "https://registry.npmjs.org/is-fullwidth-code-point/-/is-fullwidth-code-point-1.0.0.tgz",
      "integrity": "sha1-754xOG8DGn8NZDr4L95QxFfvAMs=",
      "requires": {
        "number-is-nan": "^1.0.0"
      }
    },
    "is-function": {
      "version": "1.0.1",
      "resolved": "https://registry.npmjs.org/is-function/-/is-function-1.0.1.tgz",
      "integrity": "sha1-Es+5i2W1fdPRk6MSH19uL0N2ArU="
    },
    "is-glob": {
      "version": "4.0.0",
      "resolved": "https://registry.npmjs.org/is-glob/-/is-glob-4.0.0.tgz",
      "integrity": "sha1-lSHHaEXMJhCoUgPd8ICpWML/q8A=",
      "dev": true,
      "requires": {
        "is-extglob": "^2.1.1"
      }
    },
    "is-hex-prefixed": {
      "version": "1.0.0",
      "resolved": "https://registry.npmjs.org/is-hex-prefixed/-/is-hex-prefixed-1.0.0.tgz",
      "integrity": "sha1-fY035q135dEnFIkTxXPggtd39VQ="
    },
    "is-natural-number": {
      "version": "4.0.1",
      "resolved": "https://registry.npmjs.org/is-natural-number/-/is-natural-number-4.0.1.tgz",
      "integrity": "sha1-q5124dtM7VHjXeDHLr7PCfc0zeg=",
      "dev": true,
      "optional": true
    },
    "is-number": {
      "version": "3.0.0",
      "resolved": "https://registry.npmjs.org/is-number/-/is-number-3.0.0.tgz",
      "integrity": "sha1-JP1iAaR4LPUFYcgQJ2r8fRLXEZU=",
      "dev": true,
      "requires": {
        "kind-of": "^3.0.2"
      },
      "dependencies": {
        "kind-of": {
          "version": "3.2.2",
          "resolved": "https://registry.npmjs.org/kind-of/-/kind-of-3.2.2.tgz",
          "integrity": "sha1-MeohpzS6ubuw8yRm2JOupR5KPGQ=",
          "dev": true,
          "requires": {
            "is-buffer": "^1.1.5"
          }
        }
      }
    },
    "is-object": {
      "version": "1.0.1",
      "resolved": "https://registry.npmjs.org/is-object/-/is-object-1.0.1.tgz",
      "integrity": "sha1-iVJojF7C/9awPsyF52ngKQMINHA=",
      "dev": true
    },
    "is-plain-obj": {
      "version": "1.1.0",
      "resolved": "https://registry.npmjs.org/is-plain-obj/-/is-plain-obj-1.1.0.tgz",
      "integrity": "sha1-caUMhCnfync8kqOQpKA7OfzVHT4=",
      "dev": true
    },
    "is-plain-object": {
      "version": "2.0.4",
      "resolved": "https://registry.npmjs.org/is-plain-object/-/is-plain-object-2.0.4.tgz",
      "integrity": "sha512-h5PpgXkWitc38BBMYawTYMWJHFZJVnBquFE57xFpjB8pJFiF6gZ+bU+WyI/yqXiFR5mdLsgYNaPe8uao6Uv9Og==",
      "dev": true,
      "requires": {
        "isobject": "^3.0.1"
      }
    },
    "is-promise": {
      "version": "2.1.0",
      "resolved": "https://registry.npmjs.org/is-promise/-/is-promise-2.1.0.tgz",
      "integrity": "sha1-eaKp7OfwlugPNtKy87wWwf9L8/o=",
      "dev": true
    },
    "is-regex": {
      "version": "1.0.4",
      "resolved": "https://registry.npmjs.org/is-regex/-/is-regex-1.0.4.tgz",
      "integrity": "sha1-VRdIm1RwkbCTDglWVM7SXul+lJE=",
      "requires": {
        "has": "^1.0.1"
      }
    },
    "is-retry-allowed": {
      "version": "1.1.0",
      "resolved": "https://registry.npmjs.org/is-retry-allowed/-/is-retry-allowed-1.1.0.tgz",
      "integrity": "sha1-EaBgVotnM5REAz0BJaYaINVk+zQ=",
      "dev": true
    },
    "is-stream": {
      "version": "1.1.0",
      "resolved": "https://registry.npmjs.org/is-stream/-/is-stream-1.1.0.tgz",
      "integrity": "sha1-EtSj3U5o4Lec6428hBc66A2RykQ="
    },
    "is-symbol": {
      "version": "1.0.1",
      "resolved": "https://registry.npmjs.org/is-symbol/-/is-symbol-1.0.1.tgz",
      "integrity": "sha1-PMWfAAJRlLarLjjbrmaJJWtmBXI="
    },
    "is-typedarray": {
      "version": "1.0.0",
      "resolved": "https://registry.npmjs.org/is-typedarray/-/is-typedarray-1.0.0.tgz",
      "integrity": "sha1-5HnICFjfDBsR3dppQPlgEfzaSpo="
    },
    "is-utf8": {
      "version": "0.2.1",
      "resolved": "https://registry.npmjs.org/is-utf8/-/is-utf8-0.2.1.tgz",
      "integrity": "sha1-Sw2hRCEE0bM2NA6AeX6GXPOffXI="
    },
    "is-windows": {
      "version": "1.0.2",
      "resolved": "https://registry.npmjs.org/is-windows/-/is-windows-1.0.2.tgz",
      "integrity": "sha512-eXK1UInq2bPmjyX6e3VHIzMLobc4J94i4AWn+Hpq3OU5KkrRC96OAcR3PRJ/pGu6m8TRnBHP9dkXQVsT/COVIA==",
      "dev": true
    },
    "isarray": {
      "version": "0.0.1",
      "resolved": "https://registry.npmjs.org/isarray/-/isarray-0.0.1.tgz",
      "integrity": "sha1-ihis/Kmo9Bd+Cav8YDiTmwXR7t8="
    },
    "isexe": {
      "version": "2.0.0",
      "resolved": "https://registry.npmjs.org/isexe/-/isexe-2.0.0.tgz",
      "integrity": "sha1-6PvzdNxVb/iUehDcsFctYz8s+hA=",
      "dev": true
    },
    "isobject": {
      "version": "3.0.1",
      "resolved": "https://registry.npmjs.org/isobject/-/isobject-3.0.1.tgz",
      "integrity": "sha1-TkMekrEalzFjaqH5yNHMvP2reN8=",
      "dev": true
    },
    "isstream": {
      "version": "0.1.2",
      "resolved": "https://registry.npmjs.org/isstream/-/isstream-0.1.2.tgz",
      "integrity": "sha1-R+Y/evVa+m+S4VAOaQ64uFKcCZo="
    },
    "isurl": {
      "version": "1.0.0",
      "resolved": "https://registry.npmjs.org/isurl/-/isurl-1.0.0.tgz",
      "integrity": "sha512-1P/yWsxPlDtn7QeRD+ULKQPaIaN6yF368GZ2vDfv0AL0NwpStafjWCDDdn0k8wgFMWpVAqG7oJhxHnlud42i9w==",
      "dev": true,
      "requires": {
        "has-to-string-tag-x": "^1.2.0",
        "is-object": "^1.0.1"
      }
    },
    "js-sha3": {
      "version": "0.3.1",
      "resolved": "https://registry.npmjs.org/js-sha3/-/js-sha3-0.3.1.tgz",
      "integrity": "sha1-hhIoAhQvCChQKg0d7h2V4lO7AkM="
    },
    "js-tokens": {
      "version": "3.0.2",
      "resolved": "https://registry.npmjs.org/js-tokens/-/js-tokens-3.0.2.tgz",
      "integrity": "sha1-mGbfOVECEw449/mWvOtlRDIJwls="
    },
    "jsbn": {
      "version": "0.1.1",
      "resolved": "https://registry.npmjs.org/jsbn/-/jsbn-0.1.1.tgz",
      "integrity": "sha1-peZUwuWi3rXyAdls77yoDA7y9RM=",
      "optional": true
    },
    "jsesc": {
      "version": "0.5.0",
      "resolved": "https://registry.npmjs.org/jsesc/-/jsesc-0.5.0.tgz",
      "integrity": "sha1-597mbjXW/Bb3EP6R1c9p9w8IkR0="
    },
    "json-parse-better-errors": {
      "version": "1.0.2",
      "resolved": "https://registry.npmjs.org/json-parse-better-errors/-/json-parse-better-errors-1.0.2.tgz",
      "integrity": "sha512-mrqyZKfX5EhL7hvqcV6WG1yYjnjeuYDzDhhcAAUrq8Po85NBQBJP+ZDUT75qZQ98IkUoBqdkExkukOU7Ts2wrw==",
      "dev": true
    },
    "json-rpc-engine": {
      "version": "3.7.3",
      "resolved": "https://registry.npmjs.org/json-rpc-engine/-/json-rpc-engine-3.7.3.tgz",
      "integrity": "sha512-+FO3UWu/wafh/+MZ6BXy0HZU+f5plwUn82FgxpC0scJkEh5snOjFrAAtqCITPDfvfLHRUFOG5pQDUx2pspfERQ==",
      "requires": {
        "async": "^2.0.1",
        "babel-preset-env": "^1.3.2",
        "babelify": "^7.3.0",
        "clone": "^2.1.1",
        "json-rpc-error": "^2.0.0",
        "promise-to-callback": "^1.0.0"
      }
    },
    "json-rpc-error": {
      "version": "2.0.0",
      "resolved": "https://registry.npmjs.org/json-rpc-error/-/json-rpc-error-2.0.0.tgz",
      "integrity": "sha1-p6+cICg4tekFxyUOVH8a/3cligI=",
      "requires": {
        "inherits": "^2.0.1"
      }
    },
    "json-rpc-random-id": {
      "version": "1.0.1",
      "resolved": "https://registry.npmjs.org/json-rpc-random-id/-/json-rpc-random-id-1.0.1.tgz",
      "integrity": "sha1-uknZat7RRE27jaPSA3SKy7zeyMg="
    },
    "json-schema": {
      "version": "0.2.3",
      "resolved": "https://registry.npmjs.org/json-schema/-/json-schema-0.2.3.tgz",
      "integrity": "sha1-tIDIkuWaLwWVTOcnvT8qTogvnhM="
    },
    "json-schema-traverse": {
      "version": "0.3.1",
      "resolved": "https://registry.npmjs.org/json-schema-traverse/-/json-schema-traverse-0.3.1.tgz",
      "integrity": "sha1-NJptRMU6Ud6JtAgFxdXlm0F9M0A="
    },
    "json-stable-stringify": {
      "version": "1.0.1",
      "resolved": "https://registry.npmjs.org/json-stable-stringify/-/json-stable-stringify-1.0.1.tgz",
      "integrity": "sha1-mnWdOcXy/1A/1TAGRu1EX4jE+a8=",
      "requires": {
        "jsonify": "~0.0.0"
      }
    },
    "json-stringify-safe": {
      "version": "5.0.1",
      "resolved": "https://registry.npmjs.org/json-stringify-safe/-/json-stringify-safe-5.0.1.tgz",
      "integrity": "sha1-Epai1Y/UXxmg9s4B1lcB4sc1tus="
    },
    "json5": {
      "version": "0.5.1",
      "resolved": "https://registry.npmjs.org/json5/-/json5-0.5.1.tgz",
      "integrity": "sha1-Hq3nrMASA0rYTiOWdn6tn6VJWCE="
    },
    "jsonfile": {
      "version": "2.4.0",
      "resolved": "https://registry.npmjs.org/jsonfile/-/jsonfile-2.4.0.tgz",
      "integrity": "sha1-NzaitCi4e72gzIO1P6PWM6NcKug=",
      "requires": {
        "graceful-fs": "^4.1.6"
      }
    },
    "jsonify": {
      "version": "0.0.0",
      "resolved": "https://registry.npmjs.org/jsonify/-/jsonify-0.0.0.tgz",
      "integrity": "sha1-LHS27kHZPKUbe1qu6PUDYx0lKnM="
    },
    "jsprim": {
      "version": "1.4.1",
      "resolved": "https://registry.npmjs.org/jsprim/-/jsprim-1.4.1.tgz",
      "integrity": "sha1-MT5mvB5cwG5Di8G3SZwuXFastqI=",
      "requires": {
        "assert-plus": "1.0.0",
        "extsprintf": "1.3.0",
        "json-schema": "0.2.3",
        "verror": "1.10.0"
      }
    },
    "keccak": {
      "version": "1.4.0",
      "resolved": "https://registry.npmjs.org/keccak/-/keccak-1.4.0.tgz",
      "integrity": "sha512-eZVaCpblK5formjPjeTBik7TAg+pqnDrMHIffSvi9Lh7PQgM1+hSzakUeZFCk9DVVG0dacZJuaz2ntwlzZUIBw==",
      "requires": {
        "bindings": "^1.2.1",
        "inherits": "^2.0.3",
        "nan": "^2.2.1",
        "safe-buffer": "^5.1.0"
      }
    },
    "keccakjs": {
      "version": "0.2.1",
      "resolved": "https://registry.npmjs.org/keccakjs/-/keccakjs-0.2.1.tgz",
      "integrity": "sha1-HWM6+QfvMFu/ny+mFtVsRFYd+k0=",
      "requires": {
        "browserify-sha3": "^0.0.1",
        "sha3": "^1.1.0"
      }
    },
    "kind-of": {
      "version": "6.0.2",
      "resolved": "https://registry.npmjs.org/kind-of/-/kind-of-6.0.2.tgz",
      "integrity": "sha512-s5kLOcnH0XqDO+FvuaLX8DDjZ18CGFk7VygH40QoKPUQhW4e2rvM0rwUq0t8IQDOwYSeLK01U90OjzBTme2QqA==",
      "dev": true
    },
    "klaw": {
      "version": "1.3.1",
      "resolved": "https://registry.npmjs.org/klaw/-/klaw-1.3.1.tgz",
      "integrity": "sha1-QIhDO0azsbolnXh4XY6W9zugJDk=",
      "requires": {
        "graceful-fs": "^4.1.9"
      }
    },
    "lcid": {
      "version": "1.0.0",
      "resolved": "https://registry.npmjs.org/lcid/-/lcid-1.0.0.tgz",
      "integrity": "sha1-MIrMr6C8SDo4Z7S28rlQYlHRuDU=",
      "requires": {
        "invert-kv": "^1.0.0"
      }
    },
    "level-codec": {
      "version": "9.0.0",
      "resolved": "https://registry.npmjs.org/level-codec/-/level-codec-9.0.0.tgz",
      "integrity": "sha512-OIpVvjCcZNP5SdhcNupnsI1zo5Y9Vpm+k/F1gfG5kXrtctlrwanisakweJtE0uA0OpLukRfOQae+Fg0M5Debhg=="
    },
    "level-errors": {
      "version": "2.0.0",
      "resolved": "https://registry.npmjs.org/level-errors/-/level-errors-2.0.0.tgz",
      "integrity": "sha512-AmY4HCp9h3OiU19uG+3YWkdELgy05OTP/r23aNHaQKWv8DO787yZgsEuGVkoph40uwN+YdUKnANlrxSsoOaaxg==",
      "requires": {
        "errno": "~0.1.1"
      }
    },
    "level-iterator-stream": {
      "version": "1.3.1",
      "resolved": "https://registry.npmjs.org/level-iterator-stream/-/level-iterator-stream-1.3.1.tgz",
      "integrity": "sha1-5Dt4sagUPm+pek9IXrjqUwNS8u0=",
      "requires": {
        "inherits": "^2.0.1",
        "level-errors": "^1.0.3",
        "readable-stream": "^1.0.33",
        "xtend": "^4.0.0"
      },
      "dependencies": {
        "level-errors": {
          "version": "1.1.2",
          "resolved": "https://registry.npmjs.org/level-errors/-/level-errors-1.1.2.tgz",
          "integrity": "sha512-Sw/IJwWbPKF5Ai4Wz60B52yj0zYeqzObLh8k1Tk88jVmD51cJSKWSYpRyhVIvFzZdvsPqlH5wfhp/yxdsaQH4w==",
          "requires": {
            "errno": "~0.1.1"
          }
        },
        "readable-stream": {
          "version": "1.1.14",
          "resolved": "https://registry.npmjs.org/readable-stream/-/readable-stream-1.1.14.tgz",
          "integrity": "sha1-fPTFTvZI44EwhMY23SB54WbAgdk=",
          "requires": {
            "core-util-is": "~1.0.0",
            "inherits": "~2.0.1",
            "isarray": "0.0.1",
            "string_decoder": "~0.10.x"
          }
        }
      }
    },
    "level-post": {
      "version": "1.0.7",
      "resolved": "https://registry.npmjs.org/level-post/-/level-post-1.0.7.tgz",
      "integrity": "sha512-PWYqG4Q00asOrLhX7BejSajByB4EmG2GaKHfj3h5UmmZ2duciXLPGYWIjBzLECFWUGOZWlm5B20h/n3Gs3HKew==",
      "requires": {
        "ltgt": "^2.1.2"
      }
    },
    "level-sublevel": {
      "version": "6.6.4",
      "resolved": "https://registry.npmjs.org/level-sublevel/-/level-sublevel-6.6.4.tgz",
      "integrity": "sha512-pcCrTUOiO48+Kp6F1+UAzF/OtWqLcQVTVF39HLdZ3RO8XBoXt+XVPKZO1vVr1aUoxHZA9OtD2e1v7G+3S5KFDA==",
      "requires": {
        "bytewise": "~1.1.0",
        "level-codec": "^9.0.0",
        "level-errors": "^2.0.0",
        "level-iterator-stream": "^2.0.3",
        "ltgt": "~2.1.1",
        "pull-defer": "^0.2.2",
        "pull-level": "^2.0.3",
        "pull-stream": "^3.6.8",
        "typewiselite": "~1.0.0",
        "xtend": "~4.0.0"
      },
      "dependencies": {
        "level-iterator-stream": {
          "version": "2.0.3",
          "resolved": "https://registry.npmjs.org/level-iterator-stream/-/level-iterator-stream-2.0.3.tgz",
          "integrity": "sha512-I6Heg70nfF+e5Y3/qfthJFexhRw/Gi3bIymCoXAlijZdAcLaPuWSJs3KXyTYf23ID6g0o2QF62Yh+grOXY3Rig==",
          "requires": {
            "inherits": "^2.0.1",
            "readable-stream": "^2.0.5",
            "xtend": "^4.0.0"
          }
        },
        "ltgt": {
          "version": "2.1.3",
          "resolved": "https://registry.npmjs.org/ltgt/-/ltgt-2.1.3.tgz",
          "integrity": "sha1-EIUaBtmWS5cReEQcI8nlJpjuzjQ="
        }
      }
    },
    "level-ws": {
      "version": "0.0.0",
      "resolved": "https://registry.npmjs.org/level-ws/-/level-ws-0.0.0.tgz",
      "integrity": "sha1-Ny5RIXeSSgBCSwtDrvK7QkltIos=",
      "requires": {
        "readable-stream": "~1.0.15",
        "xtend": "~2.1.1"
      },
      "dependencies": {
        "readable-stream": {
          "version": "1.0.34",
          "resolved": "https://registry.npmjs.org/readable-stream/-/readable-stream-1.0.34.tgz",
          "integrity": "sha1-Elgg40vIQtLyqq+v5MKRbuMsFXw=",
          "requires": {
            "core-util-is": "~1.0.0",
            "inherits": "~2.0.1",
            "isarray": "0.0.1",
            "string_decoder": "~0.10.x"
          }
        },
        "xtend": {
          "version": "2.1.2",
          "resolved": "https://registry.npmjs.org/xtend/-/xtend-2.1.2.tgz",
          "integrity": "sha1-bv7MKk2tjmlixJAbM3znuoe10os=",
          "requires": {
            "object-keys": "~0.4.0"
          }
        }
      }
    },
    "levelup": {
      "version": "3.1.1",
      "resolved": "https://registry.npmjs.org/levelup/-/levelup-3.1.1.tgz",
      "integrity": "sha512-9N10xRkUU4dShSRRFTBdNaBxofz+PGaIZO962ckboJZiNmLuhVT6FZ6ZKAsICKfUBO76ySaYU6fJWX/jnj3Lcg==",
      "requires": {
        "deferred-leveldown": "~4.0.0",
        "level-errors": "~2.0.0",
        "level-iterator-stream": "~3.0.0",
        "xtend": "~4.0.0"
      },
      "dependencies": {
        "abstract-leveldown": {
          "version": "5.0.0",
          "resolved": "https://registry.npmjs.org/abstract-leveldown/-/abstract-leveldown-5.0.0.tgz",
          "integrity": "sha512-5mU5P1gXtsMIXg65/rsYGsi93+MlogXZ9FA8JnwKurHQg64bfXwGYVdVdijNTVNOlAsuIiOwHdvFFD5JqCJQ7A==",
          "requires": {
            "xtend": "~4.0.0"
          }
        },
        "deferred-leveldown": {
          "version": "4.0.2",
          "resolved": "https://registry.npmjs.org/deferred-leveldown/-/deferred-leveldown-4.0.2.tgz",
          "integrity": "sha512-5fMC8ek8alH16QiV0lTCis610D1Zt1+LA4MS4d63JgS32lrCjTFDUFz2ao09/j2I4Bqb5jL4FZYwu7Jz0XO1ww==",
          "requires": {
            "abstract-leveldown": "~5.0.0",
            "inherits": "^2.0.3"
          }
        },
        "level-iterator-stream": {
          "version": "3.0.0",
          "resolved": "https://registry.npmjs.org/level-iterator-stream/-/level-iterator-stream-3.0.0.tgz",
          "integrity": "sha512-2tpBjsNZtvST8eJIy3R9Sk13aC84omgqvT4sQObZaUb4hDyDe4woWAMudXX3eCsaydOGVaaI5WMpRRBFSzz5WA==",
          "requires": {
            "inherits": "^2.0.1",
            "readable-stream": "^2.0.5",
            "xtend": "^4.0.0"
          }
        }
      }
    },
    "load-json-file": {
      "version": "1.1.0",
      "resolved": "https://registry.npmjs.org/load-json-file/-/load-json-file-1.1.0.tgz",
      "integrity": "sha1-lWkFcI1YtLq0wiYbBPWfMcmTdMA=",
      "requires": {
        "graceful-fs": "^4.1.2",
        "parse-json": "^2.2.0",
        "pify": "^2.0.0",
        "pinkie-promise": "^2.0.0",
        "strip-bom": "^2.0.0"
      },
      "dependencies": {
        "pify": {
          "version": "2.3.0",
          "resolved": "https://registry.npmjs.org/pify/-/pify-2.3.0.tgz",
          "integrity": "sha1-7RQaasBDqEnqWISY59yosVMw6Qw="
        }
      }
    },
    "loader-runner": {
      "version": "2.3.0",
      "resolved": "https://registry.npmjs.org/loader-runner/-/loader-runner-2.3.0.tgz",
      "integrity": "sha1-9IKuqC1UPgeSFwDVpG7yb9rGuKI=",
      "dev": true
    },
    "loader-utils": {
      "version": "1.1.0",
      "resolved": "https://registry.npmjs.org/loader-utils/-/loader-utils-1.1.0.tgz",
      "integrity": "sha1-yYrvSIvM7aL/teLeZG1qdUQp9c0=",
      "dev": true,
      "requires": {
        "big.js": "^3.1.3",
        "emojis-list": "^2.0.0",
        "json5": "^0.5.0"
      }
    },
    "locate-path": {
      "version": "2.0.0",
      "resolved": "https://registry.npmjs.org/locate-path/-/locate-path-2.0.0.tgz",
      "integrity": "sha1-K1aLJl7slExtnA3pw9u7ygNUzY4=",
      "dev": true,
      "requires": {
        "p-locate": "^2.0.0",
        "path-exists": "^3.0.0"
      },
      "dependencies": {
        "path-exists": {
          "version": "3.0.0",
          "resolved": "https://registry.npmjs.org/path-exists/-/path-exists-3.0.0.tgz",
          "integrity": "sha1-zg6+ql94yxiSXqfYENe1mwEP1RU=",
          "dev": true
        }
      }
    },
    "lodash": {
      "version": "4.17.10",
      "resolved": "https://registry.npmjs.org/lodash/-/lodash-4.17.10.tgz",
      "integrity": "sha512-UejweD1pDoXu+AD825lWwp4ZGtSwgnpZxb3JDViD7StjQz+Nb/6l093lx4OQ0foGWNRoc19mWy7BzL+UAK2iVg=="
    },
    "lodash.assign": {
      "version": "4.2.0",
      "resolved": "https://registry.npmjs.org/lodash.assign/-/lodash.assign-4.2.0.tgz",
      "integrity": "sha1-DZnzzNem0mHRm9rrkkUAXShYCOc="
    },
    "lodash.debounce": {
      "version": "4.0.8",
      "resolved": "https://registry.npmjs.org/lodash.debounce/-/lodash.debounce-4.0.8.tgz",
      "integrity": "sha1-gteb/zCmfEAF/9XiUVMArZyk168=",
      "dev": true
    },
    "lodash.merge": {
      "version": "4.6.1",
      "resolved": "https://registry.npmjs.org/lodash.merge/-/lodash.merge-4.6.1.tgz",
      "integrity": "sha512-AOYza4+Hf5z1/0Hztxpm2/xiPZgi/cjMqdnKTUWTBSKchJlxXXuUSxCCl8rJlf4g6yww/j6mA8nC8Hw/EZWxKQ==",
      "dev": true
    },
    "long": {
      "version": "3.2.0",
      "resolved": "https://registry.npmjs.org/long/-/long-3.2.0.tgz",
      "integrity": "sha1-2CG3E4yhy1gcFymQ7xTbIAtcR0s=",
      "dev": true
    },
    "looper": {
      "version": "2.0.0",
      "resolved": "https://registry.npmjs.org/looper/-/looper-2.0.0.tgz",
      "integrity": "sha1-Zs0Md0rz1P7axTeU90LbVtqPCew="
    },
    "loose-envify": {
      "version": "1.4.0",
      "resolved": "https://registry.npmjs.org/loose-envify/-/loose-envify-1.4.0.tgz",
      "integrity": "sha512-lyuxPGr/Wfhrlem2CL/UcnUc1zcqKAImBDzukY7Y5F/yQiNdko6+fRLevlw1HgMySw7f611UIY408EtxRSoK3Q==",
      "requires": {
        "js-tokens": "^3.0.0 || ^4.0.0"
      }
    },
    "lowercase-keys": {
      "version": "1.0.1",
      "resolved": "https://registry.npmjs.org/lowercase-keys/-/lowercase-keys-1.0.1.tgz",
      "integrity": "sha512-G2Lj61tXDnVFFOi8VZds+SoQjtQC3dgokKdDG2mTm1tx4m50NUHBOZSBwQQHyy0V12A0JTG4icfZQH+xPyh8VA==",
      "dev": true
    },
    "lru-cache": {
      "version": "3.2.0",
      "resolved": "https://registry.npmjs.org/lru-cache/-/lru-cache-3.2.0.tgz",
      "integrity": "sha1-cXibO39Tmb7IVl3aOKow0qCX7+4=",
      "requires": {
        "pseudomap": "^1.0.1"
      }
    },
    "ltgt": {
      "version": "2.2.1",
      "resolved": "https://registry.npmjs.org/ltgt/-/ltgt-2.2.1.tgz",
      "integrity": "sha1-81ypHEk/e3PaDgdJUwTxezH4fuU="
    },
    "make-dir": {
      "version": "1.3.0",
      "resolved": "https://registry.npmjs.org/make-dir/-/make-dir-1.3.0.tgz",
      "integrity": "sha512-2w31R7SJtieJJnQtGc7RVL2StM2vGYVfqUOvUDxH6bC6aJTxPxTF0GnIgCyu7tjockiUWAYQRbxa7vKn34s5sQ==",
      "dev": true,
      "requires": {
        "pify": "^3.0.0"
      },
      "dependencies": {
        "pify": {
          "version": "3.0.0",
          "resolved": "https://registry.npmjs.org/pify/-/pify-3.0.0.tgz",
          "integrity": "sha1-5aSs0sEB/fPZpNB/DbxNtJ3SgXY=",
          "dev": true
        }
      }
    },
    "mamacro": {
      "version": "0.0.3",
      "resolved": "https://registry.npmjs.org/mamacro/-/mamacro-0.0.3.tgz",
      "integrity": "sha512-qMEwh+UujcQ+kbz3T6V+wAmO2U8veoq2w+3wY8MquqwVA3jChfwY+Tk52GZKDfACEPjuZ7r2oJLejwpt8jtwTA==",
      "dev": true
    },
    "map-cache": {
      "version": "0.2.2",
      "resolved": "https://registry.npmjs.org/map-cache/-/map-cache-0.2.2.tgz",
      "integrity": "sha1-wyq9C9ZSXZsFFkW7TyasXcmKDb8=",
      "dev": true
    },
    "map-visit": {
      "version": "1.0.0",
      "resolved": "https://registry.npmjs.org/map-visit/-/map-visit-1.0.0.tgz",
      "integrity": "sha1-7Nyo8TFE5mDxtb1B8S80edmN+48=",
      "dev": true,
      "requires": {
        "object-visit": "^1.0.0"
      }
    },
    "md5.js": {
      "version": "1.3.4",
      "resolved": "https://registry.npmjs.org/md5.js/-/md5.js-1.3.4.tgz",
      "integrity": "sha1-6b296UogpawYsENA/Fdk1bCdkB0=",
      "requires": {
        "hash-base": "^3.0.0",
        "inherits": "^2.0.1"
      }
    },
    "media-typer": {
      "version": "0.3.0",
      "resolved": "https://registry.npmjs.org/media-typer/-/media-typer-0.3.0.tgz",
      "integrity": "sha1-hxDXrwqmJvj/+hzgAWhUUmMlV0g=",
      "dev": true
    },
    "mem": {
      "version": "1.1.0",
      "resolved": "https://registry.npmjs.org/mem/-/mem-1.1.0.tgz",
      "integrity": "sha1-Xt1StIXKHZAP5kiVUFOZoN+kX3Y=",
      "dev": true,
      "requires": {
        "mimic-fn": "^1.0.0"
      }
    },
    "memdown": {
      "version": "1.3.1",
      "resolved": "https://registry.npmjs.org/memdown/-/memdown-1.3.1.tgz",
      "integrity": "sha512-Qr0bqzSQWUEU0/nwSOOo3j7Gt/I3lKUoUENmsZiJ7YZoPtt0WrfV4h1Qbv/XurwBCN9qt3zR68Vfk0iY5cBDSQ==",
      "dev": true,
      "requires": {
        "abstract-leveldown": "2.7.0",
        "functional-red-black-tree": "^1.0.1",
        "immediate": "^3.2.3",
        "inherits": "~2.0.1",
        "ltgt": "~2.2.0"
      },
      "dependencies": {
        "abstract-leveldown": {
          "version": "2.7.0",
          "resolved": "https://registry.npmjs.org/abstract-leveldown/-/abstract-leveldown-2.7.0.tgz",
          "integrity": "sha512-maam3ZrTeORbXKEJUeJZkYOsorEwr060WitXuQlUuIFlg0RofyyHts49wtaVmShJ6l0wEWB0ZtPhf6QYBA7D2w==",
          "dev": true,
          "requires": {
            "xtend": "~4.0.0"
          }
        }
      }
    },
    "memory-fs": {
      "version": "0.4.1",
      "resolved": "https://registry.npmjs.org/memory-fs/-/memory-fs-0.4.1.tgz",
      "integrity": "sha1-OpoguEYlI+RHz7x+i7gO1me/xVI=",
      "dev": true,
      "requires": {
        "errno": "^0.1.3",
        "readable-stream": "^2.0.1"
      }
    },
    "memorystream": {
      "version": "0.3.1",
      "resolved": "https://registry.npmjs.org/memorystream/-/memorystream-0.3.1.tgz",
      "integrity": "sha1-htcJCzDORV1j+64S3aUaR93K+bI="
    },
    "merge-descriptors": {
      "version": "1.0.1",
      "resolved": "https://registry.npmjs.org/merge-descriptors/-/merge-descriptors-1.0.1.tgz",
      "integrity": "sha1-sAqqVW3YtEVoFQ7J0blT8/kMu2E=",
      "dev": true
    },
    "merkle-patricia-tree": {
      "version": "2.3.1",
      "resolved": "https://registry.npmjs.org/merkle-patricia-tree/-/merkle-patricia-tree-2.3.1.tgz",
      "integrity": "sha512-Qp9Mpb3xazznXzzGQBqHbqCpT2AR9joUOHYYPiQjYCarrdCPCnLWXo4BFv77y4xN26KR224xoU1n/qYY7RYYgw==",
      "requires": {
        "async": "^1.4.2",
        "ethereumjs-util": "^5.0.0",
        "level-ws": "0.0.0",
        "levelup": "^1.2.1",
        "memdown": "^1.0.0",
        "readable-stream": "^2.0.0",
        "rlp": "^2.0.0",
        "semaphore": ">=1.0.1"
      },
      "dependencies": {
        "abstract-leveldown": {
          "version": "2.7.2",
          "resolved": "https://registry.npmjs.org/abstract-leveldown/-/abstract-leveldown-2.7.2.tgz",
          "integrity": "sha512-+OVvxH2rHVEhWLdbudP6p0+dNMXu8JA1CbhP19T8paTYAcX7oJ4OVjT+ZUVpv7mITxXHqDMej+GdqXBmXkw09w==",
          "requires": {
            "xtend": "~4.0.0"
          }
        },
        "async": {
          "version": "1.5.2",
          "resolved": "https://registry.npmjs.org/async/-/async-1.5.2.tgz",
          "integrity": "sha1-7GphrlZIDAw8skHJVhjiCJL5Zyo="
        },
        "level-codec": {
          "version": "7.0.1",
          "resolved": "https://registry.npmjs.org/level-codec/-/level-codec-7.0.1.tgz",
          "integrity": "sha512-Ua/R9B9r3RasXdRmOtd+t9TCOEIIlts+TN/7XTT2unhDaL6sJn83S3rUyljbr6lVtw49N3/yA0HHjpV6Kzb2aQ=="
        },
        "level-errors": {
          "version": "1.0.5",
          "resolved": "https://registry.npmjs.org/level-errors/-/level-errors-1.0.5.tgz",
          "integrity": "sha512-/cLUpQduF6bNrWuAC4pwtUKA5t669pCsCi2XbmojG2tFeOr9j6ShtdDCtFFQO1DRt+EVZhx9gPzP9G2bUaG4ig==",
          "requires": {
            "errno": "~0.1.1"
          }
        },
        "levelup": {
          "version": "1.3.9",
          "resolved": "https://registry.npmjs.org/levelup/-/levelup-1.3.9.tgz",
          "integrity": "sha512-VVGHfKIlmw8w1XqpGOAGwq6sZm2WwWLmlDcULkKWQXEA5EopA8OBNJ2Ck2v6bdk8HeEZSbCSEgzXadyQFm76sQ==",
          "requires": {
            "deferred-leveldown": "~1.2.1",
            "level-codec": "~7.0.0",
            "level-errors": "~1.0.3",
            "level-iterator-stream": "~1.3.0",
            "prr": "~1.0.1",
            "semver": "~5.4.1",
            "xtend": "~4.0.0"
          }
        },
        "memdown": {
          "version": "1.4.1",
          "resolved": "https://registry.npmjs.org/memdown/-/memdown-1.4.1.tgz",
          "integrity": "sha1-tOThkhdGZP+65BNhqlAPMRnv4hU=",
          "requires": {
            "abstract-leveldown": "~2.7.1",
            "functional-red-black-tree": "^1.0.1",
            "immediate": "^3.2.3",
            "inherits": "~2.0.1",
            "ltgt": "~2.2.0",
            "safe-buffer": "~5.1.1"
          }
        }
      }
    },
    "methods": {
      "version": "1.1.2",
      "resolved": "https://registry.npmjs.org/methods/-/methods-1.1.2.tgz",
      "integrity": "sha1-VSmk1nZUE07cxSZmVoNbD4Ua/O4=",
      "dev": true
    },
    "micromatch": {
      "version": "3.1.10",
      "resolved": "https://registry.npmjs.org/micromatch/-/micromatch-3.1.10.tgz",
      "integrity": "sha512-MWikgl9n9M3w+bpsY3He8L+w9eF9338xRl8IAO5viDizwSzziFEyUzo2xrrloB64ADbTf8uA8vRqqttDTOmccg==",
      "dev": true,
      "requires": {
        "arr-diff": "^4.0.0",
        "array-unique": "^0.3.2",
        "braces": "^2.3.1",
        "define-property": "^2.0.2",
        "extend-shallow": "^3.0.2",
        "extglob": "^2.0.4",
        "fragment-cache": "^0.2.1",
        "kind-of": "^6.0.2",
        "nanomatch": "^1.2.9",
        "object.pick": "^1.3.0",
        "regex-not": "^1.0.0",
        "snapdragon": "^0.8.1",
        "to-regex": "^3.0.2"
      }
    },
    "miller-rabin": {
      "version": "4.0.1",
      "resolved": "https://registry.npmjs.org/miller-rabin/-/miller-rabin-4.0.1.tgz",
      "integrity": "sha512-115fLhvZVqWwHPbClyntxEVfVDfl9DLLTuJvq3g2O/Oxi8AiNouAHvDSzHS0viUJc+V5vm3eq91Xwqn9dp4jRA==",
      "dev": true,
      "requires": {
        "bn.js": "^4.0.0",
        "brorand": "^1.0.1"
      }
    },
    "mime": {
      "version": "1.4.1",
      "resolved": "https://registry.npmjs.org/mime/-/mime-1.4.1.tgz",
      "integrity": "sha512-KI1+qOZu5DcW6wayYHSzR/tXKCDC5Om4s1z2QJjDULzLcmf3DvzS7oluY4HCTrc+9FiKmWUgeNLg7W3uIQvxtQ==",
      "dev": true
    },
    "mime-db": {
      "version": "1.36.0",
      "resolved": "https://registry.npmjs.org/mime-db/-/mime-db-1.36.0.tgz",
      "integrity": "sha512-L+xvyD9MkoYMXb1jAmzI/lWYAxAMCPvIBSWur0PZ5nOf5euahRLVqH//FKW9mWp2lkqUgYiXPgkzfMUFi4zVDw=="
    },
    "mime-types": {
      "version": "2.1.20",
      "resolved": "https://registry.npmjs.org/mime-types/-/mime-types-2.1.20.tgz",
      "integrity": "sha512-HrkrPaP9vGuWbLK1B1FfgAkbqNjIuy4eHlIYnFi7kamZyLLrGlo2mpcx0bBmNpKqBtYtAfGbodDddIgddSJC2A==",
      "requires": {
        "mime-db": "~1.36.0"
      }
    },
    "mimic-fn": {
      "version": "1.2.0",
      "resolved": "https://registry.npmjs.org/mimic-fn/-/mimic-fn-1.2.0.tgz",
      "integrity": "sha512-jf84uxzwiuiIVKiOLpfYk7N46TSy8ubTonmneY9vrpHNAnp0QBt2BxWV9dO3/j+BoVAb+a5G6YDPW3M5HOdMWQ==",
      "dev": true
    },
    "mimic-response": {
      "version": "1.0.1",
      "resolved": "https://registry.npmjs.org/mimic-response/-/mimic-response-1.0.1.tgz",
      "integrity": "sha512-j5EctnkH7amfV/q5Hgmoal1g2QHFJRraOtmx0JpIqkxhBhI/lJSl1nMpQ45hVarwNETOoWEimndZ4QK0RHxuxQ==",
      "dev": true
    },
    "min-document": {
      "version": "2.19.0",
      "resolved": "https://registry.npmjs.org/min-document/-/min-document-2.19.0.tgz",
      "integrity": "sha1-e9KC4/WELtKVu3SM3Z8f+iyCRoU=",
      "requires": {
        "dom-walk": "^0.1.0"
      }
    },
    "minimalistic-assert": {
      "version": "1.0.1",
      "resolved": "https://registry.npmjs.org/minimalistic-assert/-/minimalistic-assert-1.0.1.tgz",
      "integrity": "sha512-UtJcAD4yEaGtjPezWuO9wC4nwUnVH/8/Im3yEHQP4b67cXlD/Qr9hdITCU1xDbSEXg2XKNaP8jsReV7vQd00/A=="
    },
    "minimalistic-crypto-utils": {
      "version": "1.0.1",
      "resolved": "https://registry.npmjs.org/minimalistic-crypto-utils/-/minimalistic-crypto-utils-1.0.1.tgz",
      "integrity": "sha1-9sAMHAsIIkblxNmd+4x8CDsrWCo="
    },
    "minimatch": {
      "version": "3.0.4",
      "resolved": "https://registry.npmjs.org/minimatch/-/minimatch-3.0.4.tgz",
      "integrity": "sha512-yJHVQEhyqPLUTgt9B83PXu6W3rx4MvvHvSUvToogpwoGDOUQ+yDrR0HRot+yOCdCO7u4hX3pWft6kWBBcqh0UA==",
      "requires": {
        "brace-expansion": "^1.1.7"
      }
    },
    "minimist": {
      "version": "0.0.8",
      "resolved": "https://registry.npmjs.org/minimist/-/minimist-0.0.8.tgz",
      "integrity": "sha1-hX/Kv8M5fSYluCKCYuhqp6ARsF0="
    },
    "mississippi": {
      "version": "2.0.0",
      "resolved": "https://registry.npmjs.org/mississippi/-/mississippi-2.0.0.tgz",
      "integrity": "sha512-zHo8v+otD1J10j/tC+VNoGK9keCuByhKovAvdn74dmxJl9+mWHnx6EMsDN4lgRoMI/eYo2nchAxniIbUPb5onw==",
      "dev": true,
      "requires": {
        "concat-stream": "^1.5.0",
        "duplexify": "^3.4.2",
        "end-of-stream": "^1.1.0",
        "flush-write-stream": "^1.0.0",
        "from2": "^2.1.0",
        "parallel-transform": "^1.1.0",
        "pump": "^2.0.1",
        "pumpify": "^1.3.3",
        "stream-each": "^1.1.0",
        "through2": "^2.0.0"
      }
    },
    "mixin-deep": {
      "version": "1.3.1",
      "resolved": "https://registry.npmjs.org/mixin-deep/-/mixin-deep-1.3.1.tgz",
      "integrity": "sha512-8ZItLHeEgaqEvd5lYBXfm4EZSFCX29Jb9K+lAHhDKzReKBQKj3R+7NOF6tjqYi9t4oI8VUfaWITJQm86wnXGNQ==",
      "dev": true,
      "requires": {
        "for-in": "^1.0.2",
        "is-extendable": "^1.0.1"
      },
      "dependencies": {
        "is-extendable": {
          "version": "1.0.1",
          "resolved": "https://registry.npmjs.org/is-extendable/-/is-extendable-1.0.1.tgz",
          "integrity": "sha512-arnXMxT1hhoKo9k1LZdmlNyJdDDfy2v0fXjFlmok4+i8ul/6WlbVge9bhM74OpNPQPMGUToDtz+KXa1PneJxOA==",
          "dev": true,
          "requires": {
            "is-plain-object": "^2.0.4"
          }
        }
      }
    },
    "mkdirp": {
      "version": "0.5.1",
      "resolved": "https://registry.npmjs.org/mkdirp/-/mkdirp-0.5.1.tgz",
      "integrity": "sha1-MAV0OOrGz3+MR2fzhkjWaX11yQM=",
      "requires": {
        "minimist": "0.0.8"
      }
    },
    "mkdirp-promise": {
      "version": "5.0.1",
      "resolved": "https://registry.npmjs.org/mkdirp-promise/-/mkdirp-promise-5.0.1.tgz",
      "integrity": "sha1-6bj2jlUsaKnBcTuEiD96HdA5uKE=",
      "dev": true,
      "optional": true,
      "requires": {
        "mkdirp": "*"
      }
    },
    "mocha": {
      "version": "5.2.0",
      "resolved": "https://registry.npmjs.org/mocha/-/mocha-5.2.0.tgz",
      "integrity": "sha512-2IUgKDhc3J7Uug+FxMXuqIyYzH7gJjXECKe/w43IGgQHTSj3InJi+yAA7T24L9bQMRKiUEHxEX37G5JpVUGLcQ==",
      "dev": true,
      "requires": {
        "browser-stdout": "1.3.1",
        "commander": "2.15.1",
        "debug": "3.1.0",
        "diff": "3.5.0",
        "escape-string-regexp": "1.0.5",
        "glob": "7.1.2",
        "growl": "1.10.5",
        "he": "1.1.1",
        "minimatch": "3.0.4",
        "mkdirp": "0.5.1",
        "supports-color": "5.4.0"
      },
      "dependencies": {
        "commander": {
          "version": "2.15.1",
          "resolved": "https://registry.npmjs.org/commander/-/commander-2.15.1.tgz",
          "integrity": "sha512-VlfT9F3V0v+jr4yxPc5gg9s62/fIVWsd2Bk2iD435um1NlGMYdVCq+MjcXnhYq2icNOizHr1kK+5TI6H0Hy0ag==",
          "dev": true
        },
        "glob": {
          "version": "7.1.2",
          "resolved": "https://registry.npmjs.org/glob/-/glob-7.1.2.tgz",
          "integrity": "sha512-MJTUg1kjuLeQCJ+ccE4Vpa6kKVXkPYJ2mOCQyUuKLcLQsdrMCpBPUi8qVE6+YuaJkozeA9NusTAw3hLr8Xe5EQ==",
          "dev": true,
          "requires": {
            "fs.realpath": "^1.0.0",
            "inflight": "^1.0.4",
            "inherits": "2",
            "minimatch": "^3.0.4",
            "once": "^1.3.0",
            "path-is-absolute": "^1.0.0"
          }
        },
        "supports-color": {
          "version": "5.4.0",
          "resolved": "https://registry.npmjs.org/supports-color/-/supports-color-5.4.0.tgz",
          "integrity": "sha512-zjaXglF5nnWpsq470jSv6P9DwPvgLkuapYmfDm3JWOm0vkNTVF2tI4UrN2r6jH1qM/uc/WtxYY1hYoA2dOKj5w==",
          "dev": true,
          "requires": {
            "has-flag": "^3.0.0"
          }
        }
      }
    },
    "mock-fs": {
      "version": "4.6.0",
      "resolved": "https://registry.npmjs.org/mock-fs/-/mock-fs-4.6.0.tgz",
      "integrity": "sha512-aYutNIwFaMsVgtMoc5vMsobA/yRJR2FTUFoTZgnjdb3gID0g8WMmeafWmHPgzKgZ7zwQ5kggYUgeq5sN9k9uDw==",
      "dev": true,
      "optional": true
    },
    "mout": {
      "version": "0.11.1",
      "resolved": "https://registry.npmjs.org/mout/-/mout-0.11.1.tgz",
      "integrity": "sha1-ujYR318OWx/7/QEWa48C0fX6K5k=",
      "dev": true,
      "optional": true
    },
    "move-concurrently": {
      "version": "1.0.1",
      "resolved": "https://registry.npmjs.org/move-concurrently/-/move-concurrently-1.0.1.tgz",
      "integrity": "sha1-viwAX9oy4LKa8fBdfEszIUxwH5I=",
      "dev": true,
      "requires": {
        "aproba": "^1.1.1",
        "copy-concurrently": "^1.0.0",
        "fs-write-stream-atomic": "^1.0.8",
        "mkdirp": "^0.5.1",
        "rimraf": "^2.5.4",
        "run-queue": "^1.0.3"
      }
    },
    "ms": {
      "version": "2.0.0",
      "resolved": "https://registry.npmjs.org/ms/-/ms-2.0.0.tgz",
      "integrity": "sha1-VgiurfwAvmwpAd9fmGF4jeDVl8g="
    },
    "mute-stream": {
      "version": "0.0.7",
      "resolved": "https://registry.npmjs.org/mute-stream/-/mute-stream-0.0.7.tgz",
      "integrity": "sha1-MHXOk7whuPq0PhvE2n6BFe0ee6s=",
      "dev": true
    },
    "mz": {
      "version": "2.7.0",
      "resolved": "https://registry.npmjs.org/mz/-/mz-2.7.0.tgz",
      "integrity": "sha512-z81GNO7nnYMEhrGh9LeymoE4+Yr0Wn5McHIZMK5cfQCl+NDX08sCZgUc9/6MHni9IWuFLm1Z3HTCXu2z9fN62Q==",
      "dev": true,
      "optional": true,
      "requires": {
        "any-promise": "^1.0.0",
        "object-assign": "^4.0.1",
        "thenify-all": "^1.0.0"
      },
      "dependencies": {
        "object-assign": {
          "version": "4.1.1",
          "resolved": "https://registry.npmjs.org/object-assign/-/object-assign-4.1.1.tgz",
          "integrity": "sha1-IQmtx5ZYh8/AXLvUQsrIv7s2CGM=",
          "dev": true,
          "optional": true
        }
      }
    },
    "nan": {
      "version": "2.10.0",
      "resolved": "https://registry.npmjs.org/nan/-/nan-2.10.0.tgz",
      "integrity": "sha512-bAdJv7fBLhWC+/Bls0Oza+mvTaNQtP+1RyhhhvD95pgUJz6XM5IzgmxOkItJ9tkoCiplvAnXI1tNmmUD/eScyA=="
    },
    "nano-json-stream-parser": {
      "version": "0.1.2",
      "resolved": "https://registry.npmjs.org/nano-json-stream-parser/-/nano-json-stream-parser-0.1.2.tgz",
      "integrity": "sha1-DMj20OK2IrR5xA1JnEbWS3Vcb18=",
      "dev": true
    },
    "nanomatch": {
      "version": "1.2.13",
      "resolved": "https://registry.npmjs.org/nanomatch/-/nanomatch-1.2.13.tgz",
      "integrity": "sha512-fpoe2T0RbHwBTBUOftAfBPaDEi06ufaUai0mE6Yn1kacc3SnTErfb/h+X94VXzI64rKFHYImXSvdwGGCmwOqCA==",
      "dev": true,
      "requires": {
        "arr-diff": "^4.0.0",
        "array-unique": "^0.3.2",
        "define-property": "^2.0.2",
        "extend-shallow": "^3.0.2",
        "fragment-cache": "^0.2.1",
        "is-windows": "^1.0.2",
        "kind-of": "^6.0.2",
        "object.pick": "^1.3.0",
        "regex-not": "^1.0.0",
        "snapdragon": "^0.8.1",
        "to-regex": "^3.0.1"
      }
    },
    "negotiator": {
      "version": "0.6.1",
      "resolved": "https://registry.npmjs.org/negotiator/-/negotiator-0.6.1.tgz",
      "integrity": "sha1-KzJxhOiZIQEXeyhWP7XnECrNDKk=",
      "dev": true
    },
    "neo-async": {
      "version": "2.5.2",
      "resolved": "https://registry.npmjs.org/neo-async/-/neo-async-2.5.2.tgz",
      "integrity": "sha512-vdqTKI9GBIYcAEbFAcpKPErKINfPF5zIuz3/niBfq8WUZjpT2tytLlFVrBgWdOtqI4uaA/Rb6No0hux39XXDuw==",
      "dev": true
    },
    "nice-try": {
      "version": "1.0.5",
      "resolved": "https://registry.npmjs.org/nice-try/-/nice-try-1.0.5.tgz",
      "integrity": "sha512-1nh45deeb5olNY7eX82BkPO7SSxR5SSYJiPTrTdFUVYwAl8CKMA5N9PjTYkHiRjisVcxcQ1HXdLhx2qxxJzLNQ==",
      "dev": true
    },
    "node-fetch": {
      "version": "2.1.2",
      "resolved": "https://registry.npmjs.org/node-fetch/-/node-fetch-2.1.2.tgz",
      "integrity": "sha1-q4hOjn5X44qUR1POxwb3iNF2i7U="
    },
    "node-libs-browser": {
      "version": "2.1.0",
      "resolved": "https://registry.npmjs.org/node-libs-browser/-/node-libs-browser-2.1.0.tgz",
      "integrity": "sha512-5AzFzdoIMb89hBGMZglEegffzgRg+ZFoUmisQ8HI4j1KDdpx13J0taNp2y9xPbur6W61gepGDDotGBVQ7mfUCg==",
      "dev": true,
      "requires": {
        "assert": "^1.1.1",
        "browserify-zlib": "^0.2.0",
        "buffer": "^4.3.0",
        "console-browserify": "^1.1.0",
        "constants-browserify": "^1.0.0",
        "crypto-browserify": "^3.11.0",
        "domain-browser": "^1.1.1",
        "events": "^1.0.0",
        "https-browserify": "^1.0.0",
        "os-browserify": "^0.3.0",
        "path-browserify": "0.0.0",
        "process": "^0.11.10",
        "punycode": "^1.2.4",
        "querystring-es3": "^0.2.0",
        "readable-stream": "^2.3.3",
        "stream-browserify": "^2.0.1",
        "stream-http": "^2.7.2",
        "string_decoder": "^1.0.0",
        "timers-browserify": "^2.0.4",
        "tty-browserify": "0.0.0",
        "url": "^0.11.0",
        "util": "^0.10.3",
        "vm-browserify": "0.0.4"
      },
      "dependencies": {
        "buffer": {
          "version": "4.9.1",
          "resolved": "https://registry.npmjs.org/buffer/-/buffer-4.9.1.tgz",
          "integrity": "sha1-bRu2AbB6TvztlwlBMgkwJ8lbwpg=",
          "dev": true,
          "requires": {
            "base64-js": "^1.0.2",
            "ieee754": "^1.1.4",
            "isarray": "^1.0.0"
          }
        },
        "isarray": {
          "version": "1.0.0",
          "resolved": "https://registry.npmjs.org/isarray/-/isarray-1.0.0.tgz",
          "integrity": "sha1-u5NdSFgsuhaMBoNJV6VKPgcSTxE=",
          "dev": true
        },
        "process": {
          "version": "0.11.10",
          "resolved": "https://registry.npmjs.org/process/-/process-0.11.10.tgz",
          "integrity": "sha1-czIwDoQBYb2j5podHZGn1LwW8YI=",
          "dev": true
        },
        "string_decoder": {
          "version": "1.1.1",
          "resolved": "https://registry.npmjs.org/string_decoder/-/string_decoder-1.1.1.tgz",
          "integrity": "sha512-n/ShnvDi6FHbbVfviro+WojiFzv+s8MPMHBczVePfUpDJLwoLT0ht1l4YwBCbi8pJAveEEdnkHyPyTP/mzRfwg==",
          "dev": true,
          "requires": {
            "safe-buffer": "~5.1.0"
          }
        }
      }
    },
    "normalize-package-data": {
      "version": "2.4.0",
      "resolved": "https://registry.npmjs.org/normalize-package-data/-/normalize-package-data-2.4.0.tgz",
      "integrity": "sha512-9jjUFbTPfEy3R/ad/2oNbKtW9Hgovl5O1FvFWKkKblNXoN/Oou6+9+KKohPK13Yc3/TyunyWhJp6gvRNR/PPAw==",
      "requires": {
        "hosted-git-info": "^2.1.4",
        "is-builtin-module": "^1.0.0",
        "semver": "2 || 3 || 4 || 5",
        "validate-npm-package-license": "^3.0.1"
      }
    },
    "normalize-path": {
      "version": "2.1.1",
      "resolved": "https://registry.npmjs.org/normalize-path/-/normalize-path-2.1.1.tgz",
      "integrity": "sha1-GrKLVW4Zg2Oowab35vogE3/mrtk=",
      "dev": true,
      "requires": {
        "remove-trailing-separator": "^1.0.1"
      }
    },
    "npm-run-path": {
      "version": "2.0.2",
      "resolved": "https://registry.npmjs.org/npm-run-path/-/npm-run-path-2.0.2.tgz",
      "integrity": "sha1-NakjLfo11wZ7TLLd8jV7GHFTbF8=",
      "dev": true,
      "requires": {
        "path-key": "^2.0.0"
      }
    },
    "number-is-nan": {
      "version": "1.0.1",
      "resolved": "https://registry.npmjs.org/number-is-nan/-/number-is-nan-1.0.1.tgz",
      "integrity": "sha1-CXtgK1NCKlIsGvuHkDGDNpQaAR0="
    },
    "number-to-bn": {
      "version": "1.7.0",
      "resolved": "https://registry.npmjs.org/number-to-bn/-/number-to-bn-1.7.0.tgz",
      "integrity": "sha1-uzYjWS9+X54AMLGXe9QaDFP+HqA=",
      "dev": true,
      "requires": {
        "bn.js": "4.11.6",
        "strip-hex-prefix": "1.0.0"
      },
      "dependencies": {
        "bn.js": {
          "version": "4.11.6",
          "resolved": "https://registry.npmjs.org/bn.js/-/bn.js-4.11.6.tgz",
          "integrity": "sha1-UzRK2xRhehP26N0s4okF0cC6MhU=",
          "dev": true
        }
      }
    },
    "oauth-sign": {
      "version": "0.9.0",
      "resolved": "https://registry.npmjs.org/oauth-sign/-/oauth-sign-0.9.0.tgz",
      "integrity": "sha512-fexhUFFPTGV8ybAtSIGbV6gOkSv8UtRbDBnAyLQw4QPKkgNlsH2ByPGtMUqdWkos6YCRmAqViwgZrJc/mRDzZQ=="
    },
    "object-assign": {
      "version": "2.1.1",
      "resolved": "https://registry.npmjs.org/object-assign/-/object-assign-2.1.1.tgz",
      "integrity": "sha1-Q8NuXVaf+OSBbE76i+AtJpZ8GKo="
    },
    "object-copy": {
      "version": "0.1.0",
      "resolved": "https://registry.npmjs.org/object-copy/-/object-copy-0.1.0.tgz",
      "integrity": "sha1-fn2Fi3gb18mRpBupde04EnVOmYw=",
      "dev": true,
      "requires": {
        "copy-descriptor": "^0.1.0",
        "define-property": "^0.2.5",
        "kind-of": "^3.0.3"
      },
      "dependencies": {
        "define-property": {
          "version": "0.2.5",
          "resolved": "https://registry.npmjs.org/define-property/-/define-property-0.2.5.tgz",
          "integrity": "sha1-w1se+RjsPJkPmlvFe+BKrOxcgRY=",
          "dev": true,
          "requires": {
            "is-descriptor": "^0.1.0"
          }
        },
        "kind-of": {
          "version": "3.2.2",
          "resolved": "https://registry.npmjs.org/kind-of/-/kind-of-3.2.2.tgz",
          "integrity": "sha1-MeohpzS6ubuw8yRm2JOupR5KPGQ=",
          "dev": true,
          "requires": {
            "is-buffer": "^1.1.5"
          }
        }
      }
    },
    "object-inspect": {
      "version": "1.6.0",
      "resolved": "https://registry.npmjs.org/object-inspect/-/object-inspect-1.6.0.tgz",
      "integrity": "sha512-GJzfBZ6DgDAmnuaM3104jR4s1Myxr3Y3zfIyN4z3UdqN69oSRacNK8UhnobDdC+7J2AHCjGwxQubNJfE70SXXQ=="
    },
    "object-keys": {
      "version": "0.4.0",
      "resolved": "https://registry.npmjs.org/object-keys/-/object-keys-0.4.0.tgz",
      "integrity": "sha1-KKaq50KN0sOpLz2V8hM13SBOAzY="
    },
    "object-visit": {
      "version": "1.0.1",
      "resolved": "https://registry.npmjs.org/object-visit/-/object-visit-1.0.1.tgz",
      "integrity": "sha1-95xEk68MU3e1n+OdOV5BBC3QRbs=",
      "dev": true,
      "requires": {
        "isobject": "^3.0.0"
      }
    },
    "object.pick": {
      "version": "1.3.0",
      "resolved": "https://registry.npmjs.org/object.pick/-/object.pick-1.3.0.tgz",
      "integrity": "sha1-h6EKxMFpS9Lhy/U1kaZhQftd10c=",
      "dev": true,
      "requires": {
        "isobject": "^3.0.1"
      }
    },
    "oboe": {
      "version": "2.1.3",
      "resolved": "https://registry.npmjs.org/oboe/-/oboe-2.1.3.tgz",
      "integrity": "sha1-K0hl29Rr6BIlcT9Om/5Lz09oCk8=",
      "dev": true,
      "requires": {
        "http-https": "^1.0.0"
      }
    },
    "on-finished": {
      "version": "2.3.0",
      "resolved": "https://registry.npmjs.org/on-finished/-/on-finished-2.3.0.tgz",
      "integrity": "sha1-IPEzZIGwg811M3mSoWlxqi2QaUc=",
      "dev": true,
      "requires": {
        "ee-first": "1.1.1"
      }
    },
    "once": {
      "version": "1.4.0",
      "resolved": "https://registry.npmjs.org/once/-/once-1.4.0.tgz",
      "integrity": "sha1-WDsap3WWHUsROsF9nFC6753Xa9E=",
      "requires": {
        "wrappy": "1"
      }
    },
    "onetime": {
      "version": "2.0.1",
      "resolved": "https://registry.npmjs.org/onetime/-/onetime-2.0.1.tgz",
      "integrity": "sha1-BnQoIw/WdEOyeUsiu6UotoZ5YtQ=",
      "dev": true,
      "requires": {
        "mimic-fn": "^1.0.0"
      }
    },
    "os-browserify": {
      "version": "0.3.0",
      "resolved": "https://registry.npmjs.org/os-browserify/-/os-browserify-0.3.0.tgz",
      "integrity": "sha1-hUNzx/XCMVkU/Jv8a9gjj92h7Cc=",
      "dev": true
    },
    "os-homedir": {
      "version": "1.0.2",
      "resolved": "https://registry.npmjs.org/os-homedir/-/os-homedir-1.0.2.tgz",
      "integrity": "sha1-/7xJiDNuDoM94MFox+8VISGqf7M="
    },
    "os-locale": {
      "version": "1.4.0",
      "resolved": "https://registry.npmjs.org/os-locale/-/os-locale-1.4.0.tgz",
      "integrity": "sha1-IPnxeuKe00XoveWDsT0gCYA8FNk=",
      "requires": {
        "lcid": "^1.0.0"
      }
    },
    "os-tmpdir": {
      "version": "1.0.2",
      "resolved": "https://registry.npmjs.org/os-tmpdir/-/os-tmpdir-1.0.2.tgz",
      "integrity": "sha1-u+Z0BseaqFxc/sdm/lc0VV36EnQ="
    },
    "p-cancelable": {
      "version": "0.3.0",
      "resolved": "https://registry.npmjs.org/p-cancelable/-/p-cancelable-0.3.0.tgz",
      "integrity": "sha512-RVbZPLso8+jFeq1MfNvgXtCRED2raz/dKpacfTNxsx6pLEpEomM7gah6VeHSYV3+vo0OAi4MkArtQcWWXuQoyw==",
      "dev": true
    },
    "p-finally": {
      "version": "1.0.0",
      "resolved": "https://registry.npmjs.org/p-finally/-/p-finally-1.0.0.tgz",
      "integrity": "sha1-P7z7FbiZpEEjs0ttzBi3JDNqLK4=",
      "dev": true
    },
    "p-limit": {
      "version": "1.3.0",
      "resolved": "https://registry.npmjs.org/p-limit/-/p-limit-1.3.0.tgz",
      "integrity": "sha512-vvcXsLAJ9Dr5rQOPk7toZQZJApBl2K4J6dANSsEuh6QI41JYcsS/qhTGa9ErIUUgK3WNQoJYvylxvjqmiqEA9Q==",
      "dev": true,
      "requires": {
        "p-try": "^1.0.0"
      }
    },
    "p-locate": {
      "version": "2.0.0",
      "resolved": "https://registry.npmjs.org/p-locate/-/p-locate-2.0.0.tgz",
      "integrity": "sha1-IKAQOyIqcMj9OcwuWAaA893l7EM=",
      "dev": true,
      "requires": {
        "p-limit": "^1.1.0"
      }
    },
    "p-timeout": {
      "version": "1.2.1",
      "resolved": "https://registry.npmjs.org/p-timeout/-/p-timeout-1.2.1.tgz",
      "integrity": "sha1-XrOzU7f86Z8QGhA4iAuwVOu+o4Y=",
      "dev": true,
      "requires": {
        "p-finally": "^1.0.0"
      }
    },
    "p-try": {
      "version": "1.0.0",
      "resolved": "https://registry.npmjs.org/p-try/-/p-try-1.0.0.tgz",
      "integrity": "sha1-y8ec26+P1CKOE/Yh8rGiN8GyB7M=",
      "dev": true
    },
    "pako": {
      "version": "1.0.6",
      "resolved": "https://registry.npmjs.org/pako/-/pako-1.0.6.tgz",
      "integrity": "sha512-lQe48YPsMJAig+yngZ87Lus+NF+3mtu7DVOBu6b/gHO1YpKwIj5AWjZ/TOS7i46HD/UixzWb1zeWDZfGZ3iYcg==",
      "dev": true
    },
    "parallel-transform": {
      "version": "1.1.0",
      "resolved": "https://registry.npmjs.org/parallel-transform/-/parallel-transform-1.1.0.tgz",
      "integrity": "sha1-1BDwZbBdojCB/NEPKIVMKb2jOwY=",
      "dev": true,
      "requires": {
        "cyclist": "~0.2.2",
        "inherits": "^2.0.3",
        "readable-stream": "^2.1.5"
      }
    },
    "parse-asn1": {
      "version": "5.1.1",
      "resolved": "https://registry.npmjs.org/parse-asn1/-/parse-asn1-5.1.1.tgz",
      "integrity": "sha512-KPx7flKXg775zZpnp9SxJlz00gTd4BmJ2yJufSc44gMCRrRQ7NSzAcSJQfifuOLgW6bEi+ftrALtsgALeB2Adw==",
      "dev": true,
      "requires": {
        "asn1.js": "^4.0.0",
        "browserify-aes": "^1.0.0",
        "create-hash": "^1.1.0",
        "evp_bytestokey": "^1.0.0",
        "pbkdf2": "^3.0.3"
      }
    },
    "parse-headers": {
      "version": "2.0.1",
      "resolved": "https://registry.npmjs.org/parse-headers/-/parse-headers-2.0.1.tgz",
      "integrity": "sha1-aug6eqJanZtwCswoaYzR8e1+lTY=",
      "requires": {
        "for-each": "^0.3.2",
        "trim": "0.0.1"
      }
    },
    "parse-json": {
      "version": "2.2.0",
      "resolved": "https://registry.npmjs.org/parse-json/-/parse-json-2.2.0.tgz",
      "integrity": "sha1-9ID0BDTvgHQfhGkJn43qGPVaTck=",
      "requires": {
        "error-ex": "^1.2.0"
      }
    },
    "parseurl": {
      "version": "1.3.2",
      "resolved": "https://registry.npmjs.org/parseurl/-/parseurl-1.3.2.tgz",
      "integrity": "sha1-/CidTtiZMRlGDBViUyYs3I3mW/M=",
      "dev": true
    },
    "pascalcase": {
      "version": "0.1.1",
      "resolved": "https://registry.npmjs.org/pascalcase/-/pascalcase-0.1.1.tgz",
      "integrity": "sha1-s2PlXoAGym/iF4TS2yK9FdeRfxQ=",
      "dev": true
    },
    "path-browserify": {
      "version": "0.0.0",
      "resolved": "https://registry.npmjs.org/path-browserify/-/path-browserify-0.0.0.tgz",
      "integrity": "sha1-oLhwcpquIUAFt9UDLsLLuw+0RRo=",
      "dev": true
    },
    "path-dirname": {
      "version": "1.0.2",
      "resolved": "https://registry.npmjs.org/path-dirname/-/path-dirname-1.0.2.tgz",
      "integrity": "sha1-zDPSTVJeCZpTiMAzbG4yuRYGCeA=",
      "dev": true
    },
    "path-exists": {
      "version": "2.1.0",
      "resolved": "https://registry.npmjs.org/path-exists/-/path-exists-2.1.0.tgz",
      "integrity": "sha1-D+tsZPD8UY2adU3V77YscCJ2H0s=",
      "requires": {
        "pinkie-promise": "^2.0.0"
      }
    },
    "path-is-absolute": {
      "version": "1.0.1",
      "resolved": "https://registry.npmjs.org/path-is-absolute/-/path-is-absolute-1.0.1.tgz",
      "integrity": "sha1-F0uSaHNVNP+8es5r9TpanhtcX18="
    },
    "path-key": {
      "version": "2.0.1",
      "resolved": "https://registry.npmjs.org/path-key/-/path-key-2.0.1.tgz",
      "integrity": "sha1-QRyttXTFoUDTpLGRDUDYDMn0C0A=",
      "dev": true
    },
    "path-parse": {
      "version": "1.0.6",
      "resolved": "https://registry.npmjs.org/path-parse/-/path-parse-1.0.6.tgz",
      "integrity": "sha512-GSmOT2EbHrINBf9SR7CDELwlJ8AENk3Qn7OikK4nFYAu3Ote2+JYNVvkpAEQm3/TLNEJFD/xZJjzyxg3KBWOzw=="
    },
    "path-to-regexp": {
      "version": "0.1.7",
      "resolved": "https://registry.npmjs.org/path-to-regexp/-/path-to-regexp-0.1.7.tgz",
      "integrity": "sha1-32BBeABfUi8V60SQ5yR6G/qmf4w=",
      "dev": true
    },
    "path-type": {
      "version": "1.1.0",
      "resolved": "https://registry.npmjs.org/path-type/-/path-type-1.1.0.tgz",
      "integrity": "sha1-WcRPfuSR2nBNpBXaWkBwuk+P5EE=",
      "requires": {
        "graceful-fs": "^4.1.2",
        "pify": "^2.0.0",
        "pinkie-promise": "^2.0.0"
      },
      "dependencies": {
        "pify": {
          "version": "2.3.0",
          "resolved": "https://registry.npmjs.org/pify/-/pify-2.3.0.tgz",
          "integrity": "sha1-7RQaasBDqEnqWISY59yosVMw6Qw="
        }
      }
    },
    "pbkdf2": {
      "version": "3.0.16",
      "resolved": "https://registry.npmjs.org/pbkdf2/-/pbkdf2-3.0.16.tgz",
      "integrity": "sha512-y4CXP3thSxqf7c0qmOF+9UeOTrifiVTIM+u7NWlq+PRsHbr7r7dpCmvzrZxa96JJUNi0Y5w9VqG5ZNeCVMoDcA==",
      "requires": {
        "create-hash": "^1.1.2",
        "create-hmac": "^1.1.4",
        "ripemd160": "^2.0.1",
        "safe-buffer": "^5.0.1",
        "sha.js": "^2.4.8"
      }
    },
    "pend": {
      "version": "1.2.0",
      "resolved": "https://registry.npmjs.org/pend/-/pend-1.2.0.tgz",
      "integrity": "sha1-elfrVQpng/kRUzH89GY9XI4AelA=",
      "dev": true,
      "optional": true
    },
    "performance-now": {
      "version": "2.1.0",
      "resolved": "https://registry.npmjs.org/performance-now/-/performance-now-2.1.0.tgz",
      "integrity": "sha1-Ywn04OX6kT7BxpMHrjZLSzd8nns="
    },
    "pify": {
      "version": "4.0.0",
      "resolved": "https://registry.npmjs.org/pify/-/pify-4.0.0.tgz",
      "integrity": "sha512-zrSP/KDf9DH3K3VePONoCstgPiYJy9z0SCatZuTpOc7YdnWIqwkWdXOuwlr4uDc7em8QZRsFWsT/685x5InjYg==",
      "dev": true
    },
    "pinkie": {
      "version": "2.0.4",
      "resolved": "https://registry.npmjs.org/pinkie/-/pinkie-2.0.4.tgz",
      "integrity": "sha1-clVrgM+g1IqXToDnckjoDtT3+HA="
    },
    "pinkie-promise": {
      "version": "2.0.1",
      "resolved": "https://registry.npmjs.org/pinkie-promise/-/pinkie-promise-2.0.1.tgz",
      "integrity": "sha1-ITXW36ejWMBprJsXh3YogihFD/o=",
      "requires": {
        "pinkie": "^2.0.0"
      }
    },
    "pkg-dir": {
      "version": "2.0.0",
      "resolved": "https://registry.npmjs.org/pkg-dir/-/pkg-dir-2.0.0.tgz",
      "integrity": "sha1-9tXREJ4Z1j7fQo4L1X4Sd3YVM0s=",
      "dev": true,
      "requires": {
        "find-up": "^2.1.0"
      },
      "dependencies": {
        "find-up": {
          "version": "2.1.0",
          "resolved": "https://registry.npmjs.org/find-up/-/find-up-2.1.0.tgz",
          "integrity": "sha1-RdG35QbHF93UgndaK3eSCjwMV6c=",
          "dev": true,
          "requires": {
            "locate-path": "^2.0.0"
          }
        }
      }
    },
    "portfinder": {
      "version": "1.0.18",
      "resolved": "https://registry.npmjs.org/portfinder/-/portfinder-1.0.18.tgz",
      "integrity": "sha512-KanzLOERzKoX3En5yTiV8K/arnU1ykYVokmtEn0PgCzqKZG9489tqW8ifp9+v3/VJZ5YDjvDt/PAP5WaPgk7FA==",
      "dev": true,
      "requires": {
        "async": "^1.5.2",
        "debug": "^2.2.0",
        "mkdirp": "0.5.x"
      },
      "dependencies": {
        "async": {
          "version": "1.5.2",
          "resolved": "http://registry.npmjs.org/async/-/async-1.5.2.tgz",
          "integrity": "sha1-7GphrlZIDAw8skHJVhjiCJL5Zyo=",
          "dev": true
        },
        "debug": {
          "version": "2.6.9",
          "resolved": "https://registry.npmjs.org/debug/-/debug-2.6.9.tgz",
          "integrity": "sha512-bC7ElrdJaJnPbAP+1EotYvqZsb3ecl5wi6Bfi6BJTUcNowp6cvspg0jXznRTKDjm/E7AdgFBVeAPVMNcKGsHMA==",
          "dev": true,
          "requires": {
            "ms": "2.0.0"
          }
        }
      }
    },
    "posix-character-classes": {
      "version": "0.1.1",
      "resolved": "https://registry.npmjs.org/posix-character-classes/-/posix-character-classes-0.1.1.tgz",
      "integrity": "sha1-AerA/jta9xoqbAL+q7jB/vfgDqs=",
      "dev": true
    },
    "precond": {
      "version": "0.2.3",
      "resolved": "https://registry.npmjs.org/precond/-/precond-0.2.3.tgz",
      "integrity": "sha1-qpWRvKokkj8eD0hJ0kD0fvwQdaw="
    },
    "prepend-http": {
      "version": "1.0.4",
      "resolved": "https://registry.npmjs.org/prepend-http/-/prepend-http-1.0.4.tgz",
      "integrity": "sha1-1PRWKwzjaW5BrFLQ4ALlemNdxtw=",
      "dev": true
    },
    "private": {
      "version": "0.1.8",
      "resolved": "https://registry.npmjs.org/private/-/private-0.1.8.tgz",
      "integrity": "sha512-VvivMrbvd2nKkiG38qjULzlc+4Vx4wm/whI9pQD35YrARNnhxeiRktSOhSukRLFNlzg6Br/cJPet5J/u19r/mg=="
    },
    "process": {
      "version": "0.5.2",
      "resolved": "https://registry.npmjs.org/process/-/process-0.5.2.tgz",
      "integrity": "sha1-FjjYqONML0QKkduVq5rrZ3/Bhc8="
    },
    "process-nextick-args": {
      "version": "2.0.0",
      "resolved": "https://registry.npmjs.org/process-nextick-args/-/process-nextick-args-2.0.0.tgz",
      "integrity": "sha512-MtEC1TqN0EU5nephaJ4rAtThHtC86dNN9qCuEhtshvpVBkAW5ZO7BASN9REnF9eoXGcRub+pFuKEpOHE+HbEMw=="
    },
    "promise-inflight": {
      "version": "1.0.1",
      "resolved": "https://registry.npmjs.org/promise-inflight/-/promise-inflight-1.0.1.tgz",
      "integrity": "sha1-mEcocL8igTL8vdhoEputEsPAKeM=",
      "dev": true
    },
    "promise-to-callback": {
      "version": "1.0.0",
      "resolved": "https://registry.npmjs.org/promise-to-callback/-/promise-to-callback-1.0.0.tgz",
      "integrity": "sha1-XSp0kBC/tn2WNZj805YHRqaP7vc=",
      "requires": {
        "is-fn": "^1.0.0",
        "set-immediate-shim": "^1.0.1"
      }
    },
    "proxy-addr": {
      "version": "2.0.4",
      "resolved": "https://registry.npmjs.org/proxy-addr/-/proxy-addr-2.0.4.tgz",
      "integrity": "sha512-5erio2h9jp5CHGwcybmxmVqHmnCBZeewlfJ0pex+UW7Qny7OOZXTtH56TGNyBizkgiOwhJtMKrVzDTeKcySZwA==",
      "dev": true,
      "requires": {
        "forwarded": "~0.1.2",
        "ipaddr.js": "1.8.0"
      }
    },
    "prr": {
      "version": "1.0.1",
      "resolved": "https://registry.npmjs.org/prr/-/prr-1.0.1.tgz",
      "integrity": "sha1-0/wRS6BplaRexok/SEzrHXj19HY="
    },
    "pseudomap": {
      "version": "1.0.2",
      "resolved": "https://registry.npmjs.org/pseudomap/-/pseudomap-1.0.2.tgz",
      "integrity": "sha1-8FKijacOYYkX7wqKw0wa5aaChrM="
    },
    "psl": {
      "version": "1.1.29",
      "resolved": "https://registry.npmjs.org/psl/-/psl-1.1.29.tgz",
      "integrity": "sha512-AeUmQ0oLN02flVHXWh9sSJF7mcdFq0ppid/JkErufc3hGIV/AMa8Fo9VgDo/cT2jFdOWoFvHp90qqBH54W+gjQ=="
    },
    "public-encrypt": {
      "version": "4.0.2",
      "resolved": "http://registry.npmjs.org/public-encrypt/-/public-encrypt-4.0.2.tgz",
      "integrity": "sha512-4kJ5Esocg8X3h8YgJsKAuoesBgB7mqH3eowiDzMUPKiRDDE7E/BqqZD1hnTByIaAFiwAw246YEltSq7tdrOH0Q==",
      "dev": true,
      "requires": {
        "bn.js": "^4.1.0",
        "browserify-rsa": "^4.0.0",
        "create-hash": "^1.1.0",
        "parse-asn1": "^5.0.0",
        "randombytes": "^2.0.1"
      }
    },
    "pull-cat": {
      "version": "1.1.11",
      "resolved": "https://registry.npmjs.org/pull-cat/-/pull-cat-1.1.11.tgz",
      "integrity": "sha1-tkLdElXaN2pwa220+pYvX9t0wxs="
    },
    "pull-defer": {
      "version": "0.2.3",
      "resolved": "https://registry.npmjs.org/pull-defer/-/pull-defer-0.2.3.tgz",
      "integrity": "sha512-/An3KE7mVjZCqNhZsr22k1Tx8MACnUnHZZNPSJ0S62td8JtYr/AiRG42Vz7Syu31SoTLUzVIe61jtT/pNdjVYA=="
    },
    "pull-level": {
      "version": "2.0.4",
      "resolved": "https://registry.npmjs.org/pull-level/-/pull-level-2.0.4.tgz",
      "integrity": "sha512-fW6pljDeUThpq5KXwKbRG3X7Ogk3vc75d5OQU/TvXXui65ykm+Bn+fiktg+MOx2jJ85cd+sheufPL+rw9QSVZg==",
      "requires": {
        "level-post": "^1.0.7",
        "pull-cat": "^1.1.9",
        "pull-live": "^1.0.1",
        "pull-pushable": "^2.0.0",
        "pull-stream": "^3.4.0",
        "pull-window": "^2.1.4",
        "stream-to-pull-stream": "^1.7.1"
      }
    },
    "pull-live": {
      "version": "1.0.1",
      "resolved": "https://registry.npmjs.org/pull-live/-/pull-live-1.0.1.tgz",
      "integrity": "sha1-pOzuAeMwFV6RJLu89HYfIbOPUfU=",
      "requires": {
        "pull-cat": "^1.1.9",
        "pull-stream": "^3.4.0"
      }
    },
    "pull-pushable": {
      "version": "2.2.0",
      "resolved": "https://registry.npmjs.org/pull-pushable/-/pull-pushable-2.2.0.tgz",
      "integrity": "sha1-Xy867UethpGfAbEqLpnW8b13ZYE="
    },
    "pull-stream": {
      "version": "3.6.9",
      "resolved": "https://registry.npmjs.org/pull-stream/-/pull-stream-3.6.9.tgz",
      "integrity": "sha512-hJn4POeBrkttshdNl0AoSCVjMVSuBwuHocMerUdoZ2+oIUzrWHFTwJMlbHND7OiKLVgvz6TFj8ZUVywUMXccbw=="
    },
    "pull-window": {
      "version": "2.1.4",
      "resolved": "https://registry.npmjs.org/pull-window/-/pull-window-2.1.4.tgz",
      "integrity": "sha1-/DuG/uvRkgx64pdpHiP3BfiFUvA=",
      "requires": {
        "looper": "^2.0.0"
      }
    },
    "pump": {
      "version": "2.0.1",
      "resolved": "https://registry.npmjs.org/pump/-/pump-2.0.1.tgz",
      "integrity": "sha512-ruPMNRkN3MHP1cWJc9OWr+T/xDP0jhXYCLfJcBuX54hhfIBnaQmAUMfDcG4DM5UMWByBbJY69QSphm3jtDKIkA==",
      "dev": true,
      "requires": {
        "end-of-stream": "^1.1.0",
        "once": "^1.3.1"
      }
    },
    "pumpify": {
      "version": "1.5.1",
      "resolved": "https://registry.npmjs.org/pumpify/-/pumpify-1.5.1.tgz",
      "integrity": "sha512-oClZI37HvuUJJxSKKrC17bZ9Cu0ZYhEAGPsPUy9KlMUmv9dKX2o77RUmq7f3XjIxbwyGwYzbzQ1L2Ks8sIradQ==",
      "dev": true,
      "requires": {
        "duplexify": "^3.6.0",
        "inherits": "^2.0.3",
        "pump": "^2.0.0"
      }
    },
    "punycode": {
      "version": "1.4.1",
      "resolved": "https://registry.npmjs.org/punycode/-/punycode-1.4.1.tgz",
      "integrity": "sha1-wNWmOycYgArY4esPpSachN1BhF4="
    },
    "qs": {
      "version": "6.5.2",
      "resolved": "https://registry.npmjs.org/qs/-/qs-6.5.2.tgz",
      "integrity": "sha512-N5ZAX4/LxJmF+7wN74pUD6qAh9/wnvdQcjq9TZjevvXzSUo7bfmw91saqMjzGS2xq91/odN2dW/WOl7qQHNDGA=="
    },
    "query-string": {
      "version": "5.1.1",
      "resolved": "https://registry.npmjs.org/query-string/-/query-string-5.1.1.tgz",
      "integrity": "sha512-gjWOsm2SoGlgLEdAGt7a6slVOk9mGiXmPFMqrEhLQ68rhQuBnpfs3+EmlvqKyxnCo9/PPlF+9MtY02S1aFg+Jw==",
      "dev": true,
      "requires": {
        "decode-uri-component": "^0.2.0",
        "object-assign": "^4.1.0",
        "strict-uri-encode": "^1.0.0"
      },
      "dependencies": {
        "object-assign": {
          "version": "4.1.1",
          "resolved": "https://registry.npmjs.org/object-assign/-/object-assign-4.1.1.tgz",
          "integrity": "sha1-IQmtx5ZYh8/AXLvUQsrIv7s2CGM=",
          "dev": true
        }
      }
    },
    "querystring": {
      "version": "0.2.0",
      "resolved": "https://registry.npmjs.org/querystring/-/querystring-0.2.0.tgz",
      "integrity": "sha1-sgmEkgO7Jd+CDadW50cAWHhSFiA=",
      "dev": true
    },
    "querystring-es3": {
      "version": "0.2.1",
      "resolved": "https://registry.npmjs.org/querystring-es3/-/querystring-es3-0.2.1.tgz",
      "integrity": "sha1-nsYfeQSYdXB9aUFFlv2Qek1xHnM=",
      "dev": true
    },
    "randombytes": {
      "version": "2.0.6",
      "resolved": "https://registry.npmjs.org/randombytes/-/randombytes-2.0.6.tgz",
      "integrity": "sha512-CIQ5OFxf4Jou6uOKe9t1AOgqpeU5fd70A8NPdHSGeYXqXsPe6peOwI0cUl88RWZ6sP1vPMV3avd/R6cZ5/sP1A==",
      "requires": {
        "safe-buffer": "^5.1.0"
      }
    },
    "randomfill": {
      "version": "1.0.4",
      "resolved": "https://registry.npmjs.org/randomfill/-/randomfill-1.0.4.tgz",
      "integrity": "sha512-87lcbR8+MhcWcUiQ+9e+Rwx8MyR2P7qnt15ynUlbm3TU/fjbgz4GsvfSUDTemtCCtVCqb4ZcEFlyPNTh9bBTLw==",
      "dev": true,
      "requires": {
        "randombytes": "^2.0.5",
        "safe-buffer": "^5.1.0"
      }
    },
    "randomhex": {
      "version": "0.1.5",
      "resolved": "https://registry.npmjs.org/randomhex/-/randomhex-0.1.5.tgz",
      "integrity": "sha1-us7vmCMpCRQA8qKRLGzQLxCU9YU=",
      "dev": true
    },
    "range-parser": {
      "version": "1.2.0",
      "resolved": "https://registry.npmjs.org/range-parser/-/range-parser-1.2.0.tgz",
      "integrity": "sha1-9JvmtIeJTdxA3MlKMi9hEJLgDV4=",
      "dev": true
    },
    "raw-body": {
      "version": "2.3.3",
      "resolved": "https://registry.npmjs.org/raw-body/-/raw-body-2.3.3.tgz",
      "integrity": "sha512-9esiElv1BrZoI3rCDuOuKCBRbuApGGaDPQfjSflGxdy4oyzqghxu6klEkkVIvBje+FF0BX9coEv8KqW6X/7njw==",
      "dev": true,
      "requires": {
        "bytes": "3.0.0",
        "http-errors": "1.6.3",
        "iconv-lite": "0.4.23",
        "unpipe": "1.0.0"
      }
    },
    "read-pkg": {
      "version": "1.1.0",
      "resolved": "https://registry.npmjs.org/read-pkg/-/read-pkg-1.1.0.tgz",
      "integrity": "sha1-9f+qXs0pyzHAR0vKfXVra7KePyg=",
      "requires": {
        "load-json-file": "^1.0.0",
        "normalize-package-data": "^2.3.2",
        "path-type": "^1.0.0"
      }
    },
    "read-pkg-up": {
      "version": "1.0.1",
      "resolved": "https://registry.npmjs.org/read-pkg-up/-/read-pkg-up-1.0.1.tgz",
      "integrity": "sha1-nWPBMnbAZZGNV/ACpX9AobZD+wI=",
      "requires": {
        "find-up": "^1.0.0",
        "read-pkg": "^1.0.0"
      }
    },
    "readable-stream": {
      "version": "2.3.6",
      "resolved": "https://registry.npmjs.org/readable-stream/-/readable-stream-2.3.6.tgz",
      "integrity": "sha512-tQtKA9WIAhBF3+VLAseyMqZeBjW0AHJoxOtYqSUZNJxauErmLbVm2FW1y+J/YA9dUrAC39ITejlZWhVIwawkKw==",
      "requires": {
        "core-util-is": "~1.0.0",
        "inherits": "~2.0.3",
        "isarray": "~1.0.0",
        "process-nextick-args": "~2.0.0",
        "safe-buffer": "~5.1.1",
        "string_decoder": "~1.1.1",
        "util-deprecate": "~1.0.1"
      },
      "dependencies": {
        "isarray": {
          "version": "1.0.0",
          "resolved": "https://registry.npmjs.org/isarray/-/isarray-1.0.0.tgz",
          "integrity": "sha1-u5NdSFgsuhaMBoNJV6VKPgcSTxE="
        },
        "string_decoder": {
          "version": "1.1.1",
          "resolved": "https://registry.npmjs.org/string_decoder/-/string_decoder-1.1.1.tgz",
          "integrity": "sha512-n/ShnvDi6FHbbVfviro+WojiFzv+s8MPMHBczVePfUpDJLwoLT0ht1l4YwBCbi8pJAveEEdnkHyPyTP/mzRfwg==",
          "requires": {
            "safe-buffer": "~5.1.0"
          }
        }
      }
    },
    "readdirp": {
      "version": "2.1.0",
      "resolved": "https://registry.npmjs.org/readdirp/-/readdirp-2.1.0.tgz",
      "integrity": "sha1-TtCtBg3zBzMAxIRANz9y0cxkLXg=",
      "dev": true,
      "requires": {
        "graceful-fs": "^4.1.2",
        "minimatch": "^3.0.2",
        "readable-stream": "^2.0.2",
        "set-immediate-shim": "^1.0.1"
      }
    },
    "regenerate": {
      "version": "1.4.0",
      "resolved": "https://registry.npmjs.org/regenerate/-/regenerate-1.4.0.tgz",
      "integrity": "sha512-1G6jJVDWrt0rK99kBjvEtziZNCICAuvIPkSiUFIQxVP06RCVpq3dmDo2oi6ABpYaDYaTRr67BEhL8r1wgEZZKg=="
    },
    "regenerator-runtime": {
      "version": "0.11.1",
      "resolved": "https://registry.npmjs.org/regenerator-runtime/-/regenerator-runtime-0.11.1.tgz",
      "integrity": "sha512-MguG95oij0fC3QV3URf4V2SDYGJhJnJGqvIIgdECeODCT98wSWDAJ94SSuVpYQUoTcGUIL6L4yNB7j1DFFHSBg=="
    },
    "regenerator-transform": {
      "version": "0.10.1",
      "resolved": "https://registry.npmjs.org/regenerator-transform/-/regenerator-transform-0.10.1.tgz",
      "integrity": "sha512-PJepbvDbuK1xgIgnau7Y90cwaAmO/LCLMI2mPvaXq2heGMR3aWW5/BQvYrhJ8jgmQjXewXvBjzfqKcVOmhjZ6Q==",
      "requires": {
        "babel-runtime": "^6.18.0",
        "babel-types": "^6.19.0",
        "private": "^0.1.6"
      }
    },
    "regex-not": {
      "version": "1.0.2",
      "resolved": "https://registry.npmjs.org/regex-not/-/regex-not-1.0.2.tgz",
      "integrity": "sha512-J6SDjUgDxQj5NusnOtdFxDwN/+HWykR8GELwctJ7mdqhcyy1xEc4SRFHUXvxTp661YaVKAjfRLZ9cCqS6tn32A==",
      "dev": true,
      "requires": {
        "extend-shallow": "^3.0.2",
        "safe-regex": "^1.1.0"
      }
    },
    "regexpu-core": {
      "version": "2.0.0",
      "resolved": "https://registry.npmjs.org/regexpu-core/-/regexpu-core-2.0.0.tgz",
      "integrity": "sha1-SdA4g3uNz4v6W5pCE5k45uoq4kA=",
      "requires": {
        "regenerate": "^1.2.1",
        "regjsgen": "^0.2.0",
        "regjsparser": "^0.1.4"
      }
    },
    "regjsgen": {
      "version": "0.2.0",
      "resolved": "https://registry.npmjs.org/regjsgen/-/regjsgen-0.2.0.tgz",
      "integrity": "sha1-bAFq3qxVT3WCP+N6wFuS1aTtsfc="
    },
    "regjsparser": {
      "version": "0.1.5",
      "resolved": "https://registry.npmjs.org/regjsparser/-/regjsparser-0.1.5.tgz",
      "integrity": "sha1-fuj4Tcb6eS0/0K4ijSS9lJ6tIFw=",
      "requires": {
        "jsesc": "~0.5.0"
      }
    },
    "remove-trailing-separator": {
      "version": "1.1.0",
      "resolved": "https://registry.npmjs.org/remove-trailing-separator/-/remove-trailing-separator-1.1.0.tgz",
      "integrity": "sha1-wkvOKig62tW8P1jg1IJJuSN52O8=",
      "dev": true
    },
    "repeat-element": {
      "version": "1.1.3",
      "resolved": "https://registry.npmjs.org/repeat-element/-/repeat-element-1.1.3.tgz",
      "integrity": "sha512-ahGq0ZnV5m5XtZLMb+vP76kcAM5nkLqk0lpqAuojSKGgQtn4eRi4ZZGm2olo2zKFH+sMsWaqOCW1dqAnOru72g==",
      "dev": true
    },
    "repeat-string": {
      "version": "1.6.1",
      "resolved": "https://registry.npmjs.org/repeat-string/-/repeat-string-1.6.1.tgz",
      "integrity": "sha1-jcrkcOHIirwtYA//Sndihtp15jc=",
      "dev": true
    },
    "repeating": {
      "version": "2.0.1",
      "resolved": "https://registry.npmjs.org/repeating/-/repeating-2.0.1.tgz",
      "integrity": "sha1-UhTFOpJtNVJwdSf7q0FdvAjQbdo=",
      "requires": {
        "is-finite": "^1.0.0"
      }
    },
    "request": {
      "version": "2.88.0",
      "resolved": "https://registry.npmjs.org/request/-/request-2.88.0.tgz",
      "integrity": "sha512-NAqBSrijGLZdM0WZNsInLJpkJokL72XYjUpnB0iwsRgxh7dB6COrHnTBNwN0E+lHDAJzu7kLAkDeY08z2/A0hg==",
      "requires": {
        "aws-sign2": "~0.7.0",
        "aws4": "^1.8.0",
        "caseless": "~0.12.0",
        "combined-stream": "~1.0.6",
        "extend": "~3.0.2",
        "forever-agent": "~0.6.1",
        "form-data": "~2.3.2",
        "har-validator": "~5.1.0",
        "http-signature": "~1.2.0",
        "is-typedarray": "~1.0.0",
        "isstream": "~0.1.2",
        "json-stringify-safe": "~5.0.1",
        "mime-types": "~2.1.19",
        "oauth-sign": "~0.9.0",
        "performance-now": "^2.1.0",
        "qs": "~6.5.2",
        "safe-buffer": "^5.1.2",
        "tough-cookie": "~2.4.3",
        "tunnel-agent": "^0.6.0",
        "uuid": "^3.3.2"
      }
    },
    "require-directory": {
      "version": "2.1.1",
      "resolved": "https://registry.npmjs.org/require-directory/-/require-directory-2.1.1.tgz",
      "integrity": "sha1-jGStX9MNqxyXbiNE/+f3kqam30I="
    },
    "require-from-string": {
      "version": "1.2.1",
      "resolved": "https://registry.npmjs.org/require-from-string/-/require-from-string-1.2.1.tgz",
      "integrity": "sha1-UpyczvJzgK3+yaL5ZbZJu+5jZBg="
    },
    "require-main-filename": {
      "version": "1.0.1",
      "resolved": "https://registry.npmjs.org/require-main-filename/-/require-main-filename-1.0.1.tgz",
      "integrity": "sha1-l/cXtp1IeE9fUmpsWqj/3aBVpNE="
    },
    "resolve": {
      "version": "1.7.1",
      "resolved": "https://registry.npmjs.org/resolve/-/resolve-1.7.1.tgz",
      "integrity": "sha512-c7rwLofp8g1U+h1KNyHL/jicrKg1Ek4q+Lr33AL65uZTinUZHe30D5HlyN5V9NW0JX1D5dXQ4jqW5l7Sy/kGfw==",
      "requires": {
        "path-parse": "^1.0.5"
      }
    },
    "resolve-cwd": {
      "version": "2.0.0",
      "resolved": "https://registry.npmjs.org/resolve-cwd/-/resolve-cwd-2.0.0.tgz",
      "integrity": "sha1-AKn3OHVW4nA46uIyyqNypqWbZlo=",
      "dev": true,
      "requires": {
        "resolve-from": "^3.0.0"
      }
    },
    "resolve-from": {
      "version": "3.0.0",
      "resolved": "https://registry.npmjs.org/resolve-from/-/resolve-from-3.0.0.tgz",
      "integrity": "sha1-six699nWiBvItuZTM17rywoYh0g=",
      "dev": true
    },
    "resolve-url": {
      "version": "0.2.1",
      "resolved": "https://registry.npmjs.org/resolve-url/-/resolve-url-0.2.1.tgz",
      "integrity": "sha1-LGN/53yJOv0qZj/iGqkIAGjiBSo=",
      "dev": true
    },
    "restore-cursor": {
      "version": "2.0.0",
      "resolved": "https://registry.npmjs.org/restore-cursor/-/restore-cursor-2.0.0.tgz",
      "integrity": "sha1-n37ih/gv0ybU/RYpI9YhKe7g368=",
      "dev": true,
      "requires": {
        "onetime": "^2.0.0",
        "signal-exit": "^3.0.2"
      }
    },
    "resumer": {
      "version": "0.0.0",
      "resolved": "https://registry.npmjs.org/resumer/-/resumer-0.0.0.tgz",
      "integrity": "sha1-8ej0YeQGS6Oegq883CqMiT0HZ1k=",
      "requires": {
        "through": "~2.3.4"
      }
    },
    "ret": {
      "version": "0.1.15",
      "resolved": "https://registry.npmjs.org/ret/-/ret-0.1.15.tgz",
      "integrity": "sha512-TTlYpa+OL+vMMNG24xSlQGEJ3B/RzEfUlLct7b5G/ytav+wPrplCpVMFuwzXbkecJrb6IYo1iFb0S9v37754mg==",
      "dev": true
    },
    "rimraf": {
      "version": "2.6.2",
      "resolved": "https://registry.npmjs.org/rimraf/-/rimraf-2.6.2.tgz",
      "integrity": "sha512-lreewLK/BlghmxtfH36YYVg1i8IAce4TI7oao75I1g245+6BctqTVQiBP3YUJ9C6DQOXJmkYR9X9fCLtCOJc5w==",
      "requires": {
        "glob": "^7.0.5"
      }
    },
    "ripemd160": {
      "version": "2.0.2",
      "resolved": "https://registry.npmjs.org/ripemd160/-/ripemd160-2.0.2.tgz",
      "integrity": "sha512-ii4iagi25WusVoiC4B4lq7pbXfAp3D9v5CwfkY33vffw2+pkDjY1D8GaN7spsxvCSx8dkPqOZCEZyfxcmJG2IA==",
      "requires": {
        "hash-base": "^3.0.0",
        "inherits": "^2.0.1"
      }
    },
    "rlp": {
      "version": "2.1.0",
      "resolved": "https://registry.npmjs.org/rlp/-/rlp-2.1.0.tgz",
      "integrity": "sha512-93U7IKH5j7nmXFVg19MeNBGzQW5uXW1pmCuKY8veeKIhYTE32C2d0mOegfiIAfXcHOKJjjPlJisn8iHDF5AezA==",
      "requires": {
        "safe-buffer": "^5.1.1"
      }
    },
    "run-async": {
      "version": "2.3.0",
      "resolved": "https://registry.npmjs.org/run-async/-/run-async-2.3.0.tgz",
      "integrity": "sha1-A3GrSuC91yDUFm19/aZP96RFpsA=",
      "dev": true,
      "requires": {
        "is-promise": "^2.1.0"
      }
    },
    "run-queue": {
      "version": "1.0.3",
      "resolved": "https://registry.npmjs.org/run-queue/-/run-queue-1.0.3.tgz",
      "integrity": "sha1-6Eg5bwV9Ij8kOGkkYY4laUFh7Ec=",
      "dev": true,
      "requires": {
        "aproba": "^1.1.1"
      }
    },
    "rustbn.js": {
      "version": "0.2.0",
      "resolved": "https://registry.npmjs.org/rustbn.js/-/rustbn.js-0.2.0.tgz",
      "integrity": "sha512-4VlvkRUuCJvr2J6Y0ImW7NvTCriMi7ErOAqWk1y69vAdoNIzCF3yPmgeNzx+RQTLEDFq5sHfscn1MwHxP9hNfA=="
    },
    "rxjs": {
      "version": "6.3.1",
      "resolved": "https://registry.npmjs.org/rxjs/-/rxjs-6.3.1.tgz",
      "integrity": "sha512-hRVfb1Mcf8rLXq1AZEjYpzBnQbO7Duveu1APXkWRTvqzhmkoQ40Pl2F9Btacx+gJCOqsMiugCGG4I2HPQgJRtA==",
      "dev": true,
      "requires": {
        "tslib": "^1.9.0"
      }
    },
    "safe-buffer": {
      "version": "5.1.2",
      "resolved": "https://registry.npmjs.org/safe-buffer/-/safe-buffer-5.1.2.tgz",
      "integrity": "sha512-Gd2UZBJDkXlY7GbJxfsE8/nvKkUEU1G38c1siN6QP6a9PT9MmHB8GnpscSmMJSoF8LOIrt8ud/wPtojys4G6+g=="
    },
    "safe-regex": {
      "version": "1.1.0",
      "resolved": "https://registry.npmjs.org/safe-regex/-/safe-regex-1.1.0.tgz",
      "integrity": "sha1-QKNmnzsHfR6UPURinhV91IAjvy4=",
      "dev": true,
      "requires": {
        "ret": "~0.1.10"
      }
    },
    "safer-buffer": {
      "version": "2.1.2",
      "resolved": "https://registry.npmjs.org/safer-buffer/-/safer-buffer-2.1.2.tgz",
      "integrity": "sha512-YZo3K82SD7Riyi0E1EQPojLz7kpepnSQI9IyPbHHg1XXXevb5dJI7tpyN2ADxGcQbHG7vcyRHk0cbwqcQriUtg=="
    },
    "schema-utils": {
      "version": "0.4.7",
      "resolved": "https://registry.npmjs.org/schema-utils/-/schema-utils-0.4.7.tgz",
      "integrity": "sha512-v/iwU6wvwGK8HbU9yi3/nhGzP0yGSuhQMzL6ySiec1FSrZZDkhm4noOSWzrNFo/jEc+SJY6jRTwuwbSXJPDUnQ==",
      "dev": true,
      "requires": {
        "ajv": "^6.1.0",
        "ajv-keywords": "^3.1.0"
      },
      "dependencies": {
        "ajv": {
          "version": "6.5.3",
          "resolved": "https://registry.npmjs.org/ajv/-/ajv-6.5.3.tgz",
          "integrity": "sha512-LqZ9wY+fx3UMiiPd741yB2pj3hhil+hQc8taf4o2QGRFpWgZ2V5C8HA165DY9sS3fJwsk7uT7ZlFEyC3Ig3lLg==",
          "dev": true,
          "requires": {
            "fast-deep-equal": "^2.0.1",
            "fast-json-stable-stringify": "^2.0.0",
            "json-schema-traverse": "^0.4.1",
            "uri-js": "^4.2.2"
          }
        },
        "fast-deep-equal": {
          "version": "2.0.1",
          "resolved": "https://registry.npmjs.org/fast-deep-equal/-/fast-deep-equal-2.0.1.tgz",
          "integrity": "sha1-ewUhjd+WZ79/Nwv3/bLLFf3Qqkk=",
          "dev": true
        },
        "json-schema-traverse": {
          "version": "0.4.1",
          "resolved": "https://registry.npmjs.org/json-schema-traverse/-/json-schema-traverse-0.4.1.tgz",
          "integrity": "sha512-xbbCH5dCYU5T8LcEhhuh7HJ88HXuW3qsI3Y0zOZFKfZEHcpWiHU/Jxzk629Brsab/mMiHQti9wMP+845RPe3Vg==",
          "dev": true
        }
      }
    },
    "scrypt": {
      "version": "6.0.3",
      "resolved": "https://registry.npmjs.org/scrypt/-/scrypt-6.0.3.tgz",
      "integrity": "sha1-BOAUpWgrU/pQwtXM4WfXGcBthw0=",
      "dev": true,
      "optional": true,
      "requires": {
        "nan": "^2.0.8"
      }
    },
    "scrypt.js": {
      "version": "0.2.0",
      "resolved": "https://registry.npmjs.org/scrypt.js/-/scrypt.js-0.2.0.tgz",
      "integrity": "sha1-r40UZbcemZARC+38WTuUeeA6ito=",
      "dev": true,
      "optional": true,
      "requires": {
        "scrypt": "^6.0.2",
        "scryptsy": "^1.2.1"
      }
    },
    "scryptsy": {
      "version": "1.2.1",
      "resolved": "https://registry.npmjs.org/scryptsy/-/scryptsy-1.2.1.tgz",
      "integrity": "sha1-oyJfpLJST4AnAHYeKFW987LZIWM=",
      "dev": true,
      "optional": true,
      "requires": {
        "pbkdf2": "^3.0.3"
      }
    },
    "secp256k1": {
      "version": "3.5.2",
      "resolved": "https://registry.npmjs.org/secp256k1/-/secp256k1-3.5.2.tgz",
      "integrity": "sha512-iin3kojdybY6NArd+UFsoTuapOF7bnJNf2UbcWXaY3z+E1sJDipl60vtzB5hbO/uquBu7z0fd4VC4Irp+xoFVQ==",
      "requires": {
        "bindings": "^1.2.1",
        "bip66": "^1.1.3",
        "bn.js": "^4.11.3",
        "create-hash": "^1.1.2",
        "drbg.js": "^1.0.1",
        "elliptic": "^6.2.3",
        "nan": "^2.2.1",
        "safe-buffer": "^5.1.0"
      }
    },
    "seedrandom": {
      "version": "2.4.4",
      "resolved": "https://registry.npmjs.org/seedrandom/-/seedrandom-2.4.4.tgz",
      "integrity": "sha512-9A+PDmgm+2du77B5i0Ip2cxOqqHjgNxnBgglxLcX78A2D6c2rTo61z4jnVABpF4cKeDMDG+cmXXvdnqse2VqMA=="
    },
    "seek-bzip": {
      "version": "1.0.5",
      "resolved": "https://registry.npmjs.org/seek-bzip/-/seek-bzip-1.0.5.tgz",
      "integrity": "sha1-z+kXyz0nS8/6x5J1ivUxc+sfq9w=",
      "dev": true,
      "optional": true,
      "requires": {
        "commander": "~2.8.1"
      }
    },
    "semaphore": {
      "version": "1.1.0",
      "resolved": "https://registry.npmjs.org/semaphore/-/semaphore-1.1.0.tgz",
      "integrity": "sha512-O4OZEaNtkMd/K0i6js9SL+gqy0ZCBMgUvlSqHKi4IBdjhe7wB8pwztUk1BbZ1fmrvpwFrPbHzqd2w5pTcJH6LA=="
    },
    "semver": {
      "version": "5.4.1",
      "resolved": "https://registry.npmjs.org/semver/-/semver-5.4.1.tgz",
      "integrity": "sha512-WfG/X9+oATh81XtllIo/I8gOiY9EXRdv1cQdyykeXK17YcUW3EXUAi2To4pcH6nZtJPr7ZOpM5OMyWJZm+8Rsg=="
    },
    "send": {
      "version": "0.16.2",
      "resolved": "https://registry.npmjs.org/send/-/send-0.16.2.tgz",
      "integrity": "sha512-E64YFPUssFHEFBvpbbjr44NCLtI1AohxQ8ZSiJjQLskAdKuriYEP6VyGEsRDH8ScozGpkaX1BGvhanqCwkcEZw==",
      "dev": true,
      "requires": {
        "debug": "2.6.9",
        "depd": "~1.1.2",
        "destroy": "~1.0.4",
        "encodeurl": "~1.0.2",
        "escape-html": "~1.0.3",
        "etag": "~1.8.1",
        "fresh": "0.5.2",
        "http-errors": "~1.6.2",
        "mime": "1.4.1",
        "ms": "2.0.0",
        "on-finished": "~2.3.0",
        "range-parser": "~1.2.0",
        "statuses": "~1.4.0"
      },
      "dependencies": {
        "debug": {
          "version": "2.6.9",
          "resolved": "https://registry.npmjs.org/debug/-/debug-2.6.9.tgz",
          "integrity": "sha512-bC7ElrdJaJnPbAP+1EotYvqZsb3ecl5wi6Bfi6BJTUcNowp6cvspg0jXznRTKDjm/E7AdgFBVeAPVMNcKGsHMA==",
          "dev": true,
          "requires": {
            "ms": "2.0.0"
          }
        },
        "statuses": {
          "version": "1.4.0",
          "resolved": "https://registry.npmjs.org/statuses/-/statuses-1.4.0.tgz",
          "integrity": "sha512-zhSCtt8v2NDrRlPQpCNtw/heZLtfUDqxBM1udqikb/Hbk52LK4nQSwr10u77iopCW5LsyHpuXS0GnEc48mLeew==",
          "dev": true
        }
      }
    },
    "serialize-javascript": {
      "version": "1.5.0",
      "resolved": "https://registry.npmjs.org/serialize-javascript/-/serialize-javascript-1.5.0.tgz",
      "integrity": "sha512-Ga8c8NjAAp46Br4+0oZ2WxJCwIzwP60Gq1YPgU+39PiTVxyed/iKE/zyZI6+UlVYH5Q4PaQdHhcegIFPZTUfoQ==",
      "dev": true
    },
    "serve-static": {
      "version": "1.13.2",
      "resolved": "https://registry.npmjs.org/serve-static/-/serve-static-1.13.2.tgz",
      "integrity": "sha512-p/tdJrO4U387R9oMjb1oj7qSMaMfmOyd4j9hOFoxZe2baQszgHcSWjuya/CiT5kgZZKRudHNOA0pYXOl8rQ5nw==",
      "dev": true,
      "requires": {
        "encodeurl": "~1.0.2",
        "escape-html": "~1.0.3",
        "parseurl": "~1.3.2",
        "send": "0.16.2"
      }
    },
    "servify": {
      "version": "0.1.12",
      "resolved": "https://registry.npmjs.org/servify/-/servify-0.1.12.tgz",
      "integrity": "sha512-/xE6GvsKKqyo1BAY+KxOWXcLpPsUUyji7Qg3bVD7hh1eRze5bR1uYiuDA/k3Gof1s9BTzQZEJK8sNcNGFIzeWw==",
      "dev": true,
      "requires": {
        "body-parser": "^1.16.0",
        "cors": "^2.8.1",
        "express": "^4.14.0",
        "request": "^2.79.0",
        "xhr": "^2.3.3"
      }
    },
    "set-blocking": {
      "version": "2.0.0",
      "resolved": "https://registry.npmjs.org/set-blocking/-/set-blocking-2.0.0.tgz",
      "integrity": "sha1-BF+XgtARrppoA93TgrJDkrPYkPc="
    },
    "set-immediate-shim": {
      "version": "1.0.1",
      "resolved": "https://registry.npmjs.org/set-immediate-shim/-/set-immediate-shim-1.0.1.tgz",
      "integrity": "sha1-SysbJ+uAip+NzEgaWOXlb1mfP2E="
    },
    "set-value": {
      "version": "2.0.0",
      "resolved": "https://registry.npmjs.org/set-value/-/set-value-2.0.0.tgz",
      "integrity": "sha512-hw0yxk9GT/Hr5yJEYnHNKYXkIA8mVJgd9ditYZCe16ZczcaELYYcfvaXesNACk2O8O0nTiPQcQhGUQj8JLzeeg==",
      "dev": true,
      "requires": {
        "extend-shallow": "^2.0.1",
        "is-extendable": "^0.1.1",
        "is-plain-object": "^2.0.3",
        "split-string": "^3.0.1"
      },
      "dependencies": {
        "extend-shallow": {
          "version": "2.0.1",
          "resolved": "https://registry.npmjs.org/extend-shallow/-/extend-shallow-2.0.1.tgz",
          "integrity": "sha1-Ua99YUrZqfYQ6huvu5idaxxWiQ8=",
          "dev": true,
          "requires": {
            "is-extendable": "^0.1.0"
          }
        }
      }
    },
    "setimmediate": {
      "version": "1.0.5",
      "resolved": "https://registry.npmjs.org/setimmediate/-/setimmediate-1.0.5.tgz",
      "integrity": "sha1-KQy7Iy4waULX1+qbg3Mqt4VvgoU=",
      "dev": true
    },
    "setprototypeof": {
      "version": "1.1.0",
      "resolved": "https://registry.npmjs.org/setprototypeof/-/setprototypeof-1.1.0.tgz",
      "integrity": "sha512-BvE/TwpZX4FXExxOxZyRGQQv651MSwmWKZGqvmPcRIjDqWub67kTKuIMx43cZZrS/cBBzwBcNDWoFxt2XEFIpQ==",
      "dev": true
    },
    "sha.js": {
      "version": "2.4.11",
      "resolved": "https://registry.npmjs.org/sha.js/-/sha.js-2.4.11.tgz",
      "integrity": "sha512-QMEp5B7cftE7APOjk5Y6xgrbWu+WkLVQwk8JNjZ8nKRciZaByEW6MubieAiToS7+dwvrjGhH8jRXz3MVd0AYqQ==",
      "requires": {
        "inherits": "^2.0.1",
        "safe-buffer": "^5.0.1"
      }
    },
    "sha3": {
      "version": "1.2.2",
      "resolved": "https://registry.npmjs.org/sha3/-/sha3-1.2.2.tgz",
      "integrity": "sha1-pmxQmN5MJbyIM27ItIF9AFvKe6k=",
      "requires": {
        "nan": "2.10.0"
      }
    },
    "shebang-command": {
      "version": "1.2.0",
      "resolved": "https://registry.npmjs.org/shebang-command/-/shebang-command-1.2.0.tgz",
      "integrity": "sha1-RKrGW2lbAzmJaMOfNj/uXer98eo=",
      "dev": true,
      "requires": {
        "shebang-regex": "^1.0.0"
      }
    },
    "shebang-regex": {
      "version": "1.0.0",
      "resolved": "https://registry.npmjs.org/shebang-regex/-/shebang-regex-1.0.0.tgz",
      "integrity": "sha1-2kL0l0DAtC2yypcoVxyxkMmO/qM=",
      "dev": true
    },
    "signal-exit": {
      "version": "3.0.2",
      "resolved": "https://registry.npmjs.org/signal-exit/-/signal-exit-3.0.2.tgz",
      "integrity": "sha1-tf3AjxKH6hF4Yo5BXiUTK3NkbG0=",
      "dev": true
    },
    "simple-concat": {
      "version": "1.0.0",
      "resolved": "https://registry.npmjs.org/simple-concat/-/simple-concat-1.0.0.tgz",
      "integrity": "sha1-c0TLuLbib7J9ZrL8hvn21Zl1IcY=",
      "dev": true
    },
    "simple-get": {
      "version": "2.8.1",
      "resolved": "https://registry.npmjs.org/simple-get/-/simple-get-2.8.1.tgz",
      "integrity": "sha512-lSSHRSw3mQNUGPAYRqo7xy9dhKmxFXIjLjp4KHpf99GEH2VH7C3AM+Qfx6du6jhfUi6Vm7XnbEVEf7Wb6N8jRw==",
      "dev": true,
      "requires": {
        "decompress-response": "^3.3.0",
        "once": "^1.3.1",
        "simple-concat": "^1.0.0"
      }
    },
    "slash": {
      "version": "1.0.0",
      "resolved": "https://registry.npmjs.org/slash/-/slash-1.0.0.tgz",
      "integrity": "sha1-xB8vbDn8FtHNF61LXYlhFK5HDVU="
    },
    "snapdragon": {
      "version": "0.8.2",
      "resolved": "https://registry.npmjs.org/snapdragon/-/snapdragon-0.8.2.tgz",
      "integrity": "sha512-FtyOnWN/wCHTVXOMwvSv26d+ko5vWlIDD6zoUJ7LW8vh+ZBC8QdljveRP+crNrtBwioEUWy/4dMtbBjA4ioNlg==",
      "dev": true,
      "requires": {
        "base": "^0.11.1",
        "debug": "^2.2.0",
        "define-property": "^0.2.5",
        "extend-shallow": "^2.0.1",
        "map-cache": "^0.2.2",
        "source-map": "^0.5.6",
        "source-map-resolve": "^0.5.0",
        "use": "^3.1.0"
      },
      "dependencies": {
        "debug": {
          "version": "2.6.9",
          "resolved": "https://registry.npmjs.org/debug/-/debug-2.6.9.tgz",
          "integrity": "sha512-bC7ElrdJaJnPbAP+1EotYvqZsb3ecl5wi6Bfi6BJTUcNowp6cvspg0jXznRTKDjm/E7AdgFBVeAPVMNcKGsHMA==",
          "dev": true,
          "requires": {
            "ms": "2.0.0"
          }
        },
        "define-property": {
          "version": "0.2.5",
          "resolved": "https://registry.npmjs.org/define-property/-/define-property-0.2.5.tgz",
          "integrity": "sha1-w1se+RjsPJkPmlvFe+BKrOxcgRY=",
          "dev": true,
          "requires": {
            "is-descriptor": "^0.1.0"
          }
        },
        "extend-shallow": {
          "version": "2.0.1",
          "resolved": "https://registry.npmjs.org/extend-shallow/-/extend-shallow-2.0.1.tgz",
          "integrity": "sha1-Ua99YUrZqfYQ6huvu5idaxxWiQ8=",
          "dev": true,
          "requires": {
            "is-extendable": "^0.1.0"
          }
        }
      }
    },
    "snapdragon-node": {
      "version": "2.1.1",
      "resolved": "https://registry.npmjs.org/snapdragon-node/-/snapdragon-node-2.1.1.tgz",
      "integrity": "sha512-O27l4xaMYt/RSQ5TR3vpWCAB5Kb/czIcqUFOM/C4fYcLnbZUc1PkjTAMjof2pBWaSTwOUd6qUHcFGVGj7aIwnw==",
      "dev": true,
      "requires": {
        "define-property": "^1.0.0",
        "isobject": "^3.0.0",
        "snapdragon-util": "^3.0.1"
      },
      "dependencies": {
        "define-property": {
          "version": "1.0.0",
          "resolved": "https://registry.npmjs.org/define-property/-/define-property-1.0.0.tgz",
          "integrity": "sha1-dp66rz9KY6rTr56NMEybvnm/sOY=",
          "dev": true,
          "requires": {
            "is-descriptor": "^1.0.0"
          }
        },
        "is-accessor-descriptor": {
          "version": "1.0.0",
          "resolved": "https://registry.npmjs.org/is-accessor-descriptor/-/is-accessor-descriptor-1.0.0.tgz",
          "integrity": "sha512-m5hnHTkcVsPfqx3AKlyttIPb7J+XykHvJP2B9bZDjlhLIoEq4XoK64Vg7boZlVWYK6LUY94dYPEE7Lh0ZkZKcQ==",
          "dev": true,
          "requires": {
            "kind-of": "^6.0.0"
          }
        },
        "is-data-descriptor": {
          "version": "1.0.0",
          "resolved": "https://registry.npmjs.org/is-data-descriptor/-/is-data-descriptor-1.0.0.tgz",
          "integrity": "sha512-jbRXy1FmtAoCjQkVmIVYwuuqDFUbaOeDjmed1tOGPrsMhtJA4rD9tkgA0F1qJ3gRFRXcHYVkdeaP50Q5rE/jLQ==",
          "dev": true,
          "requires": {
            "kind-of": "^6.0.0"
          }
        },
        "is-descriptor": {
          "version": "1.0.2",
          "resolved": "https://registry.npmjs.org/is-descriptor/-/is-descriptor-1.0.2.tgz",
          "integrity": "sha512-2eis5WqQGV7peooDyLmNEPUrps9+SXX5c9pL3xEB+4e9HnGuDa7mB7kHxHw4CbqS9k1T2hOH3miL8n8WtiYVtg==",
          "dev": true,
          "requires": {
            "is-accessor-descriptor": "^1.0.0",
            "is-data-descriptor": "^1.0.0",
            "kind-of": "^6.0.2"
          }
        }
      }
    },
    "snapdragon-util": {
      "version": "3.0.1",
      "resolved": "https://registry.npmjs.org/snapdragon-util/-/snapdragon-util-3.0.1.tgz",
      "integrity": "sha512-mbKkMdQKsjX4BAL4bRYTj21edOf8cN7XHdYUJEe+Zn99hVEYcMvKPct1IqNe7+AZPirn8BCDOQBHQZknqmKlZQ==",
      "dev": true,
      "requires": {
        "kind-of": "^3.2.0"
      },
      "dependencies": {
        "kind-of": {
          "version": "3.2.2",
          "resolved": "https://registry.npmjs.org/kind-of/-/kind-of-3.2.2.tgz",
          "integrity": "sha1-MeohpzS6ubuw8yRm2JOupR5KPGQ=",
          "dev": true,
          "requires": {
            "is-buffer": "^1.1.5"
          }
        }
      }
    },
    "solc": {
      "version": "0.4.24",
      "resolved": "https://registry.npmjs.org/solc/-/solc-0.4.24.tgz",
      "integrity": "sha512-2xd7Cf1HeVwrIb6Bu1cwY2/TaLRodrppCq3l7rhLimFQgmxptXhTC3+/wesVLpB09F1A2kZgvbMOgH7wvhFnBQ==",
      "requires": {
        "fs-extra": "^0.30.0",
        "memorystream": "^0.3.1",
        "require-from-string": "^1.1.0",
        "semver": "^5.3.0",
        "yargs": "^4.7.1"
      },
      "dependencies": {
        "fs-extra": {
          "version": "0.30.0",
          "resolved": "https://registry.npmjs.org/fs-extra/-/fs-extra-0.30.0.tgz",
          "integrity": "sha1-8jP/zAjU2n1DLapEl3aYnbHfk/A=",
          "requires": {
            "graceful-fs": "^4.1.2",
            "jsonfile": "^2.1.0",
            "klaw": "^1.0.0",
            "path-is-absolute": "^1.0.0",
            "rimraf": "^2.2.8"
          }
        }
      }
    },
    "source-list-map": {
      "version": "2.0.0",
      "resolved": "https://registry.npmjs.org/source-list-map/-/source-list-map-2.0.0.tgz",
      "integrity": "sha512-I2UmuJSRr/T8jisiROLU3A3ltr+swpniSmNPI4Ml3ZCX6tVnDsuZzK7F2hl5jTqbZBWCEKlj5HRQiPExXLgE8A==",
      "dev": true
    },
    "source-map": {
      "version": "0.5.7",
      "resolved": "https://registry.npmjs.org/source-map/-/source-map-0.5.7.tgz",
      "integrity": "sha1-igOdLRAh0i0eoUyA2OpGi6LvP8w="
    },
    "source-map-resolve": {
      "version": "0.5.2",
      "resolved": "https://registry.npmjs.org/source-map-resolve/-/source-map-resolve-0.5.2.tgz",
      "integrity": "sha512-MjqsvNwyz1s0k81Goz/9vRBe9SZdB09Bdw+/zYyO+3CuPk6fouTaxscHkgtE8jKvf01kVfl8riHzERQ/kefaSA==",
      "dev": true,
      "requires": {
        "atob": "^2.1.1",
        "decode-uri-component": "^0.2.0",
        "resolve-url": "^0.2.1",
        "source-map-url": "^0.4.0",
        "urix": "^0.1.0"
      }
    },
    "source-map-support": {
      "version": "0.5.9",
      "resolved": "https://registry.npmjs.org/source-map-support/-/source-map-support-0.5.9.tgz",
      "integrity": "sha512-gR6Rw4MvUlYy83vP0vxoVNzM6t8MUXqNuRsuBmBHQDu1Fh6X015FrLdgoDKcNdkwGubozq0P4N0Q37UyFVr1EA==",
      "dev": true,
      "requires": {
        "buffer-from": "^1.0.0",
        "source-map": "^0.6.0"
      },
      "dependencies": {
        "source-map": {
          "version": "0.6.1",
          "resolved": "https://registry.npmjs.org/source-map/-/source-map-0.6.1.tgz",
          "integrity": "sha512-UjgapumWlbMhkBgzT7Ykc5YXUT46F0iKu8SGXq0bcwP5dz/h0Plj6enJqjz1Zbq2l5WaqYnrVbwWOWMyF3F47g==",
          "dev": true
        }
      }
    },
    "source-map-url": {
      "version": "0.4.0",
      "resolved": "https://registry.npmjs.org/source-map-url/-/source-map-url-0.4.0.tgz",
      "integrity": "sha1-PpNdfd1zYxuXZZlW1VEo6HtQhKM=",
      "dev": true
    },
    "spdx-correct": {
      "version": "3.0.0",
      "resolved": "https://registry.npmjs.org/spdx-correct/-/spdx-correct-3.0.0.tgz",
      "integrity": "sha512-N19o9z5cEyc8yQQPukRCZ9EUmb4HUpnrmaL/fxS2pBo2jbfcFRVuFZ/oFC+vZz0MNNk0h80iMn5/S6qGZOL5+g==",
      "requires": {
        "spdx-expression-parse": "^3.0.0",
        "spdx-license-ids": "^3.0.0"
      }
    },
    "spdx-exceptions": {
      "version": "2.1.0",
      "resolved": "https://registry.npmjs.org/spdx-exceptions/-/spdx-exceptions-2.1.0.tgz",
      "integrity": "sha512-4K1NsmrlCU1JJgUrtgEeTVyfx8VaYea9J9LvARxhbHtVtohPs/gFGG5yy49beySjlIMhhXZ4QqujIZEfS4l6Cg=="
    },
    "spdx-expression-parse": {
      "version": "3.0.0",
      "resolved": "https://registry.npmjs.org/spdx-expression-parse/-/spdx-expression-parse-3.0.0.tgz",
      "integrity": "sha512-Yg6D3XpRD4kkOmTpdgbUiEJFKghJH03fiC1OPll5h/0sO6neh2jqRDVHOQ4o/LMea0tgCkbMgea5ip/e+MkWyg==",
      "requires": {
        "spdx-exceptions": "^2.1.0",
        "spdx-license-ids": "^3.0.0"
      }
    },
    "spdx-license-ids": {
      "version": "3.0.0",
      "resolved": "https://registry.npmjs.org/spdx-license-ids/-/spdx-license-ids-3.0.0.tgz",
      "integrity": "sha512-2+EPwgbnmOIl8HjGBXXMd9NAu02vLjOO1nWw4kmeRDFyHn+M/ETfHxQUK0oXg8ctgVnl9t3rosNVsZ1jG61nDA=="
    },
    "split-string": {
      "version": "3.1.0",
      "resolved": "https://registry.npmjs.org/split-string/-/split-string-3.1.0.tgz",
      "integrity": "sha512-NzNVhJDYpwceVVii8/Hu6DKfD2G+NrQHlS/V/qgv763EYudVwEcMQNxd2lh+0VrUByXN/oJkl5grOhYWvQUYiw==",
      "dev": true,
      "requires": {
        "extend-shallow": "^3.0.0"
      }
    },
    "sshpk": {
      "version": "1.14.2",
      "resolved": "https://registry.npmjs.org/sshpk/-/sshpk-1.14.2.tgz",
      "integrity": "sha1-xvxhZIo9nE52T9P8306hBeSSupg=",
      "requires": {
        "asn1": "~0.2.3",
        "assert-plus": "^1.0.0",
        "bcrypt-pbkdf": "^1.0.0",
        "dashdash": "^1.12.0",
        "ecc-jsbn": "~0.1.1",
        "getpass": "^0.1.1",
        "jsbn": "~0.1.0",
        "safer-buffer": "^2.0.2",
        "tweetnacl": "~0.14.0"
      }
    },
    "ssri": {
      "version": "5.3.0",
      "resolved": "https://registry.npmjs.org/ssri/-/ssri-5.3.0.tgz",
      "integrity": "sha512-XRSIPqLij52MtgoQavH/x/dU1qVKtWUAAZeOHsR9c2Ddi4XerFy3mc1alf+dLJKl9EUIm/Ht+EowFkTUOA6GAQ==",
      "dev": true,
      "requires": {
        "safe-buffer": "^5.1.1"
      }
    },
    "static-extend": {
      "version": "0.1.2",
      "resolved": "https://registry.npmjs.org/static-extend/-/static-extend-0.1.2.tgz",
      "integrity": "sha1-YICcOcv/VTNyJv1eC1IPNB8ftcY=",
      "dev": true,
      "requires": {
        "define-property": "^0.2.5",
        "object-copy": "^0.1.0"
      },
      "dependencies": {
        "define-property": {
          "version": "0.2.5",
          "resolved": "https://registry.npmjs.org/define-property/-/define-property-0.2.5.tgz",
          "integrity": "sha1-w1se+RjsPJkPmlvFe+BKrOxcgRY=",
          "dev": true,
          "requires": {
            "is-descriptor": "^0.1.0"
          }
        }
      }
    },
    "statuses": {
      "version": "1.5.0",
      "resolved": "https://registry.npmjs.org/statuses/-/statuses-1.5.0.tgz",
      "integrity": "sha1-Fhx9rBd2Wf2YEfQ3cfqZOBR4Yow=",
      "dev": true
    },
    "stream-browserify": {
      "version": "2.0.1",
      "resolved": "https://registry.npmjs.org/stream-browserify/-/stream-browserify-2.0.1.tgz",
      "integrity": "sha1-ZiZu5fm9uZQKTkUUyvtDu3Hlyds=",
      "dev": true,
      "requires": {
        "inherits": "~2.0.1",
        "readable-stream": "^2.0.2"
      }
    },
    "stream-each": {
      "version": "1.2.3",
      "resolved": "https://registry.npmjs.org/stream-each/-/stream-each-1.2.3.tgz",
      "integrity": "sha512-vlMC2f8I2u/bZGqkdfLQW/13Zihpej/7PmSiMQsbYddxuTsJp8vRe2x2FvVExZg7FaOds43ROAuFJwPR4MTZLw==",
      "dev": true,
      "requires": {
        "end-of-stream": "^1.1.0",
        "stream-shift": "^1.0.0"
      }
    },
    "stream-http": {
      "version": "2.8.3",
      "resolved": "https://registry.npmjs.org/stream-http/-/stream-http-2.8.3.tgz",
      "integrity": "sha512-+TSkfINHDo4J+ZobQLWiMouQYB+UVYFttRA94FpEzzJ7ZdqcL4uUUQ7WkdkI4DSozGmgBUE/a47L+38PenXhUw==",
      "dev": true,
      "requires": {
        "builtin-status-codes": "^3.0.0",
        "inherits": "^2.0.1",
        "readable-stream": "^2.3.6",
        "to-arraybuffer": "^1.0.0",
        "xtend": "^4.0.0"
      }
    },
    "stream-shift": {
      "version": "1.0.0",
      "resolved": "https://registry.npmjs.org/stream-shift/-/stream-shift-1.0.0.tgz",
      "integrity": "sha1-1cdSgl5TZ+eG944Y5EXqIjoVWVI=",
      "dev": true
    },
    "stream-to-pull-stream": {
      "version": "1.7.2",
      "resolved": "https://registry.npmjs.org/stream-to-pull-stream/-/stream-to-pull-stream-1.7.2.tgz",
      "integrity": "sha1-dXYJrhzr0zx0MtSvvjH/eGULnd4=",
      "requires": {
        "looper": "^3.0.0",
        "pull-stream": "^3.2.3"
      },
      "dependencies": {
        "looper": {
          "version": "3.0.0",
          "resolved": "https://registry.npmjs.org/looper/-/looper-3.0.0.tgz",
          "integrity": "sha1-LvpUw7HLq6m5Su4uWRSwvlf7t0k="
        }
      }
    },
    "strict-uri-encode": {
      "version": "1.1.0",
      "resolved": "https://registry.npmjs.org/strict-uri-encode/-/strict-uri-encode-1.1.0.tgz",
      "integrity": "sha1-J5siXfHVgrH1TmWt3UNS4Y+qBxM=",
      "dev": true
    },
    "string-width": {
      "version": "1.0.2",
      "resolved": "https://registry.npmjs.org/string-width/-/string-width-1.0.2.tgz",
      "integrity": "sha1-EYvfW4zcUaKn5w0hHgfisLmxB9M=",
      "requires": {
        "code-point-at": "^1.0.0",
        "is-fullwidth-code-point": "^1.0.0",
        "strip-ansi": "^3.0.0"
      }
    },
    "string.prototype.trim": {
      "version": "1.1.2",
      "resolved": "https://registry.npmjs.org/string.prototype.trim/-/string.prototype.trim-1.1.2.tgz",
      "integrity": "sha1-0E3iyJ4Tf019IG8Ia17S+ua+jOo=",
      "requires": {
        "define-properties": "^1.1.2",
        "es-abstract": "^1.5.0",
        "function-bind": "^1.0.2"
      }
    },
    "string_decoder": {
      "version": "0.10.31",
      "resolved": "https://registry.npmjs.org/string_decoder/-/string_decoder-0.10.31.tgz",
      "integrity": "sha1-YuIDvEF2bGwoyfyEMB2rHFMQ+pQ="
    },
    "strip-ansi": {
      "version": "3.0.1",
      "resolved": "https://registry.npmjs.org/strip-ansi/-/strip-ansi-3.0.1.tgz",
      "integrity": "sha1-ajhfuIU9lS1f8F0Oiq+UJ43GPc8=",
      "requires": {
        "ansi-regex": "^2.0.0"
      }
    },
    "strip-bom": {
      "version": "2.0.0",
      "resolved": "https://registry.npmjs.org/strip-bom/-/strip-bom-2.0.0.tgz",
      "integrity": "sha1-YhmoVhZSBJHzV4i9vxRHqZx+aw4=",
      "requires": {
        "is-utf8": "^0.2.0"
      }
    },
    "strip-dirs": {
      "version": "2.1.0",
      "resolved": "https://registry.npmjs.org/strip-dirs/-/strip-dirs-2.1.0.tgz",
      "integrity": "sha512-JOCxOeKLm2CAS73y/U4ZeZPTkE+gNVCzKt7Eox84Iej1LT/2pTWYpZKJuxwQpvX1LiZb1xokNR7RLfuBAa7T3g==",
      "dev": true,
      "optional": true,
      "requires": {
        "is-natural-number": "^4.0.1"
      }
    },
    "strip-eof": {
      "version": "1.0.0",
      "resolved": "https://registry.npmjs.org/strip-eof/-/strip-eof-1.0.0.tgz",
      "integrity": "sha1-u0P/VZim6wXYm1n80SnJgzE2Br8=",
      "dev": true
    },
    "strip-hex-prefix": {
      "version": "1.0.0",
      "resolved": "https://registry.npmjs.org/strip-hex-prefix/-/strip-hex-prefix-1.0.0.tgz",
      "integrity": "sha1-DF8VX+8RUTczd96du1iNoFUA428=",
      "requires": {
        "is-hex-prefixed": "1.0.0"
      }
    },
    "supports-color": {
      "version": "2.0.0",
      "resolved": "https://registry.npmjs.org/supports-color/-/supports-color-2.0.0.tgz",
      "integrity": "sha1-U10EXOa2Nj+kARcIRimZXp3zJMc="
    },
    "swarm-js": {
      "version": "0.1.37",
      "resolved": "https://registry.npmjs.org/swarm-js/-/swarm-js-0.1.37.tgz",
      "integrity": "sha512-G8gi5fcXP/2upwiuOShJ258sIufBVztekgobr3cVgYXObZwJ5AXLqZn52AI+/ffft29pJexF9WNdUxjlkVehoQ==",
      "dev": true,
      "optional": true,
      "requires": {
        "bluebird": "^3.5.0",
        "buffer": "^5.0.5",
        "decompress": "^4.0.0",
        "eth-lib": "^0.1.26",
        "fs-extra": "^2.1.2",
        "fs-promise": "^2.0.0",
        "got": "^7.1.0",
        "mime-types": "^2.1.16",
        "mkdirp-promise": "^5.0.1",
        "mock-fs": "^4.1.0",
        "setimmediate": "^1.0.5",
        "tar.gz": "^1.0.5",
        "xhr-request-promise": "^0.1.2"
      }
    },
    "tapable": {
      "version": "1.0.0",
      "resolved": "https://registry.npmjs.org/tapable/-/tapable-1.0.0.tgz",
      "integrity": "sha512-dQRhbNQkRnaqauC7WqSJ21EEksgT0fYZX2lqXzGkpo8JNig9zGZTYoMGvyI2nWmXlE2VSVXVDu7wLVGu/mQEsg==",
      "dev": true
    },
    "tape": {
      "version": "4.9.1",
      "resolved": "https://registry.npmjs.org/tape/-/tape-4.9.1.tgz",
      "integrity": "sha512-6fKIXknLpoe/Jp4rzHKFPpJUHDHDqn8jus99IfPnHIjyz78HYlefTGD3b5EkbQzuLfaEvmfPK3IolLgq2xT3kw==",
      "requires": {
        "deep-equal": "~1.0.1",
        "defined": "~1.0.0",
        "for-each": "~0.3.3",
        "function-bind": "~1.1.1",
        "glob": "~7.1.2",
        "has": "~1.0.3",
        "inherits": "~2.0.3",
        "minimist": "~1.2.0",
        "object-inspect": "~1.6.0",
        "resolve": "~1.7.1",
        "resumer": "~0.0.0",
        "string.prototype.trim": "~1.1.2",
        "through": "~2.3.8"
      },
      "dependencies": {
        "minimist": {
          "version": "1.2.0",
          "resolved": "https://registry.npmjs.org/minimist/-/minimist-1.2.0.tgz",
          "integrity": "sha1-o1AIsg9BOD7sH7kU9M1d95omQoQ="
        }
      }
    },
    "tar": {
      "version": "2.2.1",
      "resolved": "https://registry.npmjs.org/tar/-/tar-2.2.1.tgz",
      "integrity": "sha1-jk0qJWwOIYXGsYrWlK7JaLg8sdE=",
      "dev": true,
      "optional": true,
      "requires": {
        "block-stream": "*",
        "fstream": "^1.0.2",
        "inherits": "2"
      }
    },
    "tar-stream": {
      "version": "1.6.1",
      "resolved": "https://registry.npmjs.org/tar-stream/-/tar-stream-1.6.1.tgz",
      "integrity": "sha512-IFLM5wp3QrJODQFPm6/to3LJZrONdBY/otxcvDIQzu217zKye6yVR3hhi9lAjrC2Z+m/j5oDxMPb1qcd8cIvpA==",
      "dev": true,
      "requires": {
        "bl": "^1.0.0",
        "buffer-alloc": "^1.1.0",
        "end-of-stream": "^1.0.0",
        "fs-constants": "^1.0.0",
        "readable-stream": "^2.3.0",
        "to-buffer": "^1.1.0",
        "xtend": "^4.0.0"
      }
    },
    "tar.gz": {
      "version": "1.0.7",
      "resolved": "https://registry.npmjs.org/tar.gz/-/tar.gz-1.0.7.tgz",
      "integrity": "sha512-uhGatJvds/3diZrETqMj4RxBR779LKlIE74SsMcn5JProZsfs9j0QBwWO1RW+IWNJxS2x8Zzra1+AW6OQHWphg==",
      "dev": true,
      "optional": true,
      "requires": {
        "bluebird": "^2.9.34",
        "commander": "^2.8.1",
        "fstream": "^1.0.8",
        "mout": "^0.11.0",
        "tar": "^2.1.1"
      },
      "dependencies": {
        "bluebird": {
          "version": "2.11.0",
          "resolved": "https://registry.npmjs.org/bluebird/-/bluebird-2.11.0.tgz",
          "integrity": "sha1-U0uQM8AiyVecVro7Plpcqvu2UOE=",
          "dev": true,
          "optional": true
        }
      }
    },
    "temp": {
      "version": "0.8.3",
      "resolved": "https://registry.npmjs.org/temp/-/temp-0.8.3.tgz",
      "integrity": "sha1-4Ma8TSa5AxJEEOT+2BEDAU38H1k=",
      "dev": true,
      "requires": {
        "os-tmpdir": "^1.0.0",
        "rimraf": "~2.2.6"
      },
      "dependencies": {
        "rimraf": {
          "version": "2.2.8",
          "resolved": "https://registry.npmjs.org/rimraf/-/rimraf-2.2.8.tgz",
          "integrity": "sha1-5Dm+Kq7jJzIZUnMPmaiSnk/FBYI=",
          "dev": true
        }
      }
    },
    "thenify": {
      "version": "3.3.0",
      "resolved": "https://registry.npmjs.org/thenify/-/thenify-3.3.0.tgz",
      "integrity": "sha1-5p44obq+lpsBCCB5eLn2K4hgSDk=",
      "dev": true,
      "requires": {
        "any-promise": "^1.0.0"
      }
    },
    "thenify-all": {
      "version": "1.6.0",
      "resolved": "https://registry.npmjs.org/thenify-all/-/thenify-all-1.6.0.tgz",
      "integrity": "sha1-GhkY1ALY/D+Y+/I02wvMjMEOlyY=",
      "dev": true,
      "requires": {
        "thenify": ">= 3.1.0 < 4"
      }
    },
    "through": {
      "version": "2.3.8",
      "resolved": "https://registry.npmjs.org/through/-/through-2.3.8.tgz",
      "integrity": "sha1-DdTJ/6q8NXlgsbckEV1+Doai4fU="
    },
    "through2": {
      "version": "2.0.3",
      "resolved": "https://registry.npmjs.org/through2/-/through2-2.0.3.tgz",
      "integrity": "sha1-AARWmzfHx0ujnEPzzteNGtlBQL4=",
      "requires": {
        "readable-stream": "^2.1.5",
        "xtend": "~4.0.1"
      }
    },
    "timed-out": {
      "version": "4.0.1",
      "resolved": "https://registry.npmjs.org/timed-out/-/timed-out-4.0.1.tgz",
      "integrity": "sha1-8y6srFoXW+ol1/q1Zas+2HQe9W8=",
      "dev": true
    },
    "timers-browserify": {
      "version": "2.0.10",
      "resolved": "https://registry.npmjs.org/timers-browserify/-/timers-browserify-2.0.10.tgz",
      "integrity": "sha512-YvC1SV1XdOUaL6gx5CoGroT3Gu49pK9+TZ38ErPldOWW4j49GI1HKs9DV+KGq/w6y+LZ72W1c8cKz2vzY+qpzg==",
      "dev": true,
      "requires": {
        "setimmediate": "^1.0.4"
      }
    },
    "tmp": {
      "version": "0.0.33",
      "resolved": "https://registry.npmjs.org/tmp/-/tmp-0.0.33.tgz",
      "integrity": "sha512-jRCJlojKnZ3addtTOjdIqoRuPEKBvNXcGYqzO6zWZX8KfKEpnGY5jfggJQ3EjKuu8D4bJRr0y+cYJFmYbImXGw==",
      "requires": {
        "os-tmpdir": "~1.0.2"
      }
    },
    "to-arraybuffer": {
      "version": "1.0.1",
      "resolved": "https://registry.npmjs.org/to-arraybuffer/-/to-arraybuffer-1.0.1.tgz",
      "integrity": "sha1-fSKbH8xjfkZsoIEYCDanqr/4P0M=",
      "dev": true
    },
    "to-buffer": {
      "version": "1.1.1",
      "resolved": "https://registry.npmjs.org/to-buffer/-/to-buffer-1.1.1.tgz",
      "integrity": "sha512-lx9B5iv7msuFYE3dytT+KE5tap+rNYw+K4jVkb9R/asAb+pbBSM17jtunHplhBe6RRJdZx3Pn2Jph24O32mOVg==",
      "dev": true
    },
    "to-fast-properties": {
      "version": "1.0.3",
      "resolved": "https://registry.npmjs.org/to-fast-properties/-/to-fast-properties-1.0.3.tgz",
      "integrity": "sha1-uDVx+k2MJbguIxsG46MFXeTKGkc="
    },
    "to-object-path": {
      "version": "0.3.0",
      "resolved": "https://registry.npmjs.org/to-object-path/-/to-object-path-0.3.0.tgz",
      "integrity": "sha1-KXWIt7Dn4KwI4E5nL4XB9JmeF68=",
      "dev": true,
      "requires": {
        "kind-of": "^3.0.2"
      },
      "dependencies": {
        "kind-of": {
          "version": "3.2.2",
          "resolved": "https://registry.npmjs.org/kind-of/-/kind-of-3.2.2.tgz",
          "integrity": "sha1-MeohpzS6ubuw8yRm2JOupR5KPGQ=",
          "dev": true,
          "requires": {
            "is-buffer": "^1.1.5"
          }
        }
      }
    },
    "to-regex": {
      "version": "3.0.2",
      "resolved": "https://registry.npmjs.org/to-regex/-/to-regex-3.0.2.tgz",
      "integrity": "sha512-FWtleNAtZ/Ki2qtqej2CXTOayOH9bHDQF+Q48VpWyDXjbYxA4Yz8iDB31zXOBUlOHHKidDbqGVrTUvQMPmBGBw==",
      "dev": true,
      "requires": {
        "define-property": "^2.0.2",
        "extend-shallow": "^3.0.2",
        "regex-not": "^1.0.2",
        "safe-regex": "^1.1.0"
      }
    },
    "to-regex-range": {
      "version": "2.1.1",
      "resolved": "https://registry.npmjs.org/to-regex-range/-/to-regex-range-2.1.1.tgz",
      "integrity": "sha1-fIDBe53+vlmeJzZ+DU3VWQFB2zg=",
      "dev": true,
      "requires": {
        "is-number": "^3.0.0",
        "repeat-string": "^1.6.1"
      }
    },
    "tough-cookie": {
      "version": "2.4.3",
      "resolved": "https://registry.npmjs.org/tough-cookie/-/tough-cookie-2.4.3.tgz",
      "integrity": "sha512-Q5srk/4vDM54WJsJio3XNn6K2sCG+CQ8G5Wz6bZhRZoAe/+TxjWB/GlFAnYEbkYVlON9FMk/fE3h2RLpPXo4lQ==",
      "requires": {
        "psl": "^1.1.24",
        "punycode": "^1.4.1"
      }
    },
    "treeify": {
      "version": "1.1.0",
      "resolved": "https://registry.npmjs.org/treeify/-/treeify-1.1.0.tgz",
      "integrity": "sha512-1m4RA7xVAJrSGrrXGs0L3YTwyvBs2S8PbRHaLZAkFw7JR8oIFwYtysxlBZhYIa7xSyiYJKZ3iGrrk55cGA3i9A=="
    },
    "trim": {
      "version": "0.0.1",
      "resolved": "https://registry.npmjs.org/trim/-/trim-0.0.1.tgz",
      "integrity": "sha1-WFhUf2spB1fulczMZm+1AITEYN0="
    },
    "trim-right": {
      "version": "1.0.1",
      "resolved": "https://registry.npmjs.org/trim-right/-/trim-right-1.0.1.tgz",
      "integrity": "sha1-yy4SAwZ+DI3h9hQJS5/kVwTqYAM="
    },
    "tslib": {
      "version": "1.9.3",
      "resolved": "https://registry.npmjs.org/tslib/-/tslib-1.9.3.tgz",
      "integrity": "sha512-4krF8scpejhaOgqzBEcGM7yDIEfi0/8+8zDRZhNZZ2kjmHJ4hv3zCbQWxoJGz1iw5U0Jl0nma13xzHXcncMavQ==",
      "dev": true
    },
    "tty-browserify": {
      "version": "0.0.0",
      "resolved": "https://registry.npmjs.org/tty-browserify/-/tty-browserify-0.0.0.tgz",
      "integrity": "sha1-oVe6QC2iTpv5V/mqadUk7tQpAaY=",
      "dev": true
    },
    "tunnel-agent": {
      "version": "0.6.0",
      "resolved": "https://registry.npmjs.org/tunnel-agent/-/tunnel-agent-0.6.0.tgz",
      "integrity": "sha1-J6XeoGs2sEoKmWZ3SykIaPD8QP0=",
      "requires": {
        "safe-buffer": "^5.0.1"
      }
    },
    "tweetnacl": {
      "version": "0.14.5",
      "resolved": "https://registry.npmjs.org/tweetnacl/-/tweetnacl-0.14.5.tgz",
      "integrity": "sha1-WuaBd/GS1EViadEIr6k/+HQ/T2Q=",
      "optional": true
    },
    "type-is": {
      "version": "1.6.16",
      "resolved": "https://registry.npmjs.org/type-is/-/type-is-1.6.16.tgz",
      "integrity": "sha512-HRkVv/5qY2G6I8iab9cI7v1bOIdhm94dVjQCPFElW9W+3GeDOSHmy2EBYe4VTApuzolPcmgFTN3ftVJRKR2J9Q==",
      "dev": true,
      "requires": {
        "media-typer": "0.3.0",
        "mime-types": "~2.1.18"
      }
    },
    "typedarray": {
      "version": "0.0.6",
      "resolved": "https://registry.npmjs.org/typedarray/-/typedarray-0.0.6.tgz",
      "integrity": "sha1-hnrHTjhkGHsdPUfZlqeOxciDB3c="
    },
    "typedarray-to-buffer": {
      "version": "3.1.5",
      "resolved": "https://registry.npmjs.org/typedarray-to-buffer/-/typedarray-to-buffer-3.1.5.tgz",
      "integrity": "sha512-zdu8XMNEDepKKR+XYOXAVPtWui0ly0NtohUscw+UmaHiAWT8hrV1rr//H6V+0DvJ3OQ19S979M0laLfX8rm82Q==",
      "requires": {
        "is-typedarray": "^1.0.0"
      }
    },
    "typewise": {
      "version": "1.0.3",
      "resolved": "https://registry.npmjs.org/typewise/-/typewise-1.0.3.tgz",
      "integrity": "sha1-EGeTZUCvl5N8xdz5kiSG6fooRlE=",
      "requires": {
        "typewise-core": "^1.2.0"
      }
    },
    "typewise-core": {
      "version": "1.2.0",
      "resolved": "https://registry.npmjs.org/typewise-core/-/typewise-core-1.2.0.tgz",
      "integrity": "sha1-l+uRgFx/VdL5QXSPpQ0xXZke8ZU="
    },
    "typewiselite": {
      "version": "1.0.0",
      "resolved": "https://registry.npmjs.org/typewiselite/-/typewiselite-1.0.0.tgz",
      "integrity": "sha1-yIgvobsQksBgBal/NO9chQjjZk4="
    },
    "uglify-es": {
      "version": "3.3.9",
      "resolved": "https://registry.npmjs.org/uglify-es/-/uglify-es-3.3.9.tgz",
      "integrity": "sha512-r+MU0rfv4L/0eeW3xZrd16t4NZfK8Ld4SWVglYBb7ez5uXFWHuVRs6xCTrf1yirs9a4j4Y27nn7SRfO6v67XsQ==",
      "dev": true,
      "requires": {
        "commander": "~2.13.0",
        "source-map": "~0.6.1"
      },
      "dependencies": {
        "commander": {
          "version": "2.13.0",
          "resolved": "https://registry.npmjs.org/commander/-/commander-2.13.0.tgz",
          "integrity": "sha512-MVuS359B+YzaWqjCL/c+22gfryv+mCBPHAv3zyVI2GN8EY6IRP8VwtasXn8jyyhvvq84R4ImN1OKRtcbIasjYA==",
          "dev": true
        },
        "source-map": {
          "version": "0.6.1",
          "resolved": "https://registry.npmjs.org/source-map/-/source-map-0.6.1.tgz",
          "integrity": "sha512-UjgapumWlbMhkBgzT7Ykc5YXUT46F0iKu8SGXq0bcwP5dz/h0Plj6enJqjz1Zbq2l5WaqYnrVbwWOWMyF3F47g==",
          "dev": true
        }
      }
    },
    "uglifyjs-webpack-plugin": {
      "version": "1.3.0",
      "resolved": "https://registry.npmjs.org/uglifyjs-webpack-plugin/-/uglifyjs-webpack-plugin-1.3.0.tgz",
      "integrity": "sha512-ovHIch0AMlxjD/97j9AYovZxG5wnHOPkL7T1GKochBADp/Zwc44pEWNqpKl1Loupp1WhFg7SlYmHZRUfdAacgw==",
      "dev": true,
      "requires": {
        "cacache": "^10.0.4",
        "find-cache-dir": "^1.0.0",
        "schema-utils": "^0.4.5",
        "serialize-javascript": "^1.4.0",
        "source-map": "^0.6.1",
        "uglify-es": "^3.3.4",
        "webpack-sources": "^1.1.0",
        "worker-farm": "^1.5.2"
      },
      "dependencies": {
        "source-map": {
          "version": "0.6.1",
          "resolved": "https://registry.npmjs.org/source-map/-/source-map-0.6.1.tgz",
          "integrity": "sha512-UjgapumWlbMhkBgzT7Ykc5YXUT46F0iKu8SGXq0bcwP5dz/h0Plj6enJqjz1Zbq2l5WaqYnrVbwWOWMyF3F47g==",
          "dev": true
        }
      }
    },
    "ultron": {
      "version": "1.1.1",
      "resolved": "https://registry.npmjs.org/ultron/-/ultron-1.1.1.tgz",
      "integrity": "sha512-UIEXBNeYmKptWH6z8ZnqTeS8fV74zG0/eRU9VGkpzz+LIJNs8W/zM/L+7ctCkRrgbNnnR0xxw4bKOr0cW0N0Og==",
      "dev": true
    },
    "unbzip2-stream": {
      "version": "1.2.5",
      "resolved": "https://registry.npmjs.org/unbzip2-stream/-/unbzip2-stream-1.2.5.tgz",
      "integrity": "sha512-izD3jxT8xkzwtXRUZjtmRwKnZoeECrfZ8ra/ketwOcusbZEp4mjULMnJOCfTDZBgGQAAY1AJ/IgxcwkavcX9Og==",
      "dev": true,
      "optional": true,
      "requires": {
        "buffer": "^3.0.1",
        "through": "^2.3.6"
      },
      "dependencies": {
        "base64-js": {
          "version": "0.0.8",
          "resolved": "https://registry.npmjs.org/base64-js/-/base64-js-0.0.8.tgz",
          "integrity": "sha1-EQHpVE9KdrG8OybUUsqW16NeeXg=",
          "dev": true,
          "optional": true
        },
        "buffer": {
          "version": "3.6.0",
          "resolved": "https://registry.npmjs.org/buffer/-/buffer-3.6.0.tgz",
          "integrity": "sha1-pyyTb3e5a/UvX357RnGAYoVR3vs=",
          "dev": true,
          "optional": true,
          "requires": {
            "base64-js": "0.0.8",
            "ieee754": "^1.1.4",
            "isarray": "^1.0.0"
          }
        },
        "isarray": {
          "version": "1.0.0",
          "resolved": "https://registry.npmjs.org/isarray/-/isarray-1.0.0.tgz",
          "integrity": "sha1-u5NdSFgsuhaMBoNJV6VKPgcSTxE=",
          "dev": true,
          "optional": true
        }
      }
    },
    "underscore": {
      "version": "1.8.3",
      "resolved": "https://registry.npmjs.org/underscore/-/underscore-1.8.3.tgz",
      "integrity": "sha1-Tz+1OxBuYJf8+ctBCfKl6b36UCI=",
      "dev": true
    },
    "union-value": {
      "version": "1.0.0",
      "resolved": "https://registry.npmjs.org/union-value/-/union-value-1.0.0.tgz",
      "integrity": "sha1-XHHDTLW61dzr4+oM0IIHulqhrqQ=",
      "dev": true,
      "requires": {
        "arr-union": "^3.1.0",
        "get-value": "^2.0.6",
        "is-extendable": "^0.1.1",
        "set-value": "^0.4.3"
      },
      "dependencies": {
        "extend-shallow": {
          "version": "2.0.1",
          "resolved": "https://registry.npmjs.org/extend-shallow/-/extend-shallow-2.0.1.tgz",
          "integrity": "sha1-Ua99YUrZqfYQ6huvu5idaxxWiQ8=",
          "dev": true,
          "requires": {
            "is-extendable": "^0.1.0"
          }
        },
        "set-value": {
          "version": "0.4.3",
          "resolved": "https://registry.npmjs.org/set-value/-/set-value-0.4.3.tgz",
          "integrity": "sha1-fbCPnT0i3H945Trzw79GZuzfzPE=",
          "dev": true,
          "requires": {
            "extend-shallow": "^2.0.1",
            "is-extendable": "^0.1.1",
            "is-plain-object": "^2.0.1",
            "to-object-path": "^0.3.0"
          }
        }
      }
    },
    "unique-filename": {
      "version": "1.1.0",
      "resolved": "https://registry.npmjs.org/unique-filename/-/unique-filename-1.1.0.tgz",
      "integrity": "sha1-0F8v5AMlYIcfMOk8vnNe6iAVFPM=",
      "dev": true,
      "requires": {
        "unique-slug": "^2.0.0"
      }
    },
    "unique-slug": {
      "version": "2.0.0",
      "resolved": "https://registry.npmjs.org/unique-slug/-/unique-slug-2.0.0.tgz",
      "integrity": "sha1-22Z258fMBimHj/GWCXx4hVrp9Ks=",
      "dev": true,
      "requires": {
        "imurmurhash": "^0.1.4"
      }
    },
    "unorm": {
      "version": "1.4.1",
      "resolved": "https://registry.npmjs.org/unorm/-/unorm-1.4.1.tgz",
      "integrity": "sha1-NkIA1fE2RsqLzURJAnEzVhR5IwA="
    },
    "unpipe": {
      "version": "1.0.0",
      "resolved": "https://registry.npmjs.org/unpipe/-/unpipe-1.0.0.tgz",
      "integrity": "sha1-sr9O6FFKrmFltIF4KdIbLvSZBOw=",
      "dev": true
    },
    "unset-value": {
      "version": "1.0.0",
      "resolved": "https://registry.npmjs.org/unset-value/-/unset-value-1.0.0.tgz",
      "integrity": "sha1-g3aHP30jNRef+x5vw6jtDfyKtVk=",
      "dev": true,
      "requires": {
        "has-value": "^0.3.1",
        "isobject": "^3.0.0"
      },
      "dependencies": {
        "has-value": {
          "version": "0.3.1",
          "resolved": "https://registry.npmjs.org/has-value/-/has-value-0.3.1.tgz",
          "integrity": "sha1-ex9YutpiyoJ+wKIHgCVlSEWZXh8=",
          "dev": true,
          "requires": {
            "get-value": "^2.0.3",
            "has-values": "^0.1.4",
            "isobject": "^2.0.0"
          },
          "dependencies": {
            "isobject": {
              "version": "2.1.0",
              "resolved": "https://registry.npmjs.org/isobject/-/isobject-2.1.0.tgz",
              "integrity": "sha1-8GVWEJaj8dou9GJy+BXIQNh+DIk=",
              "dev": true,
              "requires": {
                "isarray": "1.0.0"
              }
            }
          }
        },
        "has-values": {
          "version": "0.1.4",
          "resolved": "https://registry.npmjs.org/has-values/-/has-values-0.1.4.tgz",
          "integrity": "sha1-bWHeldkd/Km5oCCJrThL/49it3E=",
          "dev": true
        },
        "isarray": {
          "version": "1.0.0",
          "resolved": "https://registry.npmjs.org/isarray/-/isarray-1.0.0.tgz",
          "integrity": "sha1-u5NdSFgsuhaMBoNJV6VKPgcSTxE=",
          "dev": true
        }
      }
    },
    "upath": {
      "version": "1.1.0",
      "resolved": "https://registry.npmjs.org/upath/-/upath-1.1.0.tgz",
      "integrity": "sha512-bzpH/oBhoS/QI/YtbkqCg6VEiPYjSZtrHQM6/QnJS6OL9pKUFLqb3aFh4Scvwm45+7iAgiMkLhSbaZxUqmrprw==",
      "dev": true
    },
    "uri-js": {
      "version": "4.2.2",
      "resolved": "https://registry.npmjs.org/uri-js/-/uri-js-4.2.2.tgz",
      "integrity": "sha512-KY9Frmirql91X2Qgjry0Wd4Y+YTdrdZheS8TFwvkbLWf/G5KNJDCh6pKL5OZctEW4+0Baa5idK2ZQuELRwPznQ==",
      "dev": true,
      "requires": {
        "punycode": "^2.1.0"
      },
      "dependencies": {
        "punycode": {
          "version": "2.1.1",
          "resolved": "https://registry.npmjs.org/punycode/-/punycode-2.1.1.tgz",
          "integrity": "sha512-XRsRjdf+j5ml+y/6GKHPZbrF/8p2Yga0JPtdqTIY2Xe5ohJPD9saDJJLPvp9+NSBprVvevdXZybnj2cv8OEd0A==",
          "dev": true
        }
      }
    },
    "urix": {
      "version": "0.1.0",
      "resolved": "https://registry.npmjs.org/urix/-/urix-0.1.0.tgz",
      "integrity": "sha1-2pN/emLiH+wf0Y1Js1wpNQZ6bHI=",
      "dev": true
    },
    "url": {
      "version": "0.11.0",
      "resolved": "https://registry.npmjs.org/url/-/url-0.11.0.tgz",
      "integrity": "sha1-ODjpfPxgUh63PFJajlW/3Z4uKPE=",
      "dev": true,
      "requires": {
        "punycode": "1.3.2",
        "querystring": "0.2.0"
      },
      "dependencies": {
        "punycode": {
          "version": "1.3.2",
          "resolved": "https://registry.npmjs.org/punycode/-/punycode-1.3.2.tgz",
          "integrity": "sha1-llOgNvt8HuQjQvIyXM7v6jkmxI0=",
          "dev": true
        }
      }
    },
    "url-parse-lax": {
      "version": "1.0.0",
      "resolved": "https://registry.npmjs.org/url-parse-lax/-/url-parse-lax-1.0.0.tgz",
      "integrity": "sha1-evjzA2Rem9eaJy56FKxovAYJ2nM=",
      "dev": true,
      "requires": {
        "prepend-http": "^1.0.1"
      }
    },
    "url-set-query": {
      "version": "1.0.0",
      "resolved": "https://registry.npmjs.org/url-set-query/-/url-set-query-1.0.0.tgz",
      "integrity": "sha1-AW6M/Xwg7gXK/neV6JK9BwL6ozk=",
      "dev": true
    },
    "url-to-options": {
      "version": "1.0.1",
      "resolved": "https://registry.npmjs.org/url-to-options/-/url-to-options-1.0.1.tgz",
      "integrity": "sha1-FQWgOiiaSMvXpDTvuu7FBV9WM6k=",
      "dev": true
    },
    "use": {
      "version": "3.1.1",
      "resolved": "https://registry.npmjs.org/use/-/use-3.1.1.tgz",
      "integrity": "sha512-cwESVXlO3url9YWlFW/TA9cshCEhtu7IKJ/p5soJ/gGpj7vbvFrAY/eIioQ6Dw23KjZhYgiIo8HOs1nQ2vr/oQ==",
      "dev": true
    },
    "utf8": {
      "version": "3.0.0",
      "resolved": "https://registry.npmjs.org/utf8/-/utf8-3.0.0.tgz",
      "integrity": "sha512-E8VjFIQ/TyQgp+TZfS6l8yp/xWppSAHzidGiRrqe4bK4XP9pTRyKFgGJpO3SN7zdX4DeomTrwaseCHovfpFcqQ==",
      "dev": true,
      "optional": true
    },
    "util": {
      "version": "0.10.3",
      "resolved": "https://registry.npmjs.org/util/-/util-0.10.3.tgz",
      "integrity": "sha1-evsa/lCAUkZInj23/g7TeTNqwPk=",
      "dev": true,
      "requires": {
        "inherits": "2.0.1"
      },
      "dependencies": {
        "inherits": {
          "version": "2.0.1",
          "resolved": "https://registry.npmjs.org/inherits/-/inherits-2.0.1.tgz",
          "integrity": "sha1-sX0I0ya0Qj5Wjv9xn5GwscvfafE=",
          "dev": true
        }
      }
    },
    "util-deprecate": {
      "version": "1.0.2",
      "resolved": "https://registry.npmjs.org/util-deprecate/-/util-deprecate-1.0.2.tgz",
      "integrity": "sha1-RQ1Nyfpw3nMnYvvS1KKJgUGaDM8="
    },
    "utils-merge": {
      "version": "1.0.1",
      "resolved": "https://registry.npmjs.org/utils-merge/-/utils-merge-1.0.1.tgz",
      "integrity": "sha1-n5VxD1CiZ5R7LMwSR0HBAoQn5xM=",
      "dev": true
    },
    "uuid": {
      "version": "3.3.2",
      "resolved": "https://registry.npmjs.org/uuid/-/uuid-3.3.2.tgz",
      "integrity": "sha512-yXJmeNaw3DnnKAOKJE51sL/ZaYfWJRl1pK9dr19YFCu0ObS231AB1/LbqTKRAQ5kw8A90rA6fr4riOUpTZvQZA=="
    },
    "v8-compile-cache": {
      "version": "2.0.2",
      "resolved": "https://registry.npmjs.org/v8-compile-cache/-/v8-compile-cache-2.0.2.tgz",
      "integrity": "sha512-1wFuMUIM16MDJRCrpbpuEPTUGmM5QMUg0cr3KFwra2XgOgFcPGDQHDh3CszSCD2Zewc/dh/pamNEW8CbfDebUw==",
      "dev": true
    },
    "validate-npm-package-license": {
      "version": "3.0.4",
      "resolved": "https://registry.npmjs.org/validate-npm-package-license/-/validate-npm-package-license-3.0.4.tgz",
      "integrity": "sha512-DpKm2Ui/xN7/HQKCtpZxoRWBhZ9Z0kqtygG8XCgNQ8ZlDnxuQmWhj566j8fN4Cu3/JmbhsDo7fcAJq4s9h27Ew==",
      "requires": {
        "spdx-correct": "^3.0.0",
        "spdx-expression-parse": "^3.0.0"
      }
    },
    "vary": {
      "version": "1.1.2",
      "resolved": "https://registry.npmjs.org/vary/-/vary-1.1.2.tgz",
      "integrity": "sha1-IpnwLG3tMNSllhsLn3RSShj2NPw=",
      "dev": true
    },
    "verror": {
      "version": "1.10.0",
      "resolved": "https://registry.npmjs.org/verror/-/verror-1.10.0.tgz",
      "integrity": "sha1-OhBcoXBTr1XW4nDB+CiGguGNpAA=",
      "requires": {
        "assert-plus": "^1.0.0",
        "core-util-is": "1.0.2",
        "extsprintf": "^1.2.0"
      }
    },
    "vm-browserify": {
      "version": "0.0.4",
      "resolved": "https://registry.npmjs.org/vm-browserify/-/vm-browserify-0.0.4.tgz",
      "integrity": "sha1-XX6kW7755Kb/ZflUOOCofDV9WnM=",
      "dev": true,
      "requires": {
        "indexof": "0.0.1"
      }
    },
    "watchpack": {
      "version": "1.6.0",
      "resolved": "https://registry.npmjs.org/watchpack/-/watchpack-1.6.0.tgz",
      "integrity": "sha512-i6dHe3EyLjMmDlU1/bGQpEw25XSjkJULPuAVKCbNRefQVq48yXKUpwg538F7AZTf9kyr57zj++pQFltUa5H7yA==",
      "dev": true,
      "requires": {
        "chokidar": "^2.0.2",
        "graceful-fs": "^4.1.2",
        "neo-async": "^2.5.0"
      }
    },
    "web3": {
      "version": "1.0.0-beta.35",
      "resolved": "https://registry.npmjs.org/web3/-/web3-1.0.0-beta.35.tgz",
      "integrity": "sha512-xwDmUhvTcHQvvNnOPcPZZgCxKUsI2e+GbHy7JkTK3/Rmnutazy8x7fsAXT9myw7V1qpi3GgLoZ3fkglSUbg1Mg==",
      "dev": true,
      "optional": true,
      "requires": {
        "web3-bzz": "1.0.0-beta.35",
        "web3-core": "1.0.0-beta.35",
        "web3-eth": "1.0.0-beta.35",
        "web3-eth-personal": "1.0.0-beta.35",
        "web3-net": "1.0.0-beta.35",
        "web3-shh": "1.0.0-beta.35",
        "web3-utils": "1.0.0-beta.35"
      }
    },
    "web3-bzz": {
      "version": "1.0.0-beta.35",
      "resolved": "https://registry.npmjs.org/web3-bzz/-/web3-bzz-1.0.0-beta.35.tgz",
      "integrity": "sha512-BhAU0qhlr8zltm4gs/+P1gki2VkxHJaM2Rrh4DGesDW0lzwufRoNvWFlwx1bKHoFPWNbSmm9PRkHOYOINL/Tgw==",
      "dev": true,
      "optional": true,
      "requires": {
        "got": "7.1.0",
        "swarm-js": "0.1.37",
        "underscore": "1.8.3"
      }
    },
    "web3-core": {
      "version": "1.0.0-beta.35",
      "resolved": "https://registry.npmjs.org/web3-core/-/web3-core-1.0.0-beta.35.tgz",
      "integrity": "sha512-ayGavbgVk4KL9Y88Uv411fBJ0SVgVfKhKEBweKYzmP0zOqneMzWt6YsyD1n6kRvjAbqA0AfUPEOKyMNjcx2tjw==",
      "dev": true,
      "requires": {
        "web3-core-helpers": "1.0.0-beta.35",
        "web3-core-method": "1.0.0-beta.35",
        "web3-core-requestmanager": "1.0.0-beta.35",
        "web3-utils": "1.0.0-beta.35"
      }
    },
    "web3-core-helpers": {
      "version": "1.0.0-beta.35",
      "resolved": "https://registry.npmjs.org/web3-core-helpers/-/web3-core-helpers-1.0.0-beta.35.tgz",
      "integrity": "sha512-APOu3sEsamyqWt//8o4yq9KF25/uqGm+pQShson/sC4gKzmfJB07fLo2ond0X30E8fIqAPeVCotPXQxGciGUmA==",
      "dev": true,
      "requires": {
        "underscore": "1.8.3",
        "web3-eth-iban": "1.0.0-beta.35",
        "web3-utils": "1.0.0-beta.35"
      }
    },
    "web3-core-method": {
      "version": "1.0.0-beta.35",
      "resolved": "https://registry.npmjs.org/web3-core-method/-/web3-core-method-1.0.0-beta.35.tgz",
      "integrity": "sha512-jidImCide8q0GpfsO4L73qoHrbkeWgwU3uOH5DKtJtv0ccmG086knNMRgryb/o9ZgetDWLmDEsJnHjBSoIwcbA==",
      "dev": true,
      "requires": {
        "underscore": "1.8.3",
        "web3-core-helpers": "1.0.0-beta.35",
        "web3-core-promievent": "1.0.0-beta.35",
        "web3-core-subscriptions": "1.0.0-beta.35",
        "web3-utils": "1.0.0-beta.35"
      }
    },
    "web3-core-promievent": {
      "version": "1.0.0-beta.35",
      "resolved": "https://registry.npmjs.org/web3-core-promievent/-/web3-core-promievent-1.0.0-beta.35.tgz",
      "integrity": "sha512-GvqXqKq07OmHuVi5uNRg6k79a1/CI0ViCC+EtNv4CORHtDRmYEt5Bvdv6z6FJEiaaQkD0lKbFwNhLxutx7HItw==",
      "dev": true,
      "requires": {
        "any-promise": "1.3.0",
        "eventemitter3": "1.1.1"
      }
    },
    "web3-core-requestmanager": {
      "version": "1.0.0-beta.35",
      "resolved": "https://registry.npmjs.org/web3-core-requestmanager/-/web3-core-requestmanager-1.0.0-beta.35.tgz",
      "integrity": "sha512-S+zW2h17ZZQU9oe3yaCJE0E7aJS4C3Kf4kGPDv+nXjW0gKhQQhgVhw1Doq/aYQGqNSWJp7f1VHkz5gQWwg6RRg==",
      "dev": true,
      "requires": {
        "underscore": "1.8.3",
        "web3-core-helpers": "1.0.0-beta.35",
        "web3-providers-http": "1.0.0-beta.35",
        "web3-providers-ipc": "1.0.0-beta.35",
        "web3-providers-ws": "1.0.0-beta.35"
      }
    },
    "web3-core-subscriptions": {
      "version": "1.0.0-beta.35",
      "resolved": "https://registry.npmjs.org/web3-core-subscriptions/-/web3-core-subscriptions-1.0.0-beta.35.tgz",
      "integrity": "sha512-gXzLrWvcGkGiWq1y33Z4Y80XI8XMrwowiQJkrPSjQ81K5PBKquOGwcMffLaKcwdmEy/NpsOXDeFo3eLE1Ghvvw==",
      "dev": true,
      "requires": {
        "eventemitter3": "1.1.1",
        "underscore": "1.8.3",
        "web3-core-helpers": "1.0.0-beta.35"
      }
    },
    "web3-eth": {
      "version": "1.0.0-beta.35",
      "resolved": "https://registry.npmjs.org/web3-eth/-/web3-eth-1.0.0-beta.35.tgz",
      "integrity": "sha512-04mcb2nGPXThawuuYICPOxv0xOHofvQKsjZeIq+89nyOC8DQMGTAErDkGyMHQYtjpth5XDhic0wuEsA80AmFZA==",
      "dev": true,
      "optional": true,
      "requires": {
        "underscore": "1.8.3",
        "web3-core": "1.0.0-beta.35",
        "web3-core-helpers": "1.0.0-beta.35",
        "web3-core-method": "1.0.0-beta.35",
        "web3-core-subscriptions": "1.0.0-beta.35",
        "web3-eth-abi": "1.0.0-beta.35",
        "web3-eth-accounts": "1.0.0-beta.35",
        "web3-eth-contract": "1.0.0-beta.35",
        "web3-eth-iban": "1.0.0-beta.35",
        "web3-eth-personal": "1.0.0-beta.35",
        "web3-net": "1.0.0-beta.35",
        "web3-utils": "1.0.0-beta.35"
      }
    },
    "web3-eth-abi": {
      "version": "1.0.0-beta.35",
      "resolved": "https://registry.npmjs.org/web3-eth-abi/-/web3-eth-abi-1.0.0-beta.35.tgz",
      "integrity": "sha512-KUDC+EtFFYG8z01ZleKrASdjj327/rtWHzEt6RWsEj7bBa0bGp9nEh+nqdZx/Sdgz1O8tnfFzJlrRcXpfr1vGg==",
      "dev": true,
      "requires": {
        "bn.js": "4.11.6",
        "underscore": "1.8.3",
        "web3-core-helpers": "1.0.0-beta.35",
        "web3-utils": "1.0.0-beta.35"
      },
      "dependencies": {
        "bn.js": {
          "version": "4.11.6",
          "resolved": "https://registry.npmjs.org/bn.js/-/bn.js-4.11.6.tgz",
          "integrity": "sha1-UzRK2xRhehP26N0s4okF0cC6MhU=",
          "dev": true
        }
      }
    },
    "web3-eth-accounts": {
      "version": "1.0.0-beta.35",
      "resolved": "https://registry.npmjs.org/web3-eth-accounts/-/web3-eth-accounts-1.0.0-beta.35.tgz",
      "integrity": "sha512-duIgRsfht/0kAW/eQ0X9lKtVIykbETrnM2H7EnvplCzPHtQLodpib4o9JXfh9n6ZDgdDC7cuJoiVB9QJg089ew==",
      "dev": true,
      "optional": true,
      "requires": {
        "any-promise": "1.3.0",
        "crypto-browserify": "3.12.0",
        "eth-lib": "0.2.7",
        "scrypt.js": "0.2.0",
        "underscore": "1.8.3",
        "uuid": "2.0.1",
        "web3-core": "1.0.0-beta.35",
        "web3-core-helpers": "1.0.0-beta.35",
        "web3-core-method": "1.0.0-beta.35",
        "web3-utils": "1.0.0-beta.35"
      },
      "dependencies": {
        "eth-lib": {
          "version": "0.2.7",
          "resolved": "https://registry.npmjs.org/eth-lib/-/eth-lib-0.2.7.tgz",
          "integrity": "sha1-L5Pxex4jrsN1nNSj/iDBKGo/wco=",
          "dev": true,
          "optional": true,
          "requires": {
            "bn.js": "^4.11.6",
            "elliptic": "^6.4.0",
            "xhr-request-promise": "^0.1.2"
          }
        },
        "uuid": {
          "version": "2.0.1",
          "resolved": "https://registry.npmjs.org/uuid/-/uuid-2.0.1.tgz",
          "integrity": "sha1-wqMN7bPlNdcsz4LjQ5QaULqFM6w=",
          "dev": true,
          "optional": true
        }
      }
    },
    "web3-eth-contract": {
      "version": "1.0.0-beta.35",
      "resolved": "https://registry.npmjs.org/web3-eth-contract/-/web3-eth-contract-1.0.0-beta.35.tgz",
      "integrity": "sha512-foPohOg5O1UCGKGZOIs+kQK5IZdV2QQ7pAWwNxH8WHplUA+fre1MurXNpoxknUmH6mYplFhXjqgYq2MsrBpHrA==",
      "dev": true,
      "optional": true,
      "requires": {
        "underscore": "1.8.3",
        "web3-core": "1.0.0-beta.35",
        "web3-core-helpers": "1.0.0-beta.35",
        "web3-core-method": "1.0.0-beta.35",
        "web3-core-promievent": "1.0.0-beta.35",
        "web3-core-subscriptions": "1.0.0-beta.35",
        "web3-eth-abi": "1.0.0-beta.35",
        "web3-utils": "1.0.0-beta.35"
      }
    },
    "web3-eth-iban": {
      "version": "1.0.0-beta.35",
      "resolved": "https://registry.npmjs.org/web3-eth-iban/-/web3-eth-iban-1.0.0-beta.35.tgz",
      "integrity": "sha512-H5wkcNcAIc+h/WoDIKv7ZYmrM2Xqu3O7jBQl1IWo73EDVQji+AoB2i3J8tuwI1yZRInRwrfpI3Zuwuf54hXHmQ==",
      "dev": true,
      "requires": {
        "bn.js": "4.11.6",
        "web3-utils": "1.0.0-beta.35"
      },
      "dependencies": {
        "bn.js": {
          "version": "4.11.6",
          "resolved": "https://registry.npmjs.org/bn.js/-/bn.js-4.11.6.tgz",
          "integrity": "sha1-UzRK2xRhehP26N0s4okF0cC6MhU=",
          "dev": true
        }
      }
    },
    "web3-eth-personal": {
      "version": "1.0.0-beta.35",
      "resolved": "https://registry.npmjs.org/web3-eth-personal/-/web3-eth-personal-1.0.0-beta.35.tgz",
      "integrity": "sha512-AcM9nnlxu7ZRRxPvkrFB9eLxMM4A2cPfj2aCg21Wb2EpMnhR+b/O1cT33k7ApRowoMpM+T9M8vx2oPNwXfaCOQ==",
      "dev": true,
      "requires": {
        "web3-core": "1.0.0-beta.35",
        "web3-core-helpers": "1.0.0-beta.35",
        "web3-core-method": "1.0.0-beta.35",
        "web3-net": "1.0.0-beta.35",
        "web3-utils": "1.0.0-beta.35"
      }
    },
    "web3-net": {
      "version": "1.0.0-beta.35",
      "resolved": "https://registry.npmjs.org/web3-net/-/web3-net-1.0.0-beta.35.tgz",
      "integrity": "sha512-bbwaQ/KohGjIJ6HAKbZ6KrklCAaG6/B7hIbAbVLSFLxF+Yz9lmAgQYaDInpidpC/NLb3WOmcbRF+P77J4qMVIA==",
      "dev": true,
      "requires": {
        "web3-core": "1.0.0-beta.35",
        "web3-core-method": "1.0.0-beta.35",
        "web3-utils": "1.0.0-beta.35"
      }
    },
    "web3-provider-engine": {
      "version": "14.0.6",
      "resolved": "https://registry.npmjs.org/web3-provider-engine/-/web3-provider-engine-14.0.6.tgz",
      "integrity": "sha512-tr5cGSyxfSC/JqiUpBlJtfZpwQf1yAA8L/zy1C6fDFm0ntR974pobJ4v4676atpZne4Ze5VFy3kPPahHe9gQiQ==",
      "requires": {
        "async": "^2.5.0",
        "backoff": "^2.5.0",
        "clone": "^2.0.0",
        "cross-fetch": "^2.1.0",
        "eth-block-tracker": "^3.0.0",
        "eth-json-rpc-infura": "^3.1.0",
        "eth-sig-util": "^1.4.2",
        "ethereumjs-block": "^1.2.2",
        "ethereumjs-tx": "^1.2.0",
        "ethereumjs-util": "^5.1.5",
        "ethereumjs-vm": "^2.3.4",
        "json-rpc-error": "^2.0.0",
        "json-stable-stringify": "^1.0.1",
        "promise-to-callback": "^1.0.0",
        "readable-stream": "^2.2.9",
        "request": "^2.67.0",
        "semaphore": "^1.0.3",
        "tape": "^4.4.0",
        "ws": "^5.1.1",
        "xhr": "^2.2.0",
        "xtend": "^4.0.1"
      },
      "dependencies": {
        "eth-sig-util": {
          "version": "1.4.2",
          "resolved": "https://registry.npmjs.org/eth-sig-util/-/eth-sig-util-1.4.2.tgz",
          "integrity": "sha1-jZWCAsftuq6Dlwf7pvCf8ydgYhA=",
          "requires": {
            "ethereumjs-util": "^5.1.1"
          },
          "dependencies": {
            "ethereumjs-abi": {
              "version": "git+https://github.com/ethereumjs/ethereumjs-abi.git#00ba8463a7f7a67fcad737ff9c2ebd95643427f7",
<<<<<<< HEAD
              "from": "git+https://github.com/ethereumjs/ethereumjs-abi.git",
=======
              "from": "git+https://github.com/ethereumjs/ethereumjs-abi.git#00ba8463a7f7a67fcad737ff9c2ebd95643427f7",
>>>>>>> 52aebd8f
              "requires": {
                "bn.js": "^4.10.0",
                "ethereumjs-util": "^5.0.0"
              }
            }
          }
        },
        "ethereumjs-abi": {
          "version": "git+https://github.com/ethereumjs/ethereumjs-abi.git#00ba8463a7f7a67fcad737ff9c2ebd95643427f7",
          "from": "git+https://github.com/ethereumjs/ethereumjs-abi.git",
          "requires": {
            "bn.js": "^4.10.0",
            "ethereumjs-util": "^5.0.0"
          }
        },
        "ws": {
          "version": "5.2.2",
          "resolved": "https://registry.npmjs.org/ws/-/ws-5.2.2.tgz",
          "integrity": "sha512-jaHFD6PFv6UgoIVda6qZllptQsMlDEJkTQcybzzXDYM1XO9Y8em691FGMPmM46WGyLU4z9KMgQN+qrux/nhlHA==",
          "requires": {
            "async-limiter": "~1.0.0"
          }
        }
      }
    },
    "web3-providers-http": {
      "version": "1.0.0-beta.35",
      "resolved": "https://registry.npmjs.org/web3-providers-http/-/web3-providers-http-1.0.0-beta.35.tgz",
      "integrity": "sha512-DcIMFq52Fb08UpWyZ3ZlES6NsNqJnco4hBS/Ej6eOcASfuUayPI+GLkYVZsnF3cBYqlH+DOKuArcKSuIxK7jIA==",
      "dev": true,
      "requires": {
        "web3-core-helpers": "1.0.0-beta.35",
        "xhr2-cookies": "1.1.0"
      }
    },
    "web3-providers-ipc": {
      "version": "1.0.0-beta.35",
      "resolved": "https://registry.npmjs.org/web3-providers-ipc/-/web3-providers-ipc-1.0.0-beta.35.tgz",
      "integrity": "sha512-iB0FG0HcpUnayfa8pn4guqEQ4Y1nrroi/jffdtQgFkrNt0sD3fMSwwC0AbmECqj3tDLl0e1slBR0RENll+ZF0g==",
      "dev": true,
      "requires": {
        "oboe": "2.1.3",
        "underscore": "1.8.3",
        "web3-core-helpers": "1.0.0-beta.35"
      }
    },
    "web3-providers-ws": {
      "version": "1.0.0-beta.35",
      "resolved": "https://registry.npmjs.org/web3-providers-ws/-/web3-providers-ws-1.0.0-beta.35.tgz",
      "integrity": "sha512-Cx64NgDStynKaUGDIIOfaCd0fZusL8h5avKTkdTjUu2aHhFJhZoVBGVLhoDtUaqZGWIZGcBJOoVf2JkGUOjDRQ==",
      "dev": true,
      "requires": {
        "underscore": "1.8.3",
        "web3-core-helpers": "1.0.0-beta.35"
      },
      "dependencies": {
        "debug": {
          "version": "2.6.9",
          "resolved": "https://registry.npmjs.org/debug/-/debug-2.6.9.tgz",
          "integrity": "sha512-bC7ElrdJaJnPbAP+1EotYvqZsb3ecl5wi6Bfi6BJTUcNowp6cvspg0jXznRTKDjm/E7AdgFBVeAPVMNcKGsHMA==",
          "requires": {
            "ms": "2.0.0"
          }
        },
        "websocket": {
          "version": "git://github.com/frozeman/WebSocket-Node.git#6c72925e3f8aaaea8dc8450f97627e85263999f2",
          "from": "git://github.com/frozeman/WebSocket-Node.git#6c72925e3f8aaaea8dc8450f97627e85263999f2",
          "requires": {
            "debug": "^2.2.0",
            "nan": "^2.3.3",
            "typedarray-to-buffer": "^3.1.2",
            "yaeti": "^0.0.6"
          }
        }
      }
    },
    "web3-shh": {
      "version": "1.0.0-beta.35",
      "resolved": "https://registry.npmjs.org/web3-shh/-/web3-shh-1.0.0-beta.35.tgz",
      "integrity": "sha512-8qSonk/x0xabERS9Sr6AIADN/Ty+5KwARkkGIfSYHKqFpdMDz+76F7cUCxtoCZoS8K04xgZlDKYe0TJXLYA0Fw==",
      "dev": true,
      "optional": true,
      "requires": {
        "web3-core": "1.0.0-beta.35",
        "web3-core-method": "1.0.0-beta.35",
        "web3-core-subscriptions": "1.0.0-beta.35",
        "web3-net": "1.0.0-beta.35"
      }
    },
    "web3-utils": {
      "version": "1.0.0-beta.35",
      "resolved": "https://registry.npmjs.org/web3-utils/-/web3-utils-1.0.0-beta.35.tgz",
      "integrity": "sha512-Dq6f0SOKj3BDFRgOPnE6ALbzBDCKVIW8mKWVf7tGVhTDHf+wQaWwQSC3aArFSqdExB75BPBPyDpuMTNszhljpA==",
      "dev": true,
      "requires": {
        "bn.js": "4.11.6",
        "eth-lib": "0.1.27",
        "ethjs-unit": "0.1.6",
        "number-to-bn": "1.7.0",
        "randomhex": "0.1.5",
        "underscore": "1.8.3",
        "utf8": "2.1.1"
      },
      "dependencies": {
        "bn.js": {
          "version": "4.11.6",
          "resolved": "https://registry.npmjs.org/bn.js/-/bn.js-4.11.6.tgz",
          "integrity": "sha1-UzRK2xRhehP26N0s4okF0cC6MhU=",
          "dev": true
        },
        "utf8": {
          "version": "2.1.1",
          "resolved": "https://registry.npmjs.org/utf8/-/utf8-2.1.1.tgz",
          "integrity": "sha1-LgHbAvfY0JRPdxBPFgnrDDBM92g=",
          "dev": true
        }
      }
    },
    "webpack": {
      "version": "4.17.1",
      "resolved": "https://registry.npmjs.org/webpack/-/webpack-4.17.1.tgz",
      "integrity": "sha512-vdPYogljzWPhFKDj3Gcp01Vqgu7K3IQlybc3XIdKSQHelK1C3eIQuysEUR7MxKJmdandZlQB/9BG2Jb1leJHaw==",
      "dev": true,
      "requires": {
        "@webassemblyjs/ast": "1.5.13",
        "@webassemblyjs/helper-module-context": "1.5.13",
        "@webassemblyjs/wasm-edit": "1.5.13",
        "@webassemblyjs/wasm-opt": "1.5.13",
        "@webassemblyjs/wasm-parser": "1.5.13",
        "acorn": "^5.6.2",
        "acorn-dynamic-import": "^3.0.0",
        "ajv": "^6.1.0",
        "ajv-keywords": "^3.1.0",
        "chrome-trace-event": "^1.0.0",
        "enhanced-resolve": "^4.1.0",
        "eslint-scope": "^4.0.0",
        "json-parse-better-errors": "^1.0.2",
        "loader-runner": "^2.3.0",
        "loader-utils": "^1.1.0",
        "memory-fs": "~0.4.1",
        "micromatch": "^3.1.8",
        "mkdirp": "~0.5.0",
        "neo-async": "^2.5.0",
        "node-libs-browser": "^2.0.0",
        "schema-utils": "^0.4.4",
        "tapable": "^1.0.0",
        "uglifyjs-webpack-plugin": "^1.2.4",
        "watchpack": "^1.5.0",
        "webpack-sources": "^1.0.1"
      },
      "dependencies": {
        "ajv": {
          "version": "6.5.3",
          "resolved": "https://registry.npmjs.org/ajv/-/ajv-6.5.3.tgz",
          "integrity": "sha512-LqZ9wY+fx3UMiiPd741yB2pj3hhil+hQc8taf4o2QGRFpWgZ2V5C8HA165DY9sS3fJwsk7uT7ZlFEyC3Ig3lLg==",
          "dev": true,
          "requires": {
            "fast-deep-equal": "^2.0.1",
            "fast-json-stable-stringify": "^2.0.0",
            "json-schema-traverse": "^0.4.1",
            "uri-js": "^4.2.2"
          }
        },
        "fast-deep-equal": {
          "version": "2.0.1",
          "resolved": "https://registry.npmjs.org/fast-deep-equal/-/fast-deep-equal-2.0.1.tgz",
          "integrity": "sha1-ewUhjd+WZ79/Nwv3/bLLFf3Qqkk=",
          "dev": true
        },
        "json-schema-traverse": {
          "version": "0.4.1",
          "resolved": "https://registry.npmjs.org/json-schema-traverse/-/json-schema-traverse-0.4.1.tgz",
          "integrity": "sha512-xbbCH5dCYU5T8LcEhhuh7HJ88HXuW3qsI3Y0zOZFKfZEHcpWiHU/Jxzk629Brsab/mMiHQti9wMP+845RPe3Vg==",
          "dev": true
        }
      }
    },
    "webpack-bundle-size-analyzer": {
      "version": "2.7.0",
      "resolved": "https://registry.npmjs.org/webpack-bundle-size-analyzer/-/webpack-bundle-size-analyzer-2.7.0.tgz",
      "integrity": "sha1-LsBTn9V/hxYIOJizi4kv6UyIxrw=",
      "dev": true,
      "requires": {
        "commander": "^2.7.1",
        "filesize": "^3.1.2",
        "humanize": "0.0.9"
      }
    },
    "webpack-cli": {
      "version": "3.1.0",
      "resolved": "https://registry.npmjs.org/webpack-cli/-/webpack-cli-3.1.0.tgz",
      "integrity": "sha512-p5NeKDtYwjZozUWq6kGNs9w+Gtw/CPvyuXjXn2HMdz8Tie+krjEg8oAtonvIyITZdvpF7XG9xDHwscLr2c+ugQ==",
      "dev": true,
      "requires": {
        "chalk": "^2.4.1",
        "cross-spawn": "^6.0.5",
        "enhanced-resolve": "^4.0.0",
        "global-modules-path": "^2.1.0",
        "import-local": "^1.0.0",
        "inquirer": "^6.0.0",
        "interpret": "^1.1.0",
        "loader-utils": "^1.1.0",
        "supports-color": "^5.4.0",
        "v8-compile-cache": "^2.0.0",
        "yargs": "^12.0.1"
      },
      "dependencies": {
        "ansi-regex": {
          "version": "3.0.0",
          "resolved": "https://registry.npmjs.org/ansi-regex/-/ansi-regex-3.0.0.tgz",
          "integrity": "sha1-7QMXwyIGT3lGbAKWa922Bas32Zg=",
          "dev": true
        },
        "ansi-styles": {
          "version": "3.2.1",
          "resolved": "https://registry.npmjs.org/ansi-styles/-/ansi-styles-3.2.1.tgz",
          "integrity": "sha512-VT0ZI6kZRdTh8YyJw3SMbYm/u+NqfsAxEpWO0Pf9sq8/e94WxxOpPKx9FR1FlyCtOVDNOQ+8ntlqFxiRc+r5qA==",
          "dev": true,
          "requires": {
            "color-convert": "^1.9.0"
          }
        },
        "camelcase": {
          "version": "4.1.0",
          "resolved": "https://registry.npmjs.org/camelcase/-/camelcase-4.1.0.tgz",
          "integrity": "sha1-1UVjW+HjPFQmScaRc+Xeas+uNN0=",
          "dev": true
        },
        "chalk": {
          "version": "2.4.1",
          "resolved": "https://registry.npmjs.org/chalk/-/chalk-2.4.1.tgz",
          "integrity": "sha512-ObN6h1v2fTJSmUXoS3nMQ92LbDK9be4TV+6G+omQlGJFdcUX5heKi1LZ1YnRMIgwTLEj3E24bT6tYni50rlCfQ==",
          "dev": true,
          "requires": {
            "ansi-styles": "^3.2.1",
            "escape-string-regexp": "^1.0.5",
            "supports-color": "^5.3.0"
          }
        },
        "cliui": {
          "version": "4.1.0",
          "resolved": "https://registry.npmjs.org/cliui/-/cliui-4.1.0.tgz",
          "integrity": "sha512-4FG+RSG9DL7uEwRUZXZn3SS34DiDPfzP0VOiEwtUWlE+AR2EIg+hSyvrIgUUfhdgR/UkAeW2QHgeP+hWrXs7jQ==",
          "dev": true,
          "requires": {
            "string-width": "^2.1.1",
            "strip-ansi": "^4.0.0",
            "wrap-ansi": "^2.0.0"
          }
        },
        "decamelize": {
          "version": "2.0.0",
          "resolved": "https://registry.npmjs.org/decamelize/-/decamelize-2.0.0.tgz",
          "integrity": "sha512-Ikpp5scV3MSYxY39ymh45ZLEecsTdv/Xj2CaQfI8RLMuwi7XvjX9H/fhraiSuU+C5w5NTDu4ZU72xNiZnurBPg==",
          "dev": true,
          "requires": {
            "xregexp": "4.0.0"
          }
        },
        "find-up": {
          "version": "3.0.0",
          "resolved": "https://registry.npmjs.org/find-up/-/find-up-3.0.0.tgz",
          "integrity": "sha512-1yD6RmLI1XBfxugvORwlck6f75tYL+iR0jqwsOrOxMZyGYqUuDhJ0l4AXdO1iX/FTs9cBAMEk1gWSEx1kSbylg==",
          "dev": true,
          "requires": {
            "locate-path": "^3.0.0"
          }
        },
        "is-fullwidth-code-point": {
          "version": "2.0.0",
          "resolved": "https://registry.npmjs.org/is-fullwidth-code-point/-/is-fullwidth-code-point-2.0.0.tgz",
          "integrity": "sha1-o7MKXE8ZkYMWeqq5O+764937ZU8=",
          "dev": true
        },
        "locate-path": {
          "version": "3.0.0",
          "resolved": "https://registry.npmjs.org/locate-path/-/locate-path-3.0.0.tgz",
          "integrity": "sha512-7AO748wWnIhNqAuaty2ZWHkQHRSNfPVIsPIfwEOWO22AmaoVrWavlOcMR5nzTLNYvp36X220/maaRsrec1G65A==",
          "dev": true,
          "requires": {
            "p-locate": "^3.0.0",
            "path-exists": "^3.0.0"
          }
        },
        "os-locale": {
          "version": "2.1.0",
          "resolved": "https://registry.npmjs.org/os-locale/-/os-locale-2.1.0.tgz",
          "integrity": "sha512-3sslG3zJbEYcaC4YVAvDorjGxc7tv6KVATnLPZONiljsUncvihe9BQoVCEs0RZ1kmf4Hk9OBqlZfJZWI4GanKA==",
          "dev": true,
          "requires": {
            "execa": "^0.7.0",
            "lcid": "^1.0.0",
            "mem": "^1.1.0"
          }
        },
        "p-limit": {
          "version": "2.0.0",
          "resolved": "https://registry.npmjs.org/p-limit/-/p-limit-2.0.0.tgz",
          "integrity": "sha512-fl5s52lI5ahKCernzzIyAP0QAZbGIovtVHGwpcu1Jr/EpzLVDI2myISHwGqK7m8uQFugVWSrbxH7XnhGtvEc+A==",
          "dev": true,
          "requires": {
            "p-try": "^2.0.0"
          }
        },
        "p-locate": {
          "version": "3.0.0",
          "resolved": "https://registry.npmjs.org/p-locate/-/p-locate-3.0.0.tgz",
          "integrity": "sha512-x+12w/To+4GFfgJhBEpiDcLozRJGegY+Ei7/z0tSLkMmxGZNybVMSfWj9aJn8Z5Fc7dBUNJOOVgPv2H7IwulSQ==",
          "dev": true,
          "requires": {
            "p-limit": "^2.0.0"
          }
        },
        "p-try": {
          "version": "2.0.0",
          "resolved": "https://registry.npmjs.org/p-try/-/p-try-2.0.0.tgz",
          "integrity": "sha512-hMp0onDKIajHfIkdRk3P4CdCmErkYAxxDtP3Wx/4nZ3aGlau2VKh3mZpcuFkH27WQkL/3WBCPOktzA9ZOAnMQQ==",
          "dev": true
        },
        "path-exists": {
          "version": "3.0.0",
          "resolved": "https://registry.npmjs.org/path-exists/-/path-exists-3.0.0.tgz",
          "integrity": "sha1-zg6+ql94yxiSXqfYENe1mwEP1RU=",
          "dev": true
        },
        "string-width": {
          "version": "2.1.1",
          "resolved": "https://registry.npmjs.org/string-width/-/string-width-2.1.1.tgz",
          "integrity": "sha512-nOqH59deCq9SRHlxq1Aw85Jnt4w6KvLKqWVik6oA9ZklXLNIOlqg4F2yrT1MVaTjAqvVwdfeZ7w7aCvJD7ugkw==",
          "dev": true,
          "requires": {
            "is-fullwidth-code-point": "^2.0.0",
            "strip-ansi": "^4.0.0"
          }
        },
        "strip-ansi": {
          "version": "4.0.0",
          "resolved": "https://registry.npmjs.org/strip-ansi/-/strip-ansi-4.0.0.tgz",
          "integrity": "sha1-qEeQIusaw2iocTibY1JixQXuNo8=",
          "dev": true,
          "requires": {
            "ansi-regex": "^3.0.0"
          }
        },
        "supports-color": {
          "version": "5.5.0",
          "resolved": "https://registry.npmjs.org/supports-color/-/supports-color-5.5.0.tgz",
          "integrity": "sha512-QjVjwdXIt408MIiAqCX4oUKsgU2EqAGzs2Ppkm4aQYbjm+ZEWEcW4SfFNTr4uMNZma0ey4f5lgLrkB0aX0QMow==",
          "dev": true,
          "requires": {
            "has-flag": "^3.0.0"
          }
        },
        "which-module": {
          "version": "2.0.0",
          "resolved": "https://registry.npmjs.org/which-module/-/which-module-2.0.0.tgz",
          "integrity": "sha1-2e8H3Od7mQK4o6j6SzHD4/fm6Ho=",
          "dev": true
        },
        "yargs": {
          "version": "12.0.1",
          "resolved": "https://registry.npmjs.org/yargs/-/yargs-12.0.1.tgz",
          "integrity": "sha512-B0vRAp1hRX4jgIOWFtjfNjd9OA9RWYZ6tqGA9/I/IrTMsxmKvtWy+ersM+jzpQqbC3YfLzeABPdeTgcJ9eu1qQ==",
          "dev": true,
          "requires": {
            "cliui": "^4.0.0",
            "decamelize": "^2.0.0",
            "find-up": "^3.0.0",
            "get-caller-file": "^1.0.1",
            "os-locale": "^2.0.0",
            "require-directory": "^2.1.1",
            "require-main-filename": "^1.0.1",
            "set-blocking": "^2.0.0",
            "string-width": "^2.0.0",
            "which-module": "^2.0.0",
            "y18n": "^3.2.1 || ^4.0.0",
            "yargs-parser": "^10.1.0"
          }
        },
        "yargs-parser": {
          "version": "10.1.0",
          "resolved": "https://registry.npmjs.org/yargs-parser/-/yargs-parser-10.1.0.tgz",
          "integrity": "sha512-VCIyR1wJoEBZUqk5PA+oOBF6ypbwh5aNB3I50guxAL/quggdfs4TtNHQrSazFA3fYZ+tEqfs0zIGlv0c/rgjbQ==",
          "dev": true,
          "requires": {
            "camelcase": "^4.1.0"
          }
        }
      }
    },
    "webpack-sources": {
      "version": "1.2.0",
      "resolved": "https://registry.npmjs.org/webpack-sources/-/webpack-sources-1.2.0.tgz",
      "integrity": "sha512-9BZwxR85dNsjWz3blyxdOhTgtnQvv3OEs5xofI0wPYTwu5kaWxS08UuD1oI7WLBLpRO+ylf0ofnXLXWmGb2WMw==",
      "dev": true,
      "requires": {
        "source-list-map": "^2.0.0",
        "source-map": "~0.6.1"
      },
      "dependencies": {
        "source-map": {
          "version": "0.6.1",
          "resolved": "https://registry.npmjs.org/source-map/-/source-map-0.6.1.tgz",
          "integrity": "sha512-UjgapumWlbMhkBgzT7Ykc5YXUT46F0iKu8SGXq0bcwP5dz/h0Plj6enJqjz1Zbq2l5WaqYnrVbwWOWMyF3F47g==",
          "dev": true
        }
      }
    },
    "websocket": {
      "version": "1.0.26",
      "resolved": "https://registry.npmjs.org/websocket/-/websocket-1.0.26.tgz",
      "integrity": "sha512-fjcrYDPIQxpTnqFQ9JjxUQcdvR89MFAOjPBlF+vjOt49w/XW4fJknUoMz/mDIn2eK1AdslVojcaOxOqyZZV8rw==",
      "requires": {
        "debug": "^2.2.0",
        "nan": "^2.3.3",
        "typedarray-to-buffer": "^3.1.2",
        "yaeti": "^0.0.6"
      },
      "dependencies": {
        "debug": {
          "version": "2.6.9",
          "resolved": "https://registry.npmjs.org/debug/-/debug-2.6.9.tgz",
          "integrity": "sha512-bC7ElrdJaJnPbAP+1EotYvqZsb3ecl5wi6Bfi6BJTUcNowp6cvspg0jXznRTKDjm/E7AdgFBVeAPVMNcKGsHMA==",
          "requires": {
            "ms": "2.0.0"
          }
        }
      }
    },
    "whatwg-fetch": {
      "version": "2.0.4",
      "resolved": "https://registry.npmjs.org/whatwg-fetch/-/whatwg-fetch-2.0.4.tgz",
      "integrity": "sha512-dcQ1GWpOD/eEQ97k66aiEVpNnapVj90/+R+SXTPYGHpYBBypfKJEQjLrvMZ7YXbKm21gXd4NcuxUTjiv1YtLng=="
    },
    "which": {
      "version": "1.3.1",
      "resolved": "https://registry.npmjs.org/which/-/which-1.3.1.tgz",
      "integrity": "sha512-HxJdYWq1MTIQbJ3nw0cqssHoTNU267KlrDuGZ1WYlxDStUtKUhOaJmh112/TZmHxxUfuJqPXSOm7tDyas0OSIQ==",
      "dev": true,
      "requires": {
        "isexe": "^2.0.0"
      }
    },
    "which-module": {
      "version": "1.0.0",
      "resolved": "https://registry.npmjs.org/which-module/-/which-module-1.0.0.tgz",
      "integrity": "sha1-u6Y8qGGUiZT/MHc2CJ47lgJsKk8="
    },
    "window-size": {
      "version": "0.2.0",
      "resolved": "https://registry.npmjs.org/window-size/-/window-size-0.2.0.tgz",
      "integrity": "sha1-tDFbtCFKPXBY6+7okuE/ok2YsHU="
    },
    "worker-farm": {
      "version": "1.6.0",
      "resolved": "https://registry.npmjs.org/worker-farm/-/worker-farm-1.6.0.tgz",
      "integrity": "sha512-6w+3tHbM87WnSWnENBUvA2pxJPLhQUg5LKwUQHq3r+XPhIM+Gh2R5ycbwPCyuGbNg+lPgdcnQUhuC02kJCvffQ==",
      "dev": true,
      "requires": {
        "errno": "~0.1.7"
      }
    },
    "wrap-ansi": {
      "version": "2.1.0",
      "resolved": "https://registry.npmjs.org/wrap-ansi/-/wrap-ansi-2.1.0.tgz",
      "integrity": "sha1-2Pw9KE3QV5T+hJc8rs3Rz4JP3YU=",
      "requires": {
        "string-width": "^1.0.1",
        "strip-ansi": "^3.0.1"
      }
    },
    "wrappy": {
      "version": "1.0.2",
      "resolved": "https://registry.npmjs.org/wrappy/-/wrappy-1.0.2.tgz",
      "integrity": "sha1-tSQ9jz7BqjXxNkYFvA0QNuMKtp8="
    },
    "ws": {
      "version": "3.3.3",
      "resolved": "https://registry.npmjs.org/ws/-/ws-3.3.3.tgz",
      "integrity": "sha512-nnWLa/NwZSt4KQJu51MYlCcSQ5g7INpOrOMt4XV8j4dqTXdmlUmSHQ8/oLC069ckre0fRsgfvsKwbTdtKLCDkA==",
      "dev": true,
      "requires": {
        "async-limiter": "~1.0.0",
        "safe-buffer": "~5.1.0",
        "ultron": "~1.1.0"
      }
    },
    "xhr": {
      "version": "2.5.0",
      "resolved": "https://registry.npmjs.org/xhr/-/xhr-2.5.0.tgz",
      "integrity": "sha512-4nlO/14t3BNUZRXIXfXe+3N6w3s1KoxcJUUURctd64BLRe67E4gRwp4PjywtDY72fXpZ1y6Ch0VZQRY/gMPzzQ==",
      "requires": {
        "global": "~4.3.0",
        "is-function": "^1.0.1",
        "parse-headers": "^2.0.0",
        "xtend": "^4.0.0"
      }
    },
    "xhr-request": {
      "version": "1.1.0",
      "resolved": "https://registry.npmjs.org/xhr-request/-/xhr-request-1.1.0.tgz",
      "integrity": "sha512-Y7qzEaR3FDtL3fP30k9wO/e+FBnBByZeybKOhASsGP30NIkRAAkKD/sCnLvgEfAIEC1rcmK7YG8f4oEnIrrWzA==",
      "dev": true,
      "requires": {
        "buffer-to-arraybuffer": "^0.0.5",
        "object-assign": "^4.1.1",
        "query-string": "^5.0.1",
        "simple-get": "^2.7.0",
        "timed-out": "^4.0.1",
        "url-set-query": "^1.0.0",
        "xhr": "^2.0.4"
      },
      "dependencies": {
        "object-assign": {
          "version": "4.1.1",
          "resolved": "https://registry.npmjs.org/object-assign/-/object-assign-4.1.1.tgz",
          "integrity": "sha1-IQmtx5ZYh8/AXLvUQsrIv7s2CGM=",
          "dev": true
        }
      }
    },
    "xhr-request-promise": {
      "version": "0.1.2",
      "resolved": "https://registry.npmjs.org/xhr-request-promise/-/xhr-request-promise-0.1.2.tgz",
      "integrity": "sha1-NDxE0e53JrhkgGloLQ+EDIO0Jh0=",
      "dev": true,
      "requires": {
        "xhr-request": "^1.0.1"
      }
    },
    "xhr2-cookies": {
      "version": "1.1.0",
      "resolved": "https://registry.npmjs.org/xhr2-cookies/-/xhr2-cookies-1.1.0.tgz",
      "integrity": "sha1-fXdEnQmZGX8VXLc7I99yUF7YnUg=",
      "dev": true,
      "requires": {
        "cookiejar": "^2.1.1"
      }
    },
    "xregexp": {
      "version": "4.0.0",
      "resolved": "https://registry.npmjs.org/xregexp/-/xregexp-4.0.0.tgz",
      "integrity": "sha512-PHyM+sQouu7xspQQwELlGwwd05mXUFqwFYfqPO0cC7x4fxyHnnuetmQr6CjJiafIDoH4MogHb9dOoJzR/Y4rFg==",
      "dev": true
    },
    "xtend": {
      "version": "4.0.1",
      "resolved": "https://registry.npmjs.org/xtend/-/xtend-4.0.1.tgz",
      "integrity": "sha1-pcbVMr5lbiPbgg77lDofBJmNY68="
    },
    "y18n": {
      "version": "3.2.1",
      "resolved": "https://registry.npmjs.org/y18n/-/y18n-3.2.1.tgz",
      "integrity": "sha1-bRX7qITAhnnA136I53WegR4H+kE="
    },
    "yaeti": {
      "version": "0.0.6",
      "resolved": "https://registry.npmjs.org/yaeti/-/yaeti-0.0.6.tgz",
      "integrity": "sha1-8m9ITXJoTPQr7ft2lwqhYI+/lXc="
    },
    "yallist": {
      "version": "2.1.2",
      "resolved": "https://registry.npmjs.org/yallist/-/yallist-2.1.2.tgz",
      "integrity": "sha1-HBH5IY8HYImkfdUS+TxmmaaoHVI=",
      "dev": true
    },
    "yargs": {
      "version": "4.8.1",
      "resolved": "https://registry.npmjs.org/yargs/-/yargs-4.8.1.tgz",
      "integrity": "sha1-wMQpJMpKqmsObaFznfshZDn53cA=",
      "requires": {
        "cliui": "^3.2.0",
        "decamelize": "^1.1.1",
        "get-caller-file": "^1.0.1",
        "lodash.assign": "^4.0.3",
        "os-locale": "^1.4.0",
        "read-pkg-up": "^1.0.1",
        "require-directory": "^2.1.1",
        "require-main-filename": "^1.0.1",
        "set-blocking": "^2.0.0",
        "string-width": "^1.0.1",
        "which-module": "^1.0.0",
        "window-size": "^0.2.0",
        "y18n": "^3.2.1",
        "yargs-parser": "^2.4.1"
      }
    },
    "yargs-parser": {
      "version": "2.4.1",
      "resolved": "https://registry.npmjs.org/yargs-parser/-/yargs-parser-2.4.1.tgz",
      "integrity": "sha1-hVaN488VD/SfpRgl8DqMiA3cxcQ=",
      "requires": {
        "camelcase": "^3.0.0",
        "lodash.assign": "^4.0.6"
      }
    },
    "yauzl": {
      "version": "2.10.0",
      "resolved": "https://registry.npmjs.org/yauzl/-/yauzl-2.10.0.tgz",
      "integrity": "sha1-x+sXyT4RLLEIb6bY5R+wZnt5pfk=",
      "dev": true,
      "optional": true,
      "requires": {
        "buffer-crc32": "~0.2.3",
        "fd-slicer": "~1.1.0"
      }
    }
  }
}<|MERGE_RESOLUTION|>--- conflicted
+++ resolved
@@ -2675,11 +2675,7 @@
           "dependencies": {
             "ethereumjs-abi": {
               "version": "git+https://github.com/ethereumjs/ethereumjs-abi.git#00ba8463a7f7a67fcad737ff9c2ebd95643427f7",
-<<<<<<< HEAD
-              "from": "git+https://github.com/ethereumjs/ethereumjs-abi.git",
-=======
               "from": "git+https://github.com/ethereumjs/ethereumjs-abi.git#00ba8463a7f7a67fcad737ff9c2ebd95643427f7",
->>>>>>> 52aebd8f
               "requires": {
                 "bn.js": "^4.10.0",
                 "ethereumjs-util": "^5.0.0"
@@ -8518,11 +8514,7 @@
           "dependencies": {
             "ethereumjs-abi": {
               "version": "git+https://github.com/ethereumjs/ethereumjs-abi.git#00ba8463a7f7a67fcad737ff9c2ebd95643427f7",
-<<<<<<< HEAD
-              "from": "git+https://github.com/ethereumjs/ethereumjs-abi.git",
-=======
               "from": "git+https://github.com/ethereumjs/ethereumjs-abi.git#00ba8463a7f7a67fcad737ff9c2ebd95643427f7",
->>>>>>> 52aebd8f
               "requires": {
                 "bn.js": "^4.10.0",
                 "ethereumjs-util": "^5.0.0"

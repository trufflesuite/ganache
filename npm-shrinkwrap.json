--- conflicted
+++ resolved
@@ -3456,6 +3456,7 @@
           "resolved": "https://registry.npmjs.org/eth-sig-util/-/eth-sig-util-1.4.2.tgz",
           "integrity": "sha1-jZWCAsftuq6Dlwf7pvCf8ydgYhA=",
           "requires": {
+            "ethereumjs-abi": "git+https://github.com/ethereumjs/ethereumjs-abi.git#d84a96796079c8595a0c78accd1e7709f2277215",
             "ethereumjs-util": "^5.1.1"
           }
         },
@@ -3463,6 +3464,14 @@
           "version": "0.2.0",
           "resolved": "https://registry.npmjs.org/ethereum-common/-/ethereum-common-0.2.0.tgz",
           "integrity": "sha512-XOnAR/3rntJgbCdGhqdaLIxDLWKLmsZOGhHdBKadEr6gEnJLH52k93Ou+TUdFaPN3hJc3isBZBal3U/XZ15abA=="
+        },
+        "ethereumjs-abi": {
+          "version": "git+https://github.com/ethereumjs/ethereumjs-abi.git#d84a96796079c8595a0c78accd1e7709f2277215",
+          "from": "git+https://github.com/ethereumjs/ethereumjs-abi.git",
+          "requires": {
+            "bn.js": "^4.10.0",
+            "ethereumjs-util": "^5.0.0"
+          }
         },
         "ethereumjs-block": {
           "version": "1.7.1",
@@ -4417,609 +4426,6 @@
         "iferr": "^0.1.5",
         "imurmurhash": "^0.1.4",
         "readable-stream": "1 || 2"
-<<<<<<< HEAD
-      }
-    },
-    "fs.realpath": {
-      "version": "1.0.0",
-      "resolved": "https://registry.npmjs.org/fs.realpath/-/fs.realpath-1.0.0.tgz",
-      "integrity": "sha1-FQStJSMVjKpA20onh8sBQRmU6k8="
-    },
-    "fsevents": {
-      "version": "1.2.7",
-      "resolved": "https://registry.npmjs.org/fsevents/-/fsevents-1.2.7.tgz",
-      "integrity": "sha512-Pxm6sI2MeBD7RdD12RYsqaP0nMiwx8eZBXCa6z2L+mRHm2DYrOYwihmhjpkdjUHwQhslWQjRpEgNq4XvBmaAuw==",
-      "dev": true,
-      "optional": true,
-      "requires": {
-        "nan": "^2.9.2",
-        "node-pre-gyp": "^0.10.0"
-      },
-      "dependencies": {
-        "abbrev": {
-          "version": "1.1.1",
-          "resolved": "",
-          "integrity": "sha512-nne9/IiQ/hzIhY6pdDnbBtz7DjPTKrY00P/zvPSm5pOFkl6xuGrGnXn/VtTNNfNtAfZ9/1RtehkszU9qcTii0Q==",
-          "dev": true,
-          "optional": true
-        },
-        "ansi-regex": {
-          "version": "2.1.1",
-          "resolved": "",
-          "integrity": "sha1-w7M6te42DYbg5ijwRorn7yfWVN8=",
-          "dev": true
-        },
-        "aproba": {
-          "version": "1.2.0",
-          "resolved": "",
-          "integrity": "sha512-Y9J6ZjXtoYh8RnXVCMOU/ttDmk1aBjunq9vO0ta5x85WDQiQfUF9sIPBITdbiiIVcBo03Hi3jMxigBtsddlXRw==",
-          "dev": true,
-          "optional": true
-        },
-        "are-we-there-yet": {
-          "version": "1.1.5",
-          "resolved": "",
-          "integrity": "sha512-5hYdAkZlcG8tOLujVDTgCT+uPX0VnpAH28gWsLfzpXYm7wP6mp5Q/gYyR7YQ0cKVJcXJnl3j2kpBan13PtQf6w==",
-          "dev": true,
-          "optional": true,
-          "requires": {
-            "delegates": "^1.0.0",
-            "readable-stream": "^2.0.6"
-          }
-        },
-        "balanced-match": {
-          "version": "1.0.0",
-          "resolved": "",
-          "integrity": "sha1-ibTRmasr7kneFk6gK4nORi1xt2c=",
-          "dev": true
-        },
-        "brace-expansion": {
-          "version": "1.1.11",
-          "resolved": "",
-          "integrity": "sha512-iCuPHDFgrHX7H2vEI/5xpz07zSHB00TpugqhmYtVmMO6518mCuRMoOYFldEBl0g187ufozdaHgWKcYFb61qGiA==",
-          "dev": true,
-          "requires": {
-            "balanced-match": "^1.0.0",
-            "concat-map": "0.0.1"
-          }
-        },
-        "chownr": {
-          "version": "1.1.1",
-          "resolved": "",
-          "integrity": "sha512-j38EvO5+LHX84jlo6h4UzmOwi0UgW61WRyPtJz4qaadK5eY3BTS5TY/S1Stc3Uk2lIM6TPevAlULiEJwie860g==",
-          "dev": true,
-          "optional": true
-        },
-        "code-point-at": {
-          "version": "1.1.0",
-          "resolved": "",
-          "integrity": "sha1-DQcLTQQ6W+ozovGkDi7bPZpMz3c=",
-          "dev": true
-        },
-        "concat-map": {
-          "version": "0.0.1",
-          "resolved": "",
-          "integrity": "sha1-2Klr13/Wjfd5OnMDajug1UBdR3s=",
-          "dev": true
-        },
-        "console-control-strings": {
-          "version": "1.1.0",
-          "resolved": "",
-          "integrity": "sha1-PXz0Rk22RG6mRL9LOVB/mFEAjo4=",
-          "dev": true
-        },
-        "core-util-is": {
-          "version": "1.0.2",
-          "resolved": "",
-          "integrity": "sha1-tf1UIgqivFq1eqtxQMlAdUUDwac=",
-          "dev": true,
-          "optional": true
-        },
-        "debug": {
-          "version": "2.6.9",
-          "resolved": "",
-          "integrity": "sha512-bC7ElrdJaJnPbAP+1EotYvqZsb3ecl5wi6Bfi6BJTUcNowp6cvspg0jXznRTKDjm/E7AdgFBVeAPVMNcKGsHMA==",
-          "dev": true,
-          "optional": true,
-          "requires": {
-            "ms": "2.0.0"
-          }
-        },
-        "deep-extend": {
-          "version": "0.6.0",
-          "resolved": "",
-          "integrity": "sha512-LOHxIOaPYdHlJRtCQfDIVZtfw/ufM8+rVj649RIHzcm/vGwQRXFt6OPqIFWsm2XEMrNIEtWR64sY1LEKD2vAOA==",
-          "dev": true,
-          "optional": true
-        },
-        "delegates": {
-          "version": "1.0.0",
-          "resolved": "",
-          "integrity": "sha1-hMbhWbgZBP3KWaDvRM2HDTElD5o=",
-          "dev": true,
-          "optional": true
-        },
-        "detect-libc": {
-          "version": "1.0.3",
-          "resolved": "",
-          "integrity": "sha1-+hN8S9aY7fVc1c0CrFWfkaTEups=",
-          "dev": true,
-          "optional": true
-        },
-        "fs-minipass": {
-          "version": "1.2.5",
-          "resolved": "",
-          "integrity": "sha512-JhBl0skXjUPCFH7x6x61gQxrKyXsxB5gcgePLZCwfyCGGsTISMoIeObbrvVeP6Xmyaudw4TT43qV2Gz+iyd2oQ==",
-          "dev": true,
-          "optional": true,
-          "requires": {
-            "minipass": "^2.2.1"
-          }
-        },
-        "fs.realpath": {
-          "version": "1.0.0",
-          "resolved": "",
-          "integrity": "sha1-FQStJSMVjKpA20onh8sBQRmU6k8=",
-          "dev": true,
-          "optional": true
-        },
-        "gauge": {
-          "version": "2.7.4",
-          "resolved": "",
-          "integrity": "sha1-LANAXHU4w51+s3sxcCLjJfsBi/c=",
-          "dev": true,
-          "optional": true,
-          "requires": {
-            "aproba": "^1.0.3",
-            "console-control-strings": "^1.0.0",
-            "has-unicode": "^2.0.0",
-            "object-assign": "^4.1.0",
-            "signal-exit": "^3.0.0",
-            "string-width": "^1.0.1",
-            "strip-ansi": "^3.0.1",
-            "wide-align": "^1.1.0"
-          }
-        },
-        "glob": {
-          "version": "7.1.3",
-          "resolved": "",
-          "integrity": "sha512-vcfuiIxogLV4DlGBHIUOwI0IbrJ8HWPc4MU7HzviGeNho/UJDfi6B5p3sHeWIQ0KGIU0Jpxi5ZHxemQfLkkAwQ==",
-          "dev": true,
-          "optional": true,
-          "requires": {
-            "fs.realpath": "^1.0.0",
-            "inflight": "^1.0.4",
-            "inherits": "2",
-            "minimatch": "^3.0.4",
-            "once": "^1.3.0",
-            "path-is-absolute": "^1.0.0"
-          }
-        },
-        "has-unicode": {
-          "version": "2.0.1",
-          "resolved": "",
-          "integrity": "sha1-4Ob+aijPUROIVeCG0Wkedx3iqLk=",
-          "dev": true,
-          "optional": true
-        },
-        "iconv-lite": {
-          "version": "0.4.24",
-          "resolved": "",
-          "integrity": "sha512-v3MXnZAcvnywkTUEZomIActle7RXXeedOR31wwl7VlyoXO4Qi9arvSenNQWne1TcRwhCL1HwLI21bEqdpj8/rA==",
-          "dev": true,
-          "optional": true,
-          "requires": {
-            "safer-buffer": ">= 2.1.2 < 3"
-          }
-        },
-        "ignore-walk": {
-          "version": "3.0.1",
-          "resolved": "",
-          "integrity": "sha512-DTVlMx3IYPe0/JJcYP7Gxg7ttZZu3IInhuEhbchuqneY9wWe5Ojy2mXLBaQFUQmo0AW2r3qG7m1mg86js+gnlQ==",
-          "dev": true,
-          "optional": true,
-          "requires": {
-            "minimatch": "^3.0.4"
-          }
-        },
-        "inflight": {
-          "version": "1.0.6",
-          "resolved": "",
-          "integrity": "sha1-Sb1jMdfQLQwJvJEKEHW6gWW1bfk=",
-          "dev": true,
-          "optional": true,
-          "requires": {
-            "once": "^1.3.0",
-            "wrappy": "1"
-          }
-        },
-        "inherits": {
-          "version": "2.0.3",
-          "resolved": "",
-          "integrity": "sha1-Yzwsg+PaQqUC9SRmAiSA9CCCYd4=",
-          "dev": true
-        },
-        "ini": {
-          "version": "1.3.5",
-          "resolved": "",
-          "integrity": "sha512-RZY5huIKCMRWDUqZlEi72f/lmXKMvuszcMBduliQ3nnWbx9X/ZBQO7DijMEYS9EhHBb2qacRUMtC7svLwe0lcw==",
-          "dev": true,
-          "optional": true
-        },
-        "is-fullwidth-code-point": {
-          "version": "1.0.0",
-          "resolved": "",
-          "integrity": "sha1-754xOG8DGn8NZDr4L95QxFfvAMs=",
-          "dev": true,
-          "requires": {
-            "number-is-nan": "^1.0.0"
-          }
-        },
-        "isarray": {
-          "version": "1.0.0",
-          "resolved": "",
-          "integrity": "sha1-u5NdSFgsuhaMBoNJV6VKPgcSTxE=",
-          "dev": true,
-          "optional": true
-        },
-        "minimatch": {
-          "version": "3.0.4",
-          "resolved": "",
-          "integrity": "sha512-yJHVQEhyqPLUTgt9B83PXu6W3rx4MvvHvSUvToogpwoGDOUQ+yDrR0HRot+yOCdCO7u4hX3pWft6kWBBcqh0UA==",
-          "dev": true,
-          "requires": {
-            "brace-expansion": "^1.1.7"
-          }
-        },
-        "minimist": {
-          "version": "0.0.8",
-          "resolved": "",
-          "integrity": "sha1-hX/Kv8M5fSYluCKCYuhqp6ARsF0=",
-          "dev": true
-        },
-        "minipass": {
-          "version": "2.3.5",
-          "resolved": "",
-          "integrity": "sha512-Gi1W4k059gyRbyVUZQ4mEqLm0YIUiGYfvxhF6SIlk3ui1WVxMTGfGdQ2SInh3PDrRTVvPKgULkpJtT4RH10+VA==",
-          "dev": true,
-          "requires": {
-            "safe-buffer": "^5.1.2",
-            "yallist": "^3.0.0"
-          }
-        },
-        "minizlib": {
-          "version": "1.2.1",
-          "resolved": "",
-          "integrity": "sha512-7+4oTUOWKg7AuL3vloEWekXY2/D20cevzsrNT2kGWm+39J9hGTCBv8VI5Pm5lXZ/o3/mdR4f8rflAPhnQb8mPA==",
-          "dev": true,
-          "optional": true,
-          "requires": {
-            "minipass": "^2.2.1"
-          }
-        },
-        "mkdirp": {
-          "version": "0.5.1",
-          "resolved": "",
-          "integrity": "sha1-MAV0OOrGz3+MR2fzhkjWaX11yQM=",
-          "dev": true,
-          "requires": {
-            "minimist": "0.0.8"
-          }
-        },
-        "ms": {
-          "version": "2.0.0",
-          "resolved": "",
-          "integrity": "sha1-VgiurfwAvmwpAd9fmGF4jeDVl8g=",
-          "dev": true,
-          "optional": true
-        },
-        "needle": {
-          "version": "2.2.4",
-          "resolved": "",
-          "integrity": "sha512-HyoqEb4wr/rsoaIDfTH2aVL9nWtQqba2/HvMv+++m8u0dz808MaagKILxtfeSN7QU7nvbQ79zk3vYOJp9zsNEA==",
-          "dev": true,
-          "optional": true,
-          "requires": {
-            "debug": "^2.1.2",
-            "iconv-lite": "^0.4.4",
-            "sax": "^1.2.4"
-          }
-        },
-        "node-pre-gyp": {
-          "version": "0.10.3",
-          "resolved": "",
-          "integrity": "sha512-d1xFs+C/IPS8Id0qPTZ4bUT8wWryfR/OzzAFxweG+uLN85oPzyo2Iw6bVlLQ/JOdgNonXLCoRyqDzDWq4iw72A==",
-          "dev": true,
-          "optional": true,
-          "requires": {
-            "detect-libc": "^1.0.2",
-            "mkdirp": "^0.5.1",
-            "needle": "^2.2.1",
-            "nopt": "^4.0.1",
-            "npm-packlist": "^1.1.6",
-            "npmlog": "^4.0.2",
-            "rc": "^1.2.7",
-            "rimraf": "^2.6.1",
-            "semver": "^5.3.0",
-            "tar": "^4"
-          }
-        },
-        "nopt": {
-          "version": "4.0.1",
-          "resolved": "",
-          "integrity": "sha1-0NRoWv1UFRk8jHUFYC0NF81kR00=",
-          "dev": true,
-          "optional": true,
-          "requires": {
-            "abbrev": "1",
-            "osenv": "^0.1.4"
-          }
-        },
-        "npm-bundled": {
-          "version": "1.0.5",
-          "resolved": "",
-          "integrity": "sha512-m/e6jgWu8/v5niCUKQi9qQl8QdeEduFA96xHDDzFGqly0OOjI7c+60KM/2sppfnUU9JJagf+zs+yGhqSOFj71g==",
-          "dev": true,
-          "optional": true
-        },
-        "npm-packlist": {
-          "version": "1.2.0",
-          "resolved": "",
-          "integrity": "sha512-7Mni4Z8Xkx0/oegoqlcao/JpPCPEMtUvsmB0q7mgvlMinykJLSRTYuFqoQLYgGY8biuxIeiHO+QNJKbCfljewQ==",
-          "dev": true,
-          "optional": true,
-          "requires": {
-            "ignore-walk": "^3.0.1",
-            "npm-bundled": "^1.0.1"
-          }
-        },
-        "npmlog": {
-          "version": "4.1.2",
-          "resolved": "",
-          "integrity": "sha512-2uUqazuKlTaSI/dC8AzicUck7+IrEaOnN/e0jd3Xtt1KcGpwx30v50mL7oPyr/h9bL3E4aZccVwpwP+5W9Vjkg==",
-          "dev": true,
-          "optional": true,
-          "requires": {
-            "are-we-there-yet": "~1.1.2",
-            "console-control-strings": "~1.1.0",
-            "gauge": "~2.7.3",
-            "set-blocking": "~2.0.0"
-          }
-        },
-        "number-is-nan": {
-          "version": "1.0.1",
-          "resolved": "",
-          "integrity": "sha1-CXtgK1NCKlIsGvuHkDGDNpQaAR0=",
-          "dev": true
-        },
-        "object-assign": {
-          "version": "4.1.1",
-          "resolved": "",
-          "integrity": "sha1-IQmtx5ZYh8/AXLvUQsrIv7s2CGM=",
-          "dev": true,
-          "optional": true
-        },
-        "once": {
-          "version": "1.4.0",
-          "resolved": "",
-          "integrity": "sha1-WDsap3WWHUsROsF9nFC6753Xa9E=",
-          "dev": true,
-          "requires": {
-            "wrappy": "1"
-          }
-        },
-        "os-homedir": {
-          "version": "1.0.2",
-          "resolved": "",
-          "integrity": "sha1-/7xJiDNuDoM94MFox+8VISGqf7M=",
-          "dev": true,
-          "optional": true
-        },
-        "os-tmpdir": {
-          "version": "1.0.2",
-          "resolved": "",
-          "integrity": "sha1-u+Z0BseaqFxc/sdm/lc0VV36EnQ=",
-          "dev": true,
-          "optional": true
-        },
-        "osenv": {
-          "version": "0.1.5",
-          "resolved": "",
-          "integrity": "sha512-0CWcCECdMVc2Rw3U5w9ZjqX6ga6ubk1xDVKxtBQPK7wis/0F2r9T6k4ydGYhecl7YUBxBVxhL5oisPsNxAPe2g==",
-          "dev": true,
-          "optional": true,
-          "requires": {
-            "os-homedir": "^1.0.0",
-            "os-tmpdir": "^1.0.0"
-          }
-        },
-        "path-is-absolute": {
-          "version": "1.0.1",
-          "resolved": "",
-          "integrity": "sha1-F0uSaHNVNP+8es5r9TpanhtcX18=",
-          "dev": true,
-          "optional": true
-        },
-        "process-nextick-args": {
-          "version": "2.0.0",
-          "resolved": "",
-          "integrity": "sha512-MtEC1TqN0EU5nephaJ4rAtThHtC86dNN9qCuEhtshvpVBkAW5ZO7BASN9REnF9eoXGcRub+pFuKEpOHE+HbEMw==",
-          "dev": true,
-          "optional": true
-        },
-        "rc": {
-          "version": "1.2.8",
-          "resolved": "",
-          "integrity": "sha512-y3bGgqKj3QBdxLbLkomlohkvsA8gdAiUQlSBJnBhfn+BPxg4bc62d8TcBW15wavDfgexCgccckhcZvywyQYPOw==",
-          "dev": true,
-          "optional": true,
-          "requires": {
-            "deep-extend": "^0.6.0",
-            "ini": "~1.3.0",
-            "minimist": "^1.2.0",
-            "strip-json-comments": "~2.0.1"
-          },
-          "dependencies": {
-            "minimist": {
-              "version": "1.2.0",
-              "resolved": "",
-              "integrity": "sha1-o1AIsg9BOD7sH7kU9M1d95omQoQ=",
-              "dev": true,
-              "optional": true
-            }
-          }
-        },
-        "readable-stream": {
-          "version": "2.3.6",
-          "resolved": "",
-          "integrity": "sha512-tQtKA9WIAhBF3+VLAseyMqZeBjW0AHJoxOtYqSUZNJxauErmLbVm2FW1y+J/YA9dUrAC39ITejlZWhVIwawkKw==",
-          "dev": true,
-          "optional": true,
-          "requires": {
-            "core-util-is": "~1.0.0",
-            "inherits": "~2.0.3",
-            "isarray": "~1.0.0",
-            "process-nextick-args": "~2.0.0",
-            "safe-buffer": "~5.1.1",
-            "string_decoder": "~1.1.1",
-            "util-deprecate": "~1.0.1"
-          }
-        },
-        "rimraf": {
-          "version": "2.6.3",
-          "resolved": "",
-          "integrity": "sha512-mwqeW5XsA2qAejG46gYdENaxXjx9onRNCfn7L0duuP4hCuTIi/QO7PDK07KJfp1d+izWPrzEJDcSqBa0OZQriA==",
-          "dev": true,
-          "optional": true,
-          "requires": {
-            "glob": "^7.1.3"
-          }
-        },
-        "safe-buffer": {
-          "version": "5.1.2",
-          "resolved": "",
-          "integrity": "sha512-Gd2UZBJDkXlY7GbJxfsE8/nvKkUEU1G38c1siN6QP6a9PT9MmHB8GnpscSmMJSoF8LOIrt8ud/wPtojys4G6+g==",
-          "dev": true
-        },
-        "safer-buffer": {
-          "version": "2.1.2",
-          "resolved": "",
-          "integrity": "sha512-YZo3K82SD7Riyi0E1EQPojLz7kpepnSQI9IyPbHHg1XXXevb5dJI7tpyN2ADxGcQbHG7vcyRHk0cbwqcQriUtg==",
-          "dev": true,
-          "optional": true
-        },
-        "sax": {
-          "version": "1.2.4",
-          "resolved": "",
-          "integrity": "sha512-NqVDv9TpANUjFm0N8uM5GxL36UgKi9/atZw+x7YFnQ8ckwFGKrl4xX4yWtrey3UJm5nP1kUbnYgLopqWNSRhWw==",
-          "dev": true,
-          "optional": true
-        },
-        "semver": {
-          "version": "5.6.0",
-          "resolved": "",
-          "integrity": "sha512-RS9R6R35NYgQn++fkDWaOmqGoj4Ek9gGs+DPxNUZKuwE183xjJroKvyo1IzVFeXvUrvmALy6FWD5xrdJT25gMg==",
-          "dev": true,
-          "optional": true
-        },
-        "set-blocking": {
-          "version": "2.0.0",
-          "resolved": "",
-          "integrity": "sha1-BF+XgtARrppoA93TgrJDkrPYkPc=",
-          "dev": true,
-          "optional": true
-        },
-        "signal-exit": {
-          "version": "3.0.2",
-          "resolved": "",
-          "integrity": "sha1-tf3AjxKH6hF4Yo5BXiUTK3NkbG0=",
-          "dev": true,
-          "optional": true
-        },
-        "string-width": {
-          "version": "1.0.2",
-          "resolved": "",
-          "integrity": "sha1-EYvfW4zcUaKn5w0hHgfisLmxB9M=",
-          "dev": true,
-          "requires": {
-            "code-point-at": "^1.0.0",
-            "is-fullwidth-code-point": "^1.0.0",
-            "strip-ansi": "^3.0.0"
-          }
-        },
-        "string_decoder": {
-          "version": "1.1.1",
-          "resolved": "",
-          "integrity": "sha512-n/ShnvDi6FHbbVfviro+WojiFzv+s8MPMHBczVePfUpDJLwoLT0ht1l4YwBCbi8pJAveEEdnkHyPyTP/mzRfwg==",
-          "dev": true,
-          "optional": true,
-          "requires": {
-            "safe-buffer": "~5.1.0"
-          }
-        },
-        "strip-ansi": {
-          "version": "3.0.1",
-          "resolved": "",
-          "integrity": "sha1-ajhfuIU9lS1f8F0Oiq+UJ43GPc8=",
-          "dev": true,
-          "requires": {
-            "ansi-regex": "^2.0.0"
-          }
-        },
-        "strip-json-comments": {
-          "version": "2.0.1",
-          "resolved": "",
-          "integrity": "sha1-PFMZQukIwml8DsNEhYwobHygpgo=",
-          "dev": true,
-          "optional": true
-        },
-        "tar": {
-          "version": "4.4.8",
-          "resolved": "",
-          "integrity": "sha512-LzHF64s5chPQQS0IYBn9IN5h3i98c12bo4NCO7e0sGM2llXQ3p2FGC5sdENN4cTW48O915Sh+x+EXx7XW96xYQ==",
-          "dev": true,
-          "optional": true,
-          "requires": {
-            "chownr": "^1.1.1",
-            "fs-minipass": "^1.2.5",
-            "minipass": "^2.3.4",
-            "minizlib": "^1.1.1",
-            "mkdirp": "^0.5.0",
-            "safe-buffer": "^5.1.2",
-            "yallist": "^3.0.2"
-          }
-        },
-        "util-deprecate": {
-          "version": "1.0.2",
-          "resolved": "",
-          "integrity": "sha1-RQ1Nyfpw3nMnYvvS1KKJgUGaDM8=",
-          "dev": true,
-          "optional": true
-        },
-        "wide-align": {
-          "version": "1.1.3",
-          "resolved": "",
-          "integrity": "sha512-QGkOQc8XL6Bt5PwnsExKBPuMKBxnGxWWW3fU55Xt4feHozMUhdUMaBCk290qpm/wG5u/RSKzwdAC4i51YigihA==",
-          "dev": true,
-          "optional": true,
-          "requires": {
-            "string-width": "^1.0.2 || 2"
-          }
-        },
-        "wrappy": {
-          "version": "1.0.2",
-          "resolved": "",
-          "integrity": "sha1-tSQ9jz7BqjXxNkYFvA0QNuMKtp8=",
-          "dev": true
-        },
-        "yallist": {
-          "version": "3.0.3",
-          "resolved": "",
-          "integrity": "sha512-S+Zk8DEWE6oKpV+vI3qWkaK+jSbIK86pCwe2IF/xwIpQ8jEuxpw9NyaGjmp9+BoJv5FV2piqCDcoCtStppiq2A==",
-          "dev": true
-        }
-=======
->>>>>>> be9b120c
       }
     },
     "fs.realpath": {
@@ -5206,38 +4612,6 @@
       "resolved": "https://registry.npmjs.org/growl/-/growl-1.10.5.tgz",
       "integrity": "sha512-qBr4OuELkhPenW6goKVXiv47US3clb3/IbuWF9KNKEijAy9oeHxU9IgzjvJhHkUzhaj7rOUD7+YGWqUjLp5oSA==",
       "dev": true
-    },
-    "handlebars": {
-      "version": "4.1.0",
-      "resolved": "https://registry.npmjs.org/handlebars/-/handlebars-4.1.0.tgz",
-      "integrity": "sha512-l2jRuU1NAWK6AW5qqcTATWQJvNPEwkM7NEKSiv/gqOsoSQbVoWyqVEY5GS+XPQ88zLNmqASRpzfdm8d79hJS+w==",
-      "dev": true,
-      "requires": {
-        "async": "^2.5.0",
-        "optimist": "^0.6.1",
-        "source-map": "^0.6.1",
-        "uglify-js": "^3.1.4"
-      },
-      "dependencies": {
-        "commander": {
-          "version": "2.17.1",
-          "resolved": "https://registry.npmjs.org/commander/-/commander-2.17.1.tgz",
-          "integrity": "sha512-wPMUt6FnH2yzG95SA6mzjQOEKUU3aLaDEmzs1ti+1E9h+CsrZghRlqEM/EJ4KscsQVG8uNN4uVreUeT8+drlgg==",
-          "dev": true,
-          "optional": true
-        },
-        "uglify-js": {
-          "version": "3.4.9",
-          "resolved": "https://registry.npmjs.org/uglify-js/-/uglify-js-3.4.9.tgz",
-          "integrity": "sha512-8CJsbKOtEbnJsTyv6LE6m6ZKniqMiFWmm9sRbopbkGs3gMPPfd3Fh8iIA4Ykv5MgaTbqHr4BaoGLJLZNhsrW1Q==",
-          "dev": true,
-          "optional": true,
-          "requires": {
-            "commander": "~2.17.1",
-            "source-map": "~0.6.1"
-          }
-        }
-      }
     },
     "har-schema": {
       "version": "2.0.0",
@@ -7576,10 +6950,9 @@
         "yargs-parser": "^9.0.2"
       },
       "dependencies": {
-<<<<<<< HEAD
         "align-text": {
           "version": "0.1.4",
-          "resolved": "",
+          "resolved": "https://registry.npmjs.org/align-text/-/align-text-0.1.4.tgz",
           "integrity": "sha1-DNkKVhCT810KmSVsIrcGlDP60Rc=",
           "dev": true,
           "requires": {
@@ -7590,12 +6963,10 @@
         },
         "amdefine": {
           "version": "1.0.1",
-          "resolved": "",
+          "resolved": "https://registry.npmjs.org/amdefine/-/amdefine-1.0.1.tgz",
           "integrity": "sha1-SlKCrBZHKek2Gbz9OtFR+BfOkfU=",
           "dev": true
         },
-=======
->>>>>>> be9b120c
         "ansi-regex": {
           "version": "3.0.0",
           "resolved": "",
@@ -7623,15 +6994,12 @@
           "integrity": "sha1-iYUI2iIm84DfkEcoRWhJwVAaSw0=",
           "dev": true
         },
-<<<<<<< HEAD
         "async": {
           "version": "1.5.2",
-          "resolved": "",
+          "resolved": "https://registry.npmjs.org/async/-/async-1.5.2.tgz",
           "integrity": "sha1-7GphrlZIDAw8skHJVhjiCJL5Zyo=",
           "dev": true
         },
-=======
->>>>>>> be9b120c
         "balanced-match": {
           "version": "1.0.0",
           "resolved": "",
@@ -7666,17 +7034,16 @@
             "write-file-atomic": "^2.0.0"
           }
         },
-<<<<<<< HEAD
         "camelcase": {
           "version": "1.2.1",
-          "resolved": "",
+          "resolved": "https://registry.npmjs.org/camelcase/-/camelcase-1.2.1.tgz",
           "integrity": "sha1-m7UwTS4LVmmLLHWLCKPqqdqlijk=",
           "dev": true,
           "optional": true
         },
         "center-align": {
           "version": "0.1.3",
-          "resolved": "",
+          "resolved": "https://registry.npmjs.org/center-align/-/center-align-0.1.3.tgz",
           "integrity": "sha1-qg0yYptu6XIgBBHL1EYckHvCt60=",
           "dev": true,
           "optional": true,
@@ -7687,7 +7054,7 @@
         },
         "cliui": {
           "version": "2.1.0",
-          "resolved": "",
+          "resolved": "https://registry.npmjs.org/cliui/-/cliui-2.1.0.tgz",
           "integrity": "sha1-S0dXYP+AJkx2LDoXGQMukcf+oNE=",
           "dev": true,
           "optional": true,
@@ -7699,15 +7066,13 @@
           "dependencies": {
             "wordwrap": {
               "version": "0.0.2",
-              "resolved": "",
+              "resolved": "https://registry.npmjs.org/wordwrap/-/wordwrap-0.0.2.tgz",
               "integrity": "sha1-t5Zpu0LstAn4PVg8rVLKF+qhZD8=",
               "dev": true,
               "optional": true
             }
           }
         },
-=======
->>>>>>> be9b120c
         "code-point-at": {
           "version": "1.1.0",
           "resolved": "",
@@ -7886,10 +7251,9 @@
           "integrity": "sha1-Dovf5NHduIVNZOBOp8AOKgJuVlg=",
           "dev": true
         },
-<<<<<<< HEAD
         "handlebars": {
           "version": "4.0.11",
-          "resolved": "",
+          "resolved": "https://registry.npmjs.org/handlebars/-/handlebars-4.0.11.tgz",
           "integrity": "sha1-Ywo13+ApS8KB7a5v/F0yn8eYLcw=",
           "dev": true,
           "requires": {
@@ -7901,7 +7265,7 @@
           "dependencies": {
             "source-map": {
               "version": "0.4.4",
-              "resolved": "",
+              "resolved": "https://registry.npmjs.org/source-map/-/source-map-0.4.4.tgz",
               "integrity": "sha1-66T12pwNyZneaAMti092FzZSA2s=",
               "dev": true,
               "requires": {
@@ -7910,8 +7274,6 @@
             }
           }
         },
-=======
->>>>>>> be9b120c
         "has-flag": {
           "version": "3.0.0",
           "resolved": "",
@@ -7958,15 +7320,12 @@
           "integrity": "sha1-d8mYQFJ6qOyxqLppe4BkWnqSap0=",
           "dev": true
         },
-<<<<<<< HEAD
         "is-buffer": {
           "version": "1.1.6",
-          "resolved": "",
+          "resolved": "https://registry.npmjs.org/is-buffer/-/is-buffer-1.1.6.tgz",
           "integrity": "sha512-NcdALwpXkTm5Zvvbk7owOUSvVvBKDgKP5/ewfXEznmQFfs4ZRmanOeKBTjRVjka3QFoN6XJ+9F3USqfHqTaU5w==",
           "dev": true
         },
-=======
->>>>>>> be9b120c
         "is-builtin-module": {
           "version": "1.0.0",
           "resolved": "",
@@ -8056,10 +7415,9 @@
           "integrity": "sha512-mrqyZKfX5EhL7hvqcV6WG1yYjnjeuYDzDhhcAAUrq8Po85NBQBJP+ZDUT75qZQ98IkUoBqdkExkukOU7Ts2wrw==",
           "dev": true
         },
-<<<<<<< HEAD
         "kind-of": {
           "version": "3.2.2",
-          "resolved": "",
+          "resolved": "https://registry.npmjs.org/kind-of/-/kind-of-3.2.2.tgz",
           "integrity": "sha1-MeohpzS6ubuw8yRm2JOupR5KPGQ=",
           "dev": true,
           "requires": {
@@ -8068,13 +7426,11 @@
         },
         "lazy-cache": {
           "version": "1.0.4",
-          "resolved": "",
+          "resolved": "https://registry.npmjs.org/lazy-cache/-/lazy-cache-1.0.4.tgz",
           "integrity": "sha1-odePw6UEdMuAhF07O24dpJpEbo4=",
           "dev": true,
           "optional": true
         },
-=======
->>>>>>> be9b120c
         "lcid": {
           "version": "1.0.0",
           "resolved": "",
@@ -8112,15 +7468,12 @@
           "integrity": "sha1-+wMJF/hqMTTlvJvsDWngAT3f7bI=",
           "dev": true
         },
-<<<<<<< HEAD
         "longest": {
           "version": "1.0.1",
-          "resolved": "",
+          "resolved": "https://registry.npmjs.org/longest/-/longest-1.0.1.tgz",
           "integrity": "sha1-MKCy2jj3N3DoKUoNIuZiXtd9AJc=",
           "dev": true
         },
-=======
->>>>>>> be9b120c
         "lru-cache": {
           "version": "4.1.3",
           "resolved": "",
@@ -8196,15 +7549,12 @@
             "brace-expansion": "^1.1.7"
           }
         },
-<<<<<<< HEAD
         "minimist": {
           "version": "0.0.10",
-          "resolved": "",
+          "resolved": "https://registry.npmjs.org/minimist/-/minimist-0.0.10.tgz",
           "integrity": "sha1-3j+YVD2/lggr5IrRoMfNqDYwHc8=",
           "dev": true
         },
-=======
->>>>>>> be9b120c
         "mkdirp": {
           "version": "0.5.1",
           "resolved": "",
@@ -8264,10 +7614,9 @@
             "wrappy": "1"
           }
         },
-<<<<<<< HEAD
         "optimist": {
           "version": "0.6.1",
-          "resolved": "",
+          "resolved": "https://registry.npmjs.org/optimist/-/optimist-0.6.1.tgz",
           "integrity": "sha1-2j6nRob6IaGaERwybpDrFaAZZoY=",
           "dev": true,
           "requires": {
@@ -8275,8 +7624,6 @@
             "wordwrap": "~0.0.2"
           }
         },
-=======
->>>>>>> be9b120c
         "os-homedir": {
           "version": "1.0.2",
           "resolved": "",
@@ -8424,15 +7771,12 @@
             "es6-error": "^4.0.1"
           }
         },
-<<<<<<< HEAD
         "repeat-string": {
           "version": "1.6.1",
-          "resolved": "",
+          "resolved": "https://registry.npmjs.org/repeat-string/-/repeat-string-1.6.1.tgz",
           "integrity": "sha1-jcrkcOHIirwtYA//Sndihtp15jc=",
           "dev": true
         },
-=======
->>>>>>> be9b120c
         "require-directory": {
           "version": "2.1.1",
           "resolved": "",
@@ -8451,10 +7795,9 @@
           "integrity": "sha512-pb/MYmXstAkysRFx8piNI1tGFNQIFA3vkE3Gq4EuA1dF6gHp/+vgZqsCGJapvy8N3Q+4o7FwvquPJcnZ7RYy4g==",
           "dev": true
         },
-<<<<<<< HEAD
         "right-align": {
           "version": "0.1.3",
-          "resolved": "",
+          "resolved": "https://registry.npmjs.org/right-align/-/right-align-0.1.3.tgz",
           "integrity": "sha1-YTObci/mo1FWiSENJOFMlhSGE+8=",
           "dev": true,
           "optional": true,
@@ -8462,8 +7805,6 @@
             "align-text": "^0.1.1"
           }
         },
-=======
->>>>>>> be9b120c
         "rimraf": {
           "version": "2.6.2",
           "resolved": "",
@@ -8512,16 +7853,13 @@
           "integrity": "sha1-tf3AjxKH6hF4Yo5BXiUTK3NkbG0=",
           "dev": true
         },
-<<<<<<< HEAD
         "source-map": {
           "version": "0.5.7",
-          "resolved": "",
+          "resolved": "https://registry.npmjs.org/source-map/-/source-map-0.5.7.tgz",
           "integrity": "sha1-igOdLRAh0i0eoUyA2OpGi6LvP8w=",
           "dev": true,
           "optional": true
         },
-=======
->>>>>>> be9b120c
         "spawn-wrap": {
           "version": "1.4.2",
           "resolved": "",
@@ -8620,10 +7958,9 @@
             "require-main-filename": "^1.0.1"
           }
         },
-<<<<<<< HEAD
         "uglify-js": {
           "version": "2.8.29",
-          "resolved": "",
+          "resolved": "https://registry.npmjs.org/uglify-js/-/uglify-js-2.8.29.tgz",
           "integrity": "sha1-KcVzMUgFe7Th913zW3qcty5qWd0=",
           "dev": true,
           "optional": true,
@@ -8635,7 +7972,7 @@
           "dependencies": {
             "yargs": {
               "version": "3.10.0",
-              "resolved": "",
+              "resolved": "https://registry.npmjs.org/yargs/-/yargs-3.10.0.tgz",
               "integrity": "sha1-9+572FfdfB0tOMDnTvvWgdFDH9E=",
               "dev": true,
               "optional": true,
@@ -8650,13 +7987,11 @@
         },
         "uglify-to-browserify": {
           "version": "1.0.2",
-          "resolved": "",
+          "resolved": "https://registry.npmjs.org/uglify-to-browserify/-/uglify-to-browserify-1.0.2.tgz",
           "integrity": "sha1-bgkk1r2mta/jSeOabWMoUKD4grc=",
           "dev": true,
           "optional": true
         },
-=======
->>>>>>> be9b120c
         "uuid": {
           "version": "3.3.2",
           "resolved": "",
@@ -8688,22 +8023,19 @@
           "integrity": "sha1-2e8H3Od7mQK4o6j6SzHD4/fm6Ho=",
           "dev": true
         },
-<<<<<<< HEAD
         "window-size": {
           "version": "0.1.0",
-          "resolved": "",
+          "resolved": "https://registry.npmjs.org/window-size/-/window-size-0.1.0.tgz",
           "integrity": "sha1-VDjNLqk7IC76Ohn+iIeu58lPnJ0=",
           "dev": true,
           "optional": true
         },
         "wordwrap": {
           "version": "0.0.3",
-          "resolved": "",
+          "resolved": "https://registry.npmjs.org/wordwrap/-/wordwrap-0.0.3.tgz",
           "integrity": "sha1-o9XabNXAvAAI03I0u68b7WMFkQc=",
           "dev": true
         },
-=======
->>>>>>> be9b120c
         "wrap-ansi": {
           "version": "2.1.0",
           "resolved": "",
@@ -8977,24 +8309,6 @@
         "mimic-fn": "^1.0.0"
       }
     },
-    "optimist": {
-      "version": "0.6.1",
-      "resolved": "https://registry.npmjs.org/optimist/-/optimist-0.6.1.tgz",
-      "integrity": "sha1-2j6nRob6IaGaERwybpDrFaAZZoY=",
-      "dev": true,
-      "requires": {
-        "minimist": "~0.0.1",
-        "wordwrap": "~0.0.2"
-      },
-      "dependencies": {
-        "wordwrap": {
-          "version": "0.0.3",
-          "resolved": "https://registry.npmjs.org/wordwrap/-/wordwrap-0.0.3.tgz",
-          "integrity": "sha1-o9XabNXAvAAI03I0u68b7WMFkQc=",
-          "dev": true
-        }
-      }
-    },
     "optionator": {
       "version": "0.8.2",
       "resolved": "https://registry.npmjs.org/optionator/-/optionator-0.8.2.tgz",
@@ -11684,6 +10998,7 @@
           "resolved": "https://registry.npmjs.org/eth-sig-util/-/eth-sig-util-1.4.2.tgz",
           "integrity": "sha1-jZWCAsftuq6Dlwf7pvCf8ydgYhA=",
           "requires": {
+            "ethereumjs-abi": "git+https://github.com/ethereumjs/ethereumjs-abi.git#d84a96796079c8595a0c78accd1e7709f2277215",
             "ethereumjs-util": "^5.1.1"
           }
         },
@@ -11691,6 +11006,14 @@
           "version": "0.2.0",
           "resolved": "https://registry.npmjs.org/ethereum-common/-/ethereum-common-0.2.0.tgz",
           "integrity": "sha512-XOnAR/3rntJgbCdGhqdaLIxDLWKLmsZOGhHdBKadEr6gEnJLH52k93Ou+TUdFaPN3hJc3isBZBal3U/XZ15abA=="
+        },
+        "ethereumjs-abi": {
+          "version": "git+https://github.com/ethereumjs/ethereumjs-abi.git#d84a96796079c8595a0c78accd1e7709f2277215",
+          "from": "git+https://github.com/ethereumjs/ethereumjs-abi.git",
+          "requires": {
+            "bn.js": "^4.10.0",
+            "ethereumjs-util": "^5.0.0"
+          }
         },
         "ethereumjs-block": {
           "version": "1.7.1",
@@ -11739,7 +11062,28 @@
       "integrity": "sha512-Cx64NgDStynKaUGDIIOfaCd0fZusL8h5avKTkdTjUu2aHhFJhZoVBGVLhoDtUaqZGWIZGcBJOoVf2JkGUOjDRQ==",
       "requires": {
         "underscore": "1.8.3",
-        "web3-core-helpers": "1.0.0-beta.35"
+        "web3-core-helpers": "1.0.0-beta.35",
+        "websocket": "git://github.com/frozeman/WebSocket-Node.git#6c72925e3f8aaaea8dc8450f97627e85263999f2"
+      },
+      "dependencies": {
+        "debug": {
+          "version": "2.6.9",
+          "resolved": "https://registry.npmjs.org/debug/-/debug-2.6.9.tgz",
+          "integrity": "sha512-bC7ElrdJaJnPbAP+1EotYvqZsb3ecl5wi6Bfi6BJTUcNowp6cvspg0jXznRTKDjm/E7AdgFBVeAPVMNcKGsHMA==",
+          "requires": {
+            "ms": "2.0.0"
+          }
+        },
+        "websocket": {
+          "version": "git://github.com/frozeman/WebSocket-Node.git#6c72925e3f8aaaea8dc8450f97627e85263999f2",
+          "from": "git://github.com/frozeman/WebSocket-Node.git#browserifyCompatible",
+          "requires": {
+            "debug": "^2.2.0",
+            "nan": "^2.3.3",
+            "typedarray-to-buffer": "^3.1.2",
+            "yaeti": "^0.0.6"
+          }
+        }
       }
     },
     "web3-shh": {
